# Extension

The library can easily be extended with functions and variables using the
`import` function. The function `import` accepts a filename or an object with
functions and variables.

Function `import` has the following syntax:

```js
    math.import(object: Object [, options: Object])
```

The first argument is object containing the functions and/or values to be
imported. The optional second argument can be an object with options. The 
following options are available:

- `{boolean} override`
  If true, existing functions will be overwritten. False by default.
- `{boolean} silent`
  If true, the function will not throw errors on duplicates or invalid
  types. Default value is `false`.
- `{boolean} wrap`
  If true, the functions will be wrapped in a wrapper function which
  converts data types like Matrix to primitive data types like Array.
  The wrapper is needed when extending math.js with libraries which do not
<<<<<<< HEAD
  support the math.js data types. Default value is `false`.
=======
  support the math.js data types. The default value is false.
>>>>>>> 741ab47a

Math.js can be extended with functions and variables:

```js
// define new functions and variables
math.import({
    myvalue: 42,
    hello: function (name) {
        return 'hello, ' + name + '!';
    }
});

// defined functions can be used in both JavaScript as well as the parser
math.myvalue * 2;               // 84
math.hello('user');             // 'hello, user!'

var parser = math.parser();
parser.eval('myvalue + 10');    // 52
parser.eval('hello("user")');   // 'hello, user!'
```

External libraries like
[numbers.js](https://github.com/sjkaliski/numbers.js) and
[numeric.js](http://numericjs.com/) can be imported as follows.
The libraries must be installed using npm:

    npm install numbers
    npm install numeric

The libraries can be easily imported into math.js using `import`. 
In order to convert math.js specific data types like `Matrix` to primitive types 
like `Array`, the imported functions can be wrapped by enabling `{wrap: true}`.

```js
// import the numbers.js and numeric.js libraries into math.js
math.import(require('numbers'), {wrap: true, silent: true});
math.import(require('numeric'), {wrap: true, silent: true});

// use functions from numbers.js
math.fibonacci(7);                          // 13
math.eval('fibonacci(7)');                  // 13

// use functions from numeric.js
math.eval('eig([1, 2; 4, 3])').lambda.x;    // [5, -1]
```<|MERGE_RESOLUTION|>--- conflicted
+++ resolved
@@ -23,11 +23,7 @@
   If true, the functions will be wrapped in a wrapper function which
   converts data types like Matrix to primitive data types like Array.
   The wrapper is needed when extending math.js with libraries which do not
-<<<<<<< HEAD
-  support the math.js data types. Default value is `false`.
-=======
-  support the math.js data types. The default value is false.
->>>>>>> 741ab47a
+  support the math.js data types. The default value is `false`.
 
 Math.js can be extended with functions and variables:
 
