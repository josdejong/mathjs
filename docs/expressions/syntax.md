--- conflicted
+++ resolved
@@ -135,13 +135,8 @@
 `\n`, `;`                         | Statement separators
 
 Lazy evaluation is used where logically possible for bitwise and logical
-<<<<<<< HEAD
-operators. In the following example, the value of `x` will not even be
-evaluated because it cannot effect the final result:
-=======
 operators. In the following example, the sub-expression `x` will not even be
 evaluated because it cannot affect the final result:
->>>>>>> 72a2442c
 ```js
 math.evaluate('false and x')        // false, no matter what x equals
 ```
