--- conflicted
+++ resolved
@@ -2,13 +2,8 @@
 
 Math.js supports three types of numbers:
 
-<<<<<<< HEAD
 - Number for fast floating point arithmetic, described on this page.
 - BigNumber for arbitrary precision arithmetic, described on the page
-=======
-- Number for fast floating point arithmetic described on this page.
-- BigNumber for arbitrary precision arithmetic described on the page
->>>>>>> 741ab47a
   [BigNumbers](bignumbers.md).
 - Fraction, which stores numbers in terms of a numerator and denominators, 
   described on the page [Fractions](fractions.md).
