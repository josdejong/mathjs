--- conflicted
+++ resolved
@@ -645,25 +645,12 @@
     return false
   }
 
-<<<<<<< HEAD
   if (!isFinite(a) || !isFinite(b)) {
     return a === b
   }
 
   if (a === b) {
     return true
-=======
-  // at this point x and y should be finite
-  if (isFinite(x) && isFinite(y)) {
-    // check numbers are very close, needed when comparing numbers near zero
-    const diff = Math.abs(x - y)
-    if (diff <= DBL_EPSILON) {
-      return true
-    } else {
-      // use relative error
-      return diff <= Math.max(Math.abs(x), Math.abs(y)) * epsilon
-    }
->>>>>>> 8d166ea9
   }
 
   // abs(a-b) <= max(rel_tol * max(abs(a), abs(b)), abs_tol)
