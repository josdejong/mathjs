--- conflicted
+++ resolved
@@ -194,17 +194,10 @@
   transpose: { 1: `\\left(\${args[0]}\\right)${latexOperators.transpose}` },
 
   // probability
-<<<<<<< HEAD
-  combinations: { 2: `\\binom{\${args[0]}}{\${args[1]}}` },
-  combinationsWithRep: { 2: `\\left(\\!\\!{\\binom{\${args[0]}}{\${args[1]}}}\\!\\!\\right)` },
-  factorial: { 1: `\\left(\${args[0]}\\right)${latexOperators['factorial']}` },
-  gamma: { 1: `\\Gamma\\left(\${args[0]}\\right)` },
-=======
   combinations: { 2: '\\binom{${args[0]}}{${args[1]}}' },
   combinationsWithRep: { 2: '\\left(\\!\\!{\\binom{${args[0]}}{${args[1]}}}\\!\\!\\right)' },
   factorial: { 1: `\\left(\${args[0]}\\right)${latexOperators.factorial}` },
   gamma: { 1: '\\Gamma\\left(${args[0]}\\right)' },
->>>>>>> fa9c4aea
 
   // relational
   equal: { 2: `\\left(\${args[0]}${latexOperators.equal}\${args[1]}\\right)` },
