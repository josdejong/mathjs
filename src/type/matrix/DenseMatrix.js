--- conflicted
+++ resolved
@@ -536,9 +536,10 @@
    * @return {DenseMatrix} matrix
    */
   DenseMatrix.prototype.map = function (callback) {
+    const fastCallback = optimizeCallback(callback, me._data, 'map')
+    
     // matrix instance
     const me = this
-<<<<<<< HEAD
     const s = me.size()
 
     // copy to a new matrix
@@ -554,7 +555,7 @@
     if (s.length === 1) {
       for (let i = 0; i < s[0]; i++) {
         index[0] = i
-        result._data[i] = applyCallback(callback, result._data[i], index, me, 'map')
+        result._data[i] = applyCallback(fastCallback, result._data[i], index, me, 'map')
       }
       return result
     }
@@ -587,7 +588,7 @@
         // loop through the last dimension and map each value
         for (let j = 0; j < s[data.length]; j++) {
           index[data.length] = j
-          data[last][j] = applyCallback(callback, data[last][j], index, me, 'map')
+          data[last][j] = applyCallback(fastCallback, data[last][j], index, me, 'map')
         }
         break
       }
@@ -598,17 +599,6 @@
     }
 
     return result
-=======
-    const fastCallback = optimizeCallback(callback, me._data, 'map')
-
-    // determine the new datatype when the original matrix has datatype defined
-    // TODO: should be done in matrix constructor instead
-    const data = recurse(me._data, [], me, fastCallback)
-    const datatype = me._datatype !== undefined
-      ? getArrayDataType(data, typeOf)
-      : undefined
-    return new DenseMatrix(data, datatype)
->>>>>>> 2a4faaa0
   }
 
   /**
@@ -619,15 +609,16 @@
    *                              of the element, and the Matrix being traversed.
    */
   DenseMatrix.prototype.forEach = function (callback) {
+    const fastCallback = optimizeCallback(callback, me._data, 'forEach')
+    
     // matrix instance
     const me = this
-<<<<<<< HEAD
     const s = me.size()
 
     // if there is only one dimension, just loop through it
     if (s.length === 1) {
       for (let i = 0; i < s[0]; i++) {
-        applyCallback(callback, me._data[i], [i], me, 'forEach')
+        applyCallback(fastCallback, me._data[i], [i], me, 'forEach')
       }
       return
     }
@@ -664,7 +655,7 @@
         // loop through the last dimension and map each value
         for (let j = 0; j < s[data.length]; j++) {
           index[data.length] = j
-          applyCallback(callback, data[last][j], index.slice(0), me, 'forEach')
+          applyCallback(fastCallback, data[last][j], index.slice(0), me, 'forEach')
         }
         break
       }
@@ -673,10 +664,6 @@
         break
       }
     }
-=======
-    const fastCallback = optimizeCallback(callback, me._data, 'forEach')
-    recurse(this._data, [], me, fastCallback)
->>>>>>> 2a4faaa0
   }
 
   /**
