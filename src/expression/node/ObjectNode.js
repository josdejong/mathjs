import { isNode } from '../../utils/is'
import { escape, stringify } from '../../utils/string'
import { isSafeProperty } from '../../utils/customs'
import { hasOwnProperty } from '../../utils/object'
import { factory } from '../../utils/factory'

const name = 'ObjectNode'
const dependencies = [
  'Node'
]

export const createObjectNode = /* #__PURE__ */ factory(name, dependencies, ({ Node }) => {
  /**
   * @constructor ObjectNode
   * @extends {Node}
   * Holds an object with keys/values
   * @param {Object.<string, Node>} [properties]   object with key/value pairs
   */
  function ObjectNode (properties) {
    if (!(this instanceof ObjectNode)) {
      throw new SyntaxError('Constructor must be called with the new operator')
    }

    this.properties = properties || {}

    // validate input
    if (properties) {
      if (!(typeof properties === 'object') || !Object.keys(properties).every(function (key) {
        return isNode(properties[key])
      })) {
        throw new TypeError('Object containing Nodes expected')
      }
    }
  }

  ObjectNode.prototype = new Node()

  ObjectNode.prototype.type = 'ObjectNode'

  ObjectNode.prototype.isObjectNode = true

  /**
   * Compile a node into a JavaScript function.
   * This basically pre-calculates as much as possible and only leaves open
   * calculations which depend on a dynamic scope with variables.
   * @param {Object} math     Math.js namespace with functions and constants.
   * @param {Object} argNames An object with argument names as key and `true`
   *                          as value. Used in the SymbolNode to optimize
   *                          for arguments from user assigned functions
   *                          (see FunctionAssignmentNode) or special symbols
   *                          like `end` (see IndexNode).
   * @return {function} Returns a function which can be called like:
   *                        evalNode(scope: Object, args: Object, context: *)
   */
  ObjectNode.prototype._compile = function (math, argNames) {
    const evalEntries = {}

    for (const key in this.properties) {
      if (hasOwnProperty(this.properties, key)) {
        // we stringify/parse the key here to resolve unicode characters,
        // so you cannot create a key like {"co\\u006Estructor": null}
        const stringifiedKey = stringify(key)
        const parsedKey = JSON.parse(stringifiedKey)
        if (!isSafeProperty(this.properties, parsedKey)) {
          throw new Error('No access to property "' + parsedKey + '"')
        }

        evalEntries[parsedKey] = this.properties[key]._compile(math, argNames)
      }
    }

    return function evalObjectNode (scope, args, context) {
      const obj = {}

      for (const key in evalEntries) {
        if (hasOwnProperty(evalEntries, key)) {
          obj[key] = evalEntries[key](scope, args, context)
        }
      }

      return obj
    }
  }

  /**
   * Execute a callback for each of the child nodes of this node
   * @param {function(child: Node, path: string, parent: Node)} callback
   */
  ObjectNode.prototype.forEach = function (callback) {
    for (const key in this.properties) {
      if (hasOwnProperty(this.properties, key)) {
        callback(this.properties[key], 'properties[' + stringify(key) + ']', this)
      }
    }
  }

  /**
   * Create a new ObjectNode having it's childs be the results of calling
   * the provided callback function for each of the childs of the original node.
   * @param {function(child: Node, path: string, parent: Node): Node} callback
   * @returns {ObjectNode} Returns a transformed copy of the node
   */
  ObjectNode.prototype.map = function (callback) {
    const properties = {}
    for (const key in this.properties) {
      if (hasOwnProperty(this.properties, key)) {
        properties[key] = this._ifNode(callback(this.properties[key],
          'properties[' + stringify(key) + ']', this))
      }
    }
    return new ObjectNode(properties)
  }

  /**
   * Create a clone of this node, a shallow copy
   * @return {ObjectNode}
   */
  ObjectNode.prototype.clone = function () {
    const properties = {}
    for (const key in this.properties) {
      if (hasOwnProperty(this.properties, key)) {
        properties[key] = this.properties[key]
      }
    }
    return new ObjectNode(properties)
  }

  /**
   * Get string representation
   * @param {Object} options
   * @return {string} str
   * @override
   */
  ObjectNode.prototype._toString = function (options) {
    const entries = []
    for (const key in this.properties) {
      if (hasOwnProperty(this.properties, key)) {
        entries.push(stringify(key) + ': ' + this.properties[key].toString(options))
      }
    }
    return '{' + entries.join(', ') + '}'
  }

  /**
   * Get a JSON representation of the node
   * @returns {Object}
   */
  ObjectNode.prototype.toJSON = function () {
    return {
      mathjs: 'ObjectNode',
      properties: this.properties
    }
  }

  /**
   * Instantiate an OperatorNode from its JSON representation
   * @param {Object} json  An object structured like
   *                       `{"mathjs": "ObjectNode", "properties": {...}}`,
   *                       where mathjs is optional
   * @returns {ObjectNode}
   */
  ObjectNode.fromJSON = function (json) {
    return new ObjectNode(json.properties)
  }

  /**
   * Get HTML representation
   * @param {Object} options
   * @return {string} str
   * @override
   */
  ObjectNode.prototype.toHTML = function (options) {
    const entries = []
    for (const key in this.properties) {
      if (hasOwnProperty(this.properties, key)) {
        entries.push('<span class="math-symbol math-property">' + escape(key) + '</span>' + '<span class="math-operator math-assignment-operator math-property-assignment-operator math-binary-operator">:</span>' + this.properties[key].toHTML(options))
      }
    }
    return '<span class="math-parenthesis math-curly-parenthesis">{</span>' + entries.join('<span class="math-separator">,</span>') + '<span class="math-parenthesis math-curly-parenthesis">}</span>'
  }

  /**
   * Get LaTeX representation
   * @param {Object} options
   * @return {string} str
   */
  ObjectNode.prototype._toTex = function (options) {
    const entries = []
    for (const key in this.properties) {
<<<<<<< HEAD
      if (this.properties.hasOwnProperty(key)) {
        entries.push('\\mathbf{' + key + ':}&' + this.properties[key].toTex(options))
=======
      if (hasOwnProperty(this.properties, key)) {
        entries.push('\\mathbf{' + key + ':} & ' + this.properties[key].toTex(options) + '\\\\')
>>>>>>> 2ca0937b
      }
    }
    return `\\begin{Bmatrix}${entries.join('\\\\')}\\end{Bmatrix}`
  }

  return ObjectNode
}, { isClass: true, isNode: true })<|MERGE_RESOLUTION|>--- conflicted
+++ resolved
@@ -187,13 +187,8 @@
   ObjectNode.prototype._toTex = function (options) {
     const entries = []
     for (const key in this.properties) {
-<<<<<<< HEAD
-      if (this.properties.hasOwnProperty(key)) {
-        entries.push('\\mathbf{' + key + ':}&' + this.properties[key].toTex(options))
-=======
       if (hasOwnProperty(this.properties, key)) {
-        entries.push('\\mathbf{' + key + ':} & ' + this.properties[key].toTex(options) + '\\\\')
->>>>>>> 2ca0937b
+        entries.push(`\\mathbf{${key}:}&${this.properties[key].toTex(options)}`)
       }
     }
     return `\\begin{Bmatrix}${entries.join('\\\\')}\\end{Bmatrix}`
