--- conflicted
+++ resolved
@@ -1,10 +1,7 @@
 'use strict'
 module.exports = [
-<<<<<<< HEAD
   require('./apply.transform'),
-=======
   require('./column.transform'),
->>>>>>> 2d41aef9
   require('./concat.transform'),
   require('./filter.transform'),
   require('./forEach.transform'),
@@ -14,11 +11,8 @@
   require('./mean.transform'),
   require('./min.transform'),
   require('./range.transform'),
-<<<<<<< HEAD
   require('./std.transform'),
-=======
   require('./row.transform'),
->>>>>>> 2d41aef9
   require('./subset.transform'),
   require('./sum.transform'),
   require('./var.transform')
