--- conflicted
+++ resolved
@@ -84,15 +84,12 @@
     },
     'BigNumber, BigNumber, BigNumber, boolean': function (start, end, step, includeEnd) {
       return _out(_range(start, end, step, includeEnd))
-<<<<<<< HEAD
     },
     'Unit, Unit, Unit': function (start, end, step) {
       return _out(_range(start, end, step, false))
     },
     'Unit, Unit, Unit, boolean': function (start, end, step, includeEnd) {
       return _out(_range(start, end, step, includeEnd))
-=======
->>>>>>> 14614f21
     }
 
   })
@@ -123,11 +120,10 @@
       includeEnd)
     } else {
       return _out(_range(r.start, r.end, r.step, includeEnd))
-<<<<<<< HEAD
     }
   }
 
-  /**
+/**
    * Create a range with numbers or BigNumbers
    * @param {number | BigNumber | Unit} start
    * @param {number | BigNumber | Unit} end
@@ -146,30 +142,6 @@
       array.push(x)
       x = add(x, step)
     }
-=======
-    }
-  }
-
-  /**
-   * Create a range with numbers or BigNumbers
-   * @param {number | BigNumber} start
-   * @param {number | BigNumber} end
-   * @param {number | BigNumber} step
-   * @param {boolean} includeEnd
-   * @returns {Array} range
-   * @private
-   */
-  function _range (start, end, step, includeEnd) {
-    const array = []
-    const ongoing = isPositive(step)
-      ? includeEnd ? smallerEq : smaller
-      : includeEnd ? largerEq : larger
-    let x = start
-    while (ongoing(x, end)) {
-      array.push(x)
-      x = add(x, step)
-    }
->>>>>>> 14614f21
     return array
   }
 
