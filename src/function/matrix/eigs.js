import { factory } from '../../utils/factory'
import { format } from '../../utils/string'
import { typeOf, isNumber, isBigNumber, isComplex, isFraction } from '../../utils/is'
import { createRealSymmetric } from './eigs/realSymetric'
import { createComplex } from './eigs/complex'

const name = 'eigs'
<<<<<<< HEAD
const dependencies = [
  'typed',
  'matrix',
  'column',
  'diag',
  'number',
  'bignumber',
  'complex',
  'add',
  'addScalar',
  'subtract',
  'multiply',
  'multiplyScalar',
  'abs',
  'equal',
  'larger',
  're',
  'im',
  'sqrt',
  'atan',
  'cos',
  'sin',
  'inv',
  'qr',
  'usolve',
  'flatten'
]

export const createEigs = /* #__PURE__ */ factory(name, dependencies, ({ typed, re, im, qr, usolve, flatten, sqrt, matrix, column, diag, addScalar, subtract, equal, abs, larger, atan, cos, sin, multiplyScalar, inv, complex, number, bignumber, multiply, add }) => {
=======
const dependencies = ['config', 'typed', 'matrix', 'addScalar', 'equal', 'subtract', 'abs', 'atan', 'cos', 'sin', 'multiplyScalar', 'inv', 'bignumber', 'multiply', 'add']

export const createEigs = /* #__PURE__ */ factory(name, dependencies, ({ config, typed, matrix, addScalar, subtract, equal, abs, atan, cos, sin, multiplyScalar, inv, bignumber, multiply, add }) => {
>>>>>>> 8e00dc32
  /**
   * Compute eigenvalues and eigenvectors of a matrix.
   *
   * Syntax:
   *
   *     math.eigs(x, [prec])
   *
   * Examples:
   *
   *     const H = [[5, 2.3], [2.3, 1]]
   *     const ans = math.eigs(H) // returns {values: [E1,E2...sorted], vectors: [v1,v2.... corresponding vectors as columns]}
   *     const E = ans.values
   *     const U = ans.vectors
   *     math.multiply(H, math.column(U, 0)) // returns math.multiply(E[0], math.column(U, 0))
   *     const UTxHxU = math.multiply(math.transpose(U), H, U) // rotates H to the eigen-representation
   *     E[0] == UTxHxU[0][0]  // returns true
   *
   * See also:
   *
   *     inv
   *
   * @param {Array | Matrix} x  Matrix to be diagonalized
<<<<<<< HEAD
   * @param {number | BigNumber} [prec] Precision, default value: 1e-15
   * @return {{values: Array, vectors: Matrix[]}} Object containing an array of eigenvalues and an array of eigenvectors.
=======
   * @return {{values: Array, vectors: Array} | {values: Matrix, vectors: Matrix}} Object containing eigenvalues (Array or Matrix) and eigenvectors (2D Array/Matrix with eigenvectors as columns).
>>>>>>> 8e00dc32
   */
  return typed('eigs', {

    Array: function (x) {
      const mat = matrix(x)
      return computeValuesAndVectors(mat)
    },

    'Array, number|BigNumber': function (x, prec) {
      const mat = matrix(x)
      return computeValuesAndVectors(mat, prec)
    },

    Matrix: function (mat) {
      return computeValuesAndVectors(mat)
    },

    'Matrix, number|BigNumber': function (mat, prec) {
      return computeValuesAndVectors(mat, prec)
    }
  })

  const doRealSymetric = createRealSymmetric({ addScalar, subtract, column, flatten, equal, abs, atan, cos, sin, multiplyScalar, inv, bignumber, complex, multiply, add })
  const doComplex = createComplex({ addScalar, subtract, multiply, sqrt, abs, bignumber, diag, qr, inv, usolve })

  function computeValuesAndVectors (mat, prec) {
    if (prec === undefined) {
      prec = 1e-14
    }

    prec = bignumber(prec)

    const size = mat.size()

    if (size.length !== 2 || size[0] !== size[1]) {
      throw new RangeError('Matrix must be square (size: ' + format(size) + ')')
    }

    const arr = mat.toArray()
    const N = size[0]

    if (isReal(arr, N, prec)) {
      coerceReal(arr, N)

      if (isSymmetric(arr, N, prec)) {
        const type = coerceTypes(mat, arr, N)
        return doRealSymetric(arr, N, prec, type)
      }
    }

    const type = coerceTypes(mat, arr, N)
    return doComplex(arr, N, prec, type)
  }

  /** @return {boolean} */
  function isSymmetric (arr, N, prec) {
    for (let i = 0; i < N; i++) {
      for (let j = i; j < N; j++) {
        // TODO proper comparison of bignum and frac
        if (larger(bignumber(abs(subtract(arr[i][j], arr[j][i]))), prec)) {
          return false
        }
      }
    }

    return true
  }

<<<<<<< HEAD
  /** @return {boolean} */
  function isReal (arr, N, prec) {
=======
  // diagonalization implementation for number (efficient)
  function diag (x) {
    const N = x.length
    const e0 = Math.abs(config.epsilon / N)
    let psi
    let Sij = new Array(N)
    // Sij is Identity Matrix
    for (let i = 0; i < N; i++) {
      Sij[i] = createArray(N, 0)
      Sij[i][i] = 1.0
    }
    // initial error
    let Vab = getAij(x)
    while (Math.abs(Vab[1]) >= Math.abs(e0)) {
      const i = Vab[0][0]
      const j = Vab[0][1]
      psi = getTheta(x[i][i], x[j][j], x[i][j])
      x = x1(x, psi, i, j)
      Sij = Sij1(Sij, psi, i, j)
      Vab = getAij(x)
    }
    const Ei = createArray(N, 0) // eigenvalues
>>>>>>> 8e00dc32
    for (let i = 0; i < N; i++) {
      for (let j = 0; j < N; j++) {
        // TODO proper comparison of bignum and frac
        if (larger(bignumber(abs(im(arr[i][j]))), prec)) {
          return false
        }
      }
    }

    return true
  }

<<<<<<< HEAD
  function coerceReal (arr, N) {
=======
  // diagonalization implementation for bigNumber
  function diagBig (x) {
    const N = x.length
    const e0 = abs(config.epsilon / N)
    let psi
    let Sij = new Array(N)
    // Sij is Identity Matrix
    for (let i = 0; i < N; i++) {
      Sij[i] = createArray(N, 0)
      Sij[i][i] = 1.0
    }
    // initial error
    let Vab = getAijBig(x)
    while (abs(Vab[1]) >= abs(e0)) {
      const i = Vab[0][0]
      const j = Vab[0][1]
      psi = getThetaBig(x[i][i], x[j][j], x[i][j])
      x = x1Big(x, psi, i, j)
      Sij = Sij1Big(Sij, psi, i, j)
      Vab = getAijBig(x)
    }
    const Ei = createArray(N, 0) // eigenvalues
>>>>>>> 8e00dc32
    for (let i = 0; i < N; i++) {
      for (let j = 0; j < N; j++) {
        arr[i][j] = re(arr[i][j])
      }
    }
  }

<<<<<<< HEAD
  /** @return {'number' | 'BigNumber' | 'Complex'} */
  function coerceTypes (mat, arr, N) {
    /** @type {string} */
    const type = mat.datatype()

    if (type === 'number' || type === 'BigNumber' || type === 'Complex') {
      return type
    }

    let hasNumber = false
    let hasBig = false
    let hasComplex = false

    for (let i = 0; i < N; i++) {
      for (let j = 0; j < N; j++) {
        const el = arr[i][j]

        if (isNumber(el) || isFraction(el)) {
          hasNumber = true
        } else if (isBigNumber(el)) {
          hasBig = true
        } else if (isComplex(el)) {
          hasComplex = true
        } else {
          throw TypeError('Unsupported type in Matrix: ' + typeOf(el))
        }
=======
  // get angle
  function getTheta (aii, ajj, aij) {
    const denom = (ajj - aii)
    if (Math.abs(denom) <= config.epsilon) {
      return Math.PI / 4
    } else {
      return 0.5 * Math.atan(2 * aij / (ajj - aii))
    }
  }

  // get angle
  function getThetaBig (aii, ajj, aij) {
    const denom = subtract(ajj, aii)
    if (abs(denom) <= config.epsilon) {
      return bignumber(-1).acos().div(4)
    } else {
      return multiplyScalar(0.5, atan(multiply(2, aij, inv(denom))))
    }
  }

  // update eigvec
  function Sij1 (Sij, theta, i, j) {
    const N = Sij.length
    const c = Math.cos(theta)
    const s = Math.sin(theta)
    const Ski = createArray(N, 0)
    const Skj = createArray(N, 0)
    for (let k = 0; k < N; k++) {
      Ski[k] = c * Sij[k][i] - s * Sij[k][j]
      Skj[k] = s * Sij[k][i] + c * Sij[k][j]
    }
    for (let k = 0; k < N; k++) {
      Sij[k][i] = Ski[k]
      Sij[k][j] = Skj[k]
    }
    return Sij
  }
  // update eigvec for overlap
  function Sij1Big (Sij, theta, i, j) {
    const N = Sij.length
    const c = cos(theta)
    const s = sin(theta)
    const Ski = createArray(N, bignumber(0))
    const Skj = createArray(N, bignumber(0))
    for (let k = 0; k < N; k++) {
      Ski[k] = subtract(multiplyScalar(c, Sij[k][i]), multiplyScalar(s, Sij[k][j]))
      Skj[k] = addScalar(multiplyScalar(s, Sij[k][i]), multiplyScalar(c, Sij[k][j]))
    }
    for (let k = 0; k < N; k++) {
      Sij[k][i] = Ski[k]
      Sij[k][j] = Skj[k]
    }
    return Sij
  }

  // update matrix
  function x1Big (Hij, theta, i, j) {
    const N = Hij.length
    const c = bignumber(cos(theta))
    const s = bignumber(sin(theta))
    const c2 = multiplyScalar(c, c)
    const s2 = multiplyScalar(s, s)
    const Aki = createArray(N, bignumber(0))
    const Akj = createArray(N, bignumber(0))
    // 2cs Hij
    const csHij = multiply(bignumber(2), c, s, Hij[i][j])
    //  Aii
    const Aii = addScalar(subtract(multiplyScalar(c2, Hij[i][i]), csHij), multiplyScalar(s2, Hij[j][j]))
    const Ajj = add(multiplyScalar(s2, Hij[i][i]), csHij, multiplyScalar(c2, Hij[j][j]))
    // 0  to i
    for (let k = 0; k < N; k++) {
      Aki[k] = subtract(multiplyScalar(c, Hij[i][k]), multiplyScalar(s, Hij[j][k]))
      Akj[k] = addScalar(multiplyScalar(s, Hij[i][k]), multiplyScalar(c, Hij[j][k]))
    }
    // Modify Hij
    Hij[i][i] = Aii
    Hij[j][j] = Ajj
    Hij[i][j] = bignumber(0)
    Hij[j][i] = bignumber(0)
    // 0  to i
    for (let k = 0; k < N; k++) {
      if (k !== i && k !== j) {
        Hij[i][k] = Aki[k]
        Hij[k][i] = Aki[k]
        Hij[j][k] = Akj[k]
        Hij[k][j] = Akj[k]
>>>>>>> 8e00dc32
      }
    }

    if (hasBig && hasComplex) {
      console.warn('Complex BigNumbers not supported, this operation will lose precission.')
    }

    if (hasComplex) {
      for (let i = 0; i < N; i++) {
        for (let j = 0; j < N; j++) {
          arr[i][j] = complex(arr[i][j])
        }
      }

      return 'Complex'
    }

    if (hasBig) {
      for (let i = 0; i < N; i++) {
        for (let j = 0; j < N; j++) {
          arr[i][j] = bignumber(arr[i][j])
        }
      }

      return 'BigNumber'
    }

    if (hasNumber) {
      for (let i = 0; i < N; i++) {
        for (let j = 0; j < N; j++) {
          arr[i][j] = number(arr[i][j])
        }
      }

      return 'number'
    } else {
      throw TypeError('Matrix contains unsupported types only.')
    }
  }
})<|MERGE_RESOLUTION|>--- conflicted
+++ resolved
@@ -5,41 +5,11 @@
 import { createComplex } from './eigs/complex'
 
 const name = 'eigs'
-<<<<<<< HEAD
-const dependencies = [
-  'typed',
-  'matrix',
-  'column',
-  'diag',
-  'number',
-  'bignumber',
-  'complex',
-  'add',
-  'addScalar',
-  'subtract',
-  'multiply',
-  'multiplyScalar',
-  'abs',
-  'equal',
-  'larger',
-  're',
-  'im',
-  'sqrt',
-  'atan',
-  'cos',
-  'sin',
-  'inv',
-  'qr',
-  'usolve',
-  'flatten'
-]
 
-export const createEigs = /* #__PURE__ */ factory(name, dependencies, ({ typed, re, im, qr, usolve, flatten, sqrt, matrix, column, diag, addScalar, subtract, equal, abs, larger, atan, cos, sin, multiplyScalar, inv, complex, number, bignumber, multiply, add }) => {
-=======
 const dependencies = ['config', 'typed', 'matrix', 'addScalar', 'equal', 'subtract', 'abs', 'atan', 'cos', 'sin', 'multiplyScalar', 'inv', 'bignumber', 'multiply', 'add']
 
 export const createEigs = /* #__PURE__ */ factory(name, dependencies, ({ config, typed, matrix, addScalar, subtract, equal, abs, atan, cos, sin, multiplyScalar, inv, bignumber, multiply, add }) => {
->>>>>>> 8e00dc32
+
   /**
    * Compute eigenvalues and eigenvectors of a matrix.
    *
@@ -62,12 +32,10 @@
    *     inv
    *
    * @param {Array | Matrix} x  Matrix to be diagonalized
-<<<<<<< HEAD
+   *
    * @param {number | BigNumber} [prec] Precision, default value: 1e-15
    * @return {{values: Array, vectors: Matrix[]}} Object containing an array of eigenvalues and an array of eigenvectors.
-=======
-   * @return {{values: Array, vectors: Array} | {values: Matrix, vectors: Matrix}} Object containing eigenvalues (Array or Matrix) and eigenvectors (2D Array/Matrix with eigenvectors as columns).
->>>>>>> 8e00dc32
+   *
    */
   return typed('eigs', {
 
@@ -136,33 +104,9 @@
     return true
   }
 
-<<<<<<< HEAD
+
   /** @return {boolean} */
   function isReal (arr, N, prec) {
-=======
-  // diagonalization implementation for number (efficient)
-  function diag (x) {
-    const N = x.length
-    const e0 = Math.abs(config.epsilon / N)
-    let psi
-    let Sij = new Array(N)
-    // Sij is Identity Matrix
-    for (let i = 0; i < N; i++) {
-      Sij[i] = createArray(N, 0)
-      Sij[i][i] = 1.0
-    }
-    // initial error
-    let Vab = getAij(x)
-    while (Math.abs(Vab[1]) >= Math.abs(e0)) {
-      const i = Vab[0][0]
-      const j = Vab[0][1]
-      psi = getTheta(x[i][i], x[j][j], x[i][j])
-      x = x1(x, psi, i, j)
-      Sij = Sij1(Sij, psi, i, j)
-      Vab = getAij(x)
-    }
-    const Ei = createArray(N, 0) // eigenvalues
->>>>>>> 8e00dc32
     for (let i = 0; i < N; i++) {
       for (let j = 0; j < N; j++) {
         // TODO proper comparison of bignum and frac
@@ -175,32 +119,7 @@
     return true
   }
 
-<<<<<<< HEAD
   function coerceReal (arr, N) {
-=======
-  // diagonalization implementation for bigNumber
-  function diagBig (x) {
-    const N = x.length
-    const e0 = abs(config.epsilon / N)
-    let psi
-    let Sij = new Array(N)
-    // Sij is Identity Matrix
-    for (let i = 0; i < N; i++) {
-      Sij[i] = createArray(N, 0)
-      Sij[i][i] = 1.0
-    }
-    // initial error
-    let Vab = getAijBig(x)
-    while (abs(Vab[1]) >= abs(e0)) {
-      const i = Vab[0][0]
-      const j = Vab[0][1]
-      psi = getThetaBig(x[i][i], x[j][j], x[i][j])
-      x = x1Big(x, psi, i, j)
-      Sij = Sij1Big(Sij, psi, i, j)
-      Vab = getAijBig(x)
-    }
-    const Ei = createArray(N, 0) // eigenvalues
->>>>>>> 8e00dc32
     for (let i = 0; i < N; i++) {
       for (let j = 0; j < N; j++) {
         arr[i][j] = re(arr[i][j])
@@ -208,7 +127,6 @@
     }
   }
 
-<<<<<<< HEAD
   /** @return {'number' | 'BigNumber' | 'Complex'} */
   function coerceTypes (mat, arr, N) {
     /** @type {string} */
@@ -235,94 +153,6 @@
         } else {
           throw TypeError('Unsupported type in Matrix: ' + typeOf(el))
         }
-=======
-  // get angle
-  function getTheta (aii, ajj, aij) {
-    const denom = (ajj - aii)
-    if (Math.abs(denom) <= config.epsilon) {
-      return Math.PI / 4
-    } else {
-      return 0.5 * Math.atan(2 * aij / (ajj - aii))
-    }
-  }
-
-  // get angle
-  function getThetaBig (aii, ajj, aij) {
-    const denom = subtract(ajj, aii)
-    if (abs(denom) <= config.epsilon) {
-      return bignumber(-1).acos().div(4)
-    } else {
-      return multiplyScalar(0.5, atan(multiply(2, aij, inv(denom))))
-    }
-  }
-
-  // update eigvec
-  function Sij1 (Sij, theta, i, j) {
-    const N = Sij.length
-    const c = Math.cos(theta)
-    const s = Math.sin(theta)
-    const Ski = createArray(N, 0)
-    const Skj = createArray(N, 0)
-    for (let k = 0; k < N; k++) {
-      Ski[k] = c * Sij[k][i] - s * Sij[k][j]
-      Skj[k] = s * Sij[k][i] + c * Sij[k][j]
-    }
-    for (let k = 0; k < N; k++) {
-      Sij[k][i] = Ski[k]
-      Sij[k][j] = Skj[k]
-    }
-    return Sij
-  }
-  // update eigvec for overlap
-  function Sij1Big (Sij, theta, i, j) {
-    const N = Sij.length
-    const c = cos(theta)
-    const s = sin(theta)
-    const Ski = createArray(N, bignumber(0))
-    const Skj = createArray(N, bignumber(0))
-    for (let k = 0; k < N; k++) {
-      Ski[k] = subtract(multiplyScalar(c, Sij[k][i]), multiplyScalar(s, Sij[k][j]))
-      Skj[k] = addScalar(multiplyScalar(s, Sij[k][i]), multiplyScalar(c, Sij[k][j]))
-    }
-    for (let k = 0; k < N; k++) {
-      Sij[k][i] = Ski[k]
-      Sij[k][j] = Skj[k]
-    }
-    return Sij
-  }
-
-  // update matrix
-  function x1Big (Hij, theta, i, j) {
-    const N = Hij.length
-    const c = bignumber(cos(theta))
-    const s = bignumber(sin(theta))
-    const c2 = multiplyScalar(c, c)
-    const s2 = multiplyScalar(s, s)
-    const Aki = createArray(N, bignumber(0))
-    const Akj = createArray(N, bignumber(0))
-    // 2cs Hij
-    const csHij = multiply(bignumber(2), c, s, Hij[i][j])
-    //  Aii
-    const Aii = addScalar(subtract(multiplyScalar(c2, Hij[i][i]), csHij), multiplyScalar(s2, Hij[j][j]))
-    const Ajj = add(multiplyScalar(s2, Hij[i][i]), csHij, multiplyScalar(c2, Hij[j][j]))
-    // 0  to i
-    for (let k = 0; k < N; k++) {
-      Aki[k] = subtract(multiplyScalar(c, Hij[i][k]), multiplyScalar(s, Hij[j][k]))
-      Akj[k] = addScalar(multiplyScalar(s, Hij[i][k]), multiplyScalar(c, Hij[j][k]))
-    }
-    // Modify Hij
-    Hij[i][i] = Aii
-    Hij[j][j] = Ajj
-    Hij[i][j] = bignumber(0)
-    Hij[j][i] = bignumber(0)
-    // 0  to i
-    for (let k = 0; k < N; k++) {
-      if (k !== i && k !== j) {
-        Hij[i][k] = Aki[k]
-        Hij[k][i] = Aki[k]
-        Hij[j][k] = Akj[k]
-        Hij[k][j] = Akj[k]
->>>>>>> 8e00dc32
       }
     }
 
