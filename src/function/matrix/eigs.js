--- conflicted
+++ resolved
@@ -1,14 +1,6 @@
-<<<<<<< HEAD
-import { factory } from '../../utils/factory'
-import { format } from '../../utils/string'
-import { typeOf, isNumber, isBigNumber, isComplex, isFraction } from '../../utils/is'
-import { createRealSymmetric } from './eigs/realSymetric'
-import { createComplex } from './eigs/complex'
-=======
 import { clone } from '../../utils/object.js'
 import { factory } from '../../utils/factory.js'
 import { format } from '../../utils/string.js'
->>>>>>> 54570e57
 
 const name = 'eigs'
 
