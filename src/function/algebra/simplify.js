--- conflicted
+++ resolved
@@ -226,13 +226,8 @@
 
   function removeParens (node) {
     return node.transform(function (node, path, parent) {
-<<<<<<< HEAD
       return isParenthesisNode(node)
-        ? node.content
-=======
-      return type.isParenthesisNode(node)
         ? removeParens(node.content)
->>>>>>> 5c263d3d
         : node
     })
   }
