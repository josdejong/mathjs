<<<<<<< HEAD
import { factory } from '../../utils/factory.js'
import { deepMap } from '../../utils/collection.js'
import { nearlyEqual } from '../../utils/number.js'
import { nearlyEqual as bigNearlyEqual } from '../../utils/bignumber/nearlyEqual.js'
import { ceilNumber } from '../../plain/number/index.js'
=======
import { Decimal } from 'decimal.js'
import { factory } from '../../utils/factory'
import { deepMap } from '../../utils/collection'
import { nearlyEqual } from '../../utils/number'
import { nearlyEqual as bigNearlyEqual } from '../../utils/bignumber/nearlyEqual'
import { ceilNumber } from '../../plain/number'
import { createAlgorithm11 } from '../../type/matrix/utils/algorithm11'
import { createAlgorithm14 } from '../../type/matrix/utils/algorithm14'
>>>>>>> 7854a9b0

const name = 'ceil'
const dependencies = ['typed', 'config', 'round', 'matrix', 'equalScalar']

export const createCeil = /* #__PURE__ */ factory(name, dependencies, ({ typed, config, round, matrix, equalScalar }) => {
  const algorithm11 = createAlgorithm11({ typed, equalScalar })
  const algorithm14 = createAlgorithm14({ typed })

  /**
   * Round a value towards plus infinity
   * If `x` is complex, both real and imaginary part are rounded towards plus infinity.
   * For matrices, the function is evaluated element wise.
   *
   * Syntax:
   *
   *    math.ceil(x)
   *    math.ceil(x, n)
   *
   * Examples:
   *
   *    math.ceil(3.2)               // returns number 4
   *    math.ceil(3.8)               // returns number 4
   *    math.ceil(-4.2)              // returns number -4
   *    math.ceil(-4.7)              // returns number -4
   *
   *    math.ceil(3.212, 2)          // returns number 3.22
   *    math.ceil(3.288, 2)          // returns number 3.29
   *    math.ceil(-4.212, 2)         // returns number -4.21
   *    math.ceil(-4.782, 2)         // returns number -4.78
   *
   *    const c = math.complex(3.24, -2.71)
   *    math.ceil(c)                 // returns Complex 4 - 2i
   *    math.ceil(c, 1)              // returns Complex 3.3 - 2.7i
   *
   *    math.ceil([3.2, 3.8, -4.7])  // returns Array [4, 4, -4]
   *    math.ceil([3.21, 3.82, -4.71], 1)  // returns Array [3.3, 3.9, -4.7]
   *
   * See also:
   *
   *    floor, fix, round
   *
   * @param  {number | BigNumber | Fraction | Complex | Array | Matrix} x  Number to be rounded
   * @param  {number | BigNumber | Array} [n=0]                            Number of decimals
   * @return {number | BigNumber | Fraction | Complex | Array | Matrix} Rounded value
   */
  return typed('ceil', {
    number: function (x) {
      if (nearlyEqual(x, round(x), config.epsilon)) {
        return round(x)
      } else {
        return ceilNumber(x)
      }
    },

    'number, number': function (x, n) {
      if (nearlyEqual(x, round(x, n), config.epsilon)) {
        return round(x, n)
      } else {
        let [number, exponent] = `${x}e`.split('e')
        const result = Math.ceil(Number(`${number}e${Number(exponent) + n}`));
        [number, exponent] = `${result}e`.split('e')
        return Number(`${number}e${Number(exponent) - n}`)
      }
    },

    Complex: function (x) {
      return x.ceil()
    },

    'Complex, number': function (x, n) {
      return x.ceil(n)
    },

    BigNumber: function (x) {
      if (bigNearlyEqual(x, round(x), config.epsilon)) {
        return round(x)
      } else {
        return x.ceil()
      }
    },

    'BigNumber, BigNumber': function (x, n) {
      if (bigNearlyEqual(x, round(x, n), config.epsilon)) {
        return round(x, n)
      } else {
        return x.toDecimalPlaces(n.toNumber(), Decimal.ROUND_CEIL)
      }
    },

    Fraction: function (x) {
      return x.ceil()
    },

    'Fraction, number': function (x, n) {
      return x.ceil(n)
    },

    'Array | Matrix': function (x) {
      // deep map collection, skip zeros since ceil(0) = 0
      return deepMap(x, this, true)
    },

    'Array | Matrix, number': function (x, n) {
      // deep map collection, skip zeros since ceil(0) = 0
      return deepMap(x, i => this(i, n), true)
    },

    'SparseMatrix, number | BigNumber': function (x, y) {
      return algorithm11(x, y, this, false)
    },

    'DenseMatrix, number | BigNumber': function (x, y) {
      return algorithm14(x, y, this, false)
    },

    'number | Complex | BigNumber, Array': function (x, y) {
      // use matrix implementation
      return algorithm14(matrix(y), x, this, true).valueOf()
    }
  })
})<|MERGE_RESOLUTION|>--- conflicted
+++ resolved
@@ -1,19 +1,11 @@
-<<<<<<< HEAD
+import { Decimal } from 'decimal.js'
 import { factory } from '../../utils/factory.js'
 import { deepMap } from '../../utils/collection.js'
 import { nearlyEqual } from '../../utils/number.js'
 import { nearlyEqual as bigNearlyEqual } from '../../utils/bignumber/nearlyEqual.js'
 import { ceilNumber } from '../../plain/number/index.js'
-=======
-import { Decimal } from 'decimal.js'
-import { factory } from '../../utils/factory'
-import { deepMap } from '../../utils/collection'
-import { nearlyEqual } from '../../utils/number'
-import { nearlyEqual as bigNearlyEqual } from '../../utils/bignumber/nearlyEqual'
-import { ceilNumber } from '../../plain/number'
 import { createAlgorithm11 } from '../../type/matrix/utils/algorithm11'
 import { createAlgorithm14 } from '../../type/matrix/utils/algorithm14'
->>>>>>> 7854a9b0
 
 const name = 'ceil'
 const dependencies = ['typed', 'config', 'round', 'matrix', 'equalScalar']
