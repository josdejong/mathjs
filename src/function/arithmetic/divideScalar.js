--- conflicted
+++ resolved
@@ -54,11 +54,5 @@
     'Unit, Unit': function (x, y) {
       return x.divide(y)
     }
-<<<<<<< HEAD
   }, { createAsync: true })
-
-  return divideScalar
-=======
-  })
->>>>>>> 76b9a0d4
 })