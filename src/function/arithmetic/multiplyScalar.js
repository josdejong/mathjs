import { factory } from '../../utils/factory'
import { multiplyNumber } from '../../plain/number'

const name = 'multiplyScalar'
const dependencies = ['typed']

export const createMultiplyScalar = /* #__PURE__ */ factory(name, dependencies, ({ typed }) => {
  /**
   * Multiply two scalar values, `x * y`.
   * This function is meant for internal use: it is used by the public function
   * `multiply`
   *
   * This function does not support collections (Array or Matrix).
   *
   * @param  {number | BigNumber | Fraction | Complex | Unit} x   First value to multiply
   * @param  {number | BigNumber | Fraction | Complex} y          Second value to multiply
   * @return {number | BigNumber | Fraction | Complex | Unit}     Multiplication of `x` and `y`
   * @private
   */
  return typed('multiplyScalar', {

    'number, number': multiplyNumber,

    'Complex, Complex': function (x, y) {
      return x.mul(y)
    },

    'BigNumber, BigNumber': function (x, y) {
      return x.times(y)
    },

    'Fraction, Fraction': function (x, y) {
      return x.mul(y)
    },

    'number | Fraction | BigNumber | Complex, Unit': function (x, y) {
      const res = y.clone()
      res.value = (res.value === null) ? res._normalize(x) : this(res.value, x)
      return res
    },

    'Unit, number | Fraction | BigNumber | Complex': function (x, y) {
      const res = x.clone()
      res.value = (res.value === null) ? res._normalize(y) : this(res.value, y)
      return res
    },

    'Unit, Unit': function (x, y) {
      return x.multiply(y)
    }

<<<<<<< HEAD
  }, { createAsync: true })

  return multiplyScalar
=======
  })
>>>>>>> 76b9a0d4
})<|MERGE_RESOLUTION|>--- conflicted
+++ resolved
@@ -49,11 +49,5 @@
       return x.multiply(y)
     }
 
-<<<<<<< HEAD
   }, { createAsync: true })
-
-  return multiplyScalar
-=======
-  })
->>>>>>> 76b9a0d4
 })