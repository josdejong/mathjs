import { factory } from '../../utils/factory'
import { extend } from '../../utils/object'
import { createAlgorithm01 } from '../../type/matrix/utils/algorithm01'
import { createAlgorithm04 } from '../../type/matrix/utils/algorithm04'
import { createAlgorithm10 } from '../../type/matrix/utils/algorithm10'
import { createAlgorithm13 } from '../../type/matrix/utils/algorithm13'
import { createAlgorithm14 } from '../../type/matrix/utils/algorithm14'

const name = 'add'
const dependencies = [
  'typed',
  'matrix',
  'addScalar',
  'equalScalar',
  'DenseMatrix',
  'SparseMatrix'
]

export const createAdd = /* #__PURE__ */ factory(name, dependencies, ({ typed, matrix, addScalar, equalScalar, DenseMatrix, SparseMatrix }) => {
  const algorithm01 = createAlgorithm01({ typed })
  const algorithm04 = createAlgorithm04({ typed, equalScalar })
  const algorithm10 = createAlgorithm10({ typed, DenseMatrix })
  const algorithm13 = createAlgorithm13({ typed })
  const algorithm14 = createAlgorithm14({ typed })

  /**
   * Add two or more values, `x + y`.
   * For matrices, the function is evaluated element wise.
   *
   * Syntax:
   *
   *    math.add(x, y)
   *    math.add(x, y, z, ...)
   *
   * Examples:
   *
   *    math.add(2, 3)               // returns number 5
   *    math.add(2, 3, 4)            // returns number 9
   *
   *    const a = math.complex(2, 3)
   *    const b = math.complex(-4, 1)
   *    math.add(a, b)               // returns Complex -2 + 4i
   *
   *    math.add([1, 2, 3], 4)       // returns Array [5, 6, 7]
   *
   *    const c = math.unit('5 cm')
   *    const d = math.unit('2.1 mm')
   *    math.add(c, d)               // returns Unit 52.1 mm
   *
   *    math.add("2.3", "4")         // returns number 6.3
   *
   * See also:
   *
   *    subtract, sum
   *
   * @param  {number | BigNumber | Fraction | Complex | Unit | Array | Matrix} x First value to add
   * @param  {number | BigNumber | Fraction | Complex | Unit | Array | Matrix} y Second value to add
   * @return {number | BigNumber | Fraction | Complex | Unit | Array | Matrix} Sum of `x` and `y`
   */
  return typed(name, extend({
    // we extend the signatures of addScalar with signatures dealing with matrices

    'DenseMatrix, DenseMatrix': function (x, y) {
      return algorithm13(x, y, addScalar)
    },

    'DenseMatrix, SparseMatrix': function (x, y) {
      return algorithm01(x, y, addScalar, false)
    },

    'SparseMatrix, DenseMatrix': function (x, y) {
      return algorithm01(y, x, addScalar, true)
    },

    'SparseMatrix, SparseMatrix': function (x, y) {
      return algorithm04(x, y, addScalar)
    },

    'Array, Array': function (x, y) {
      // use matrix implementation
      return this(matrix(x), matrix(y)).valueOf()
    },

    'Array, Matrix': function (x, y) {
      // use matrix implementation
      return this(matrix(x), y)
    },

    'Matrix, Array': function (x, y) {
      // use matrix implementation
      return this(x, matrix(y))
    },

    'DenseMatrix, any': function (x, y) {
      return algorithm14(x, y, addScalar, false)
    },

    'SparseMatrix, any': function (x, y) {
      return algorithm10(x, y, addScalar, false)
    },

    'any, DenseMatrix': function (x, y) {
      return algorithm14(y, x, addScalar, true)
    },

    'any, SparseMatrix': function (x, y) {
      return algorithm10(y, x, addScalar, true)
    },

    'Array, any': function (x, y) {
      // use matrix implementation
      return algorithm14(matrix(x), y, addScalar, false).valueOf()
    },

    'any, Array': function (x, y) {
      // use matrix implementation
      return algorithm14(matrix(y), x, addScalar, true).valueOf()
    },

    'any, any': addScalar,

    'any, any, ...any': function (x, y, rest) {
      let result = this(x, y)

      for (let i = 0; i < rest.length; i++) {
        result = this(result, rest[i])
      }

      return result
    }
<<<<<<< HEAD
  }, addScalar.signatures), { createAsync: true })

  return add
=======
  }, addScalar.signatures))
>>>>>>> 76b9a0d4
})<|MERGE_RESOLUTION|>--- conflicted
+++ resolved
@@ -128,11 +128,5 @@
 
       return result
     }
-<<<<<<< HEAD
   }, addScalar.signatures), { createAsync: true })
-
-  return add
-=======
-  }, addScalar.signatures))
->>>>>>> 76b9a0d4
 })