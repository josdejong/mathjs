# History

<<<<<<< HEAD
# not yet published, 12.0.0

Breaking changes:

- Fix #2879, #2927, #3014: change the confusing interface of `eigs`.
  Before, functions `eigs` returned an object:
  ```
  { values: MathCollection; vectors: MathCollection }
  ```
  where `vectors` was a 2d matrix of which the columns contained the vectors.
  This is changed to `eigs` returning an object:
  ```
  { 
    values: MathCollection
    eigenvectors: Array<{
      value: number | BigNumber
      vector: MathCollection
    }>
  }
  ```
  Where `eigenvectors` is an array containing an object with the corresponding
  eigenvalue and vector.
- Change the assignment operator of .toTex output from `:=` to `=` (see #2980, 
  #3032).
- Drop official support for Node.js 14 and 16.

Fixes:

- Find eigenvectors of defective matrices (#3037). Thanks @gwhitney.
=======
# 2023-10-25, 11.12.0

- Implemented function `subtractScalar` (#3081, #2643), thanks @vrushaket.
- Fix #3073: function format not escaping control characters and double 
  quotes (#3082).
- Fix: function `clone` not throwing an error when passing an unsupported
  type like a function.
- Fix: #2960 add type definition of function `symbolicEqual` (#3035),
  thanks @juancodeaudio.
>>>>>>> 42f42409


# 2023-10-11, 11.11.2

- Fix #3025: improve handling of matrices and error handling 
  in function `corr` (#3030). Thanks @vrushaket.
- Fix #3074: improve error message when using function `max` in `derivative`.
- Fix #3073: fix parsing quotes inside a string.
- Fix #2027: cannot use named operators like `to` or `mod` as property name. 


# 2023-09-20, 11.11.1

- Fix #2989: use one-based indices in `print` in the parser (#3009). 
  Thanks @dvd101x. 
- Fix #2936: `mod` sometimes giving wrong results due to internal round-off
  errors (#3011). Thanks @praisennamonu1.
- Internal refactor of `quantileSeq`, and fixed the embedded help (#3003). 
  Thanks @dvd101x.
- Updated dependencies and devDependencies.


# 2023-09-05, 11.11.0

- Implement function `corr` to calculate the correlation between two matrices
  (#3015, #2624). Thanks @vrushaket. 
- Lock `fraction.js` at version `4.3.4` for now, see #3024, 3022, 
  https://github.com/rawify/Fraction.js/issues/68.


# 2023-08-31, 11.10.1

- Upgrade to `fraction.js@4.3.4`, see #3022.
- Fix #3020: `lruQueue` using the global `hasOwnProperty` which may be 
  polluted.
- Add support for prefixes for the unit `erg`, and restrict prefixes of the
  unit `joule` to only long prefixes like `kilo` and no short prefixes 
  like `k` (#3019). Thanks @costerwi.
- Add a new browser example `examples/browser/lorenz.html` that uses `solveODE`
  and plots the result in a chart (#3018). Thanks @dvd101x.


# 2023-08-23, 11.10.0

- Extend function `quantileSeq` with support for a `dimension` (#3002).
  Thanks @dvd101x.
- Implement #2735: Support indexing with an array of booleans, for 
  example `a[[true, false, true]]` and `a[a > 2]` (#2994). Thanks @dvd101x.
- Implement function `zeta` (#2950, #2975, #2904). Thanks @Bobingstern.
- Fix #2990: `DenseMatrix` can mutate input arrays (#2991).


# 2023-07-24, 11.9.1

- Fix a security vulnerability in `FunctionNode` and `SymbolNode` allowing
  arbitrary code execution via `math.evaluate`. Thanks Harry Chen.
- Fix #3001: mathjs bundle containing `new Function(...)` (CSP issue).


# 2023-07-19, 11.9.0

- Implement function `solveODE` (#2958). Thanks @dvd101x.
- Implement functions `zpk2tf` and `freqz` (#2988, #2969). Thanks @alykhaled.
- Implement support for units in function `range` (#2997). Thanks @dvd101x.
- Fix #2974: `simplify` puts plus and minus signs next to each other (#2981).
  Thanks @MaybePixem.
- Fix #2973: fixes and improvements in the embedded docs (#2976). 
  Thanks @dvd101x.
- Fix #2996: two errors in the examples in the documentation about Expression 
  trees.
- Fix round-off errors near zero when converting temperatures (#2962). 
  Thanks @costerwi.
- Refactored function `range`, reducing the amount of code (#2995).
  Thanks @dvd101x.


# 2023-06-20, 11.8.2

- Fix #2971: improve typings of statistics functions `min`, `max`, `mean`, 
  `median`, `mode`, `std`, `sum`, `prod`, `variance`. Fixes a regression 
  introduced in v11.8.1.
- Fix #2972: type definitions of `Unit.divide(Unit)` have a wrong return type.


# 2023-06-13, 11.8.1

- Fix #2964: issue in function ` distance` when calculate the distance from 
  a point to a line (#2965). Thanks @Kiku-CN. 
- Fix `math.format` not working correctly for `engineering` notation when using
  BigNumbers and for `fixed` notation with `precision: 0` configured (#2956). 
  Thanks @mgreminger.
- Fix #2880: not possible to map cube root `cbrt`.
- Fix #2938: make the syntax description of all functions consistent in the
  docs (#2941). Thanks @dvd101x.
- Fix #2954: improve the TypeScript definitions the return type of functions
  `min` and `max` (#2955). Thanks @Maxim-Mazurok.
- Fix #2959: typo in an example in the docs. Thanks @kunalagrwl.
- Drop official support for Node.js 14, has reached end of life.


# 2023-04-03, 11.8.0

- Extended functions `fraction`, `bignumber`, and `number` with support for 
  units, see #2918 (#2926).
- Implemented aliases `amp` and `amps` for unit `ampere` (#2917). 
  Thanks @veggiesaurus.
- Improve TypeScript definitions of function `gcd` (#2922). Thanks @brunoSnoww.
- Fix #2923: improve docs of the function `distance` (#2924). Thanks @tmtron.


# 2023-03-15, 11.7.0

- Implement #2567: accept array as parameter for function `gcd` (#2878). 
  Thanks @jakubriegel.
- Fix #2908: improvements in the docs and examples of functions 
  `partitionSelect`, `diff`, `expm1`, `round`, `nthRoots`, `sign`, 
  `rigthArithShift`, `setIsSubset`, `setSize`, and the docs about units.
  Thanks @tmtron.
- Fix #2907: determinant of empty matrix should be 1.
- Refactor index.d.ts by writing function declarations using a generic, 
  reducing a lot of repetition (#2913). Thanks @brunoSnoww.


# 2023-02-24, 11.6.0

- Implement broadcasting for the following functions and their corresponding
  operator: `add`, `dotDivide`, `dotMultiply`, `dotPow`, `gcd`, `lcm`, `mod`, 
  `nthRoot`, `subtract`, `bitAnd`, `bitOr`, `bitXor`, `leftShift`, 
  `rightArithShift`, `rightLogShift`, `and`, `or`, `xor`, `compare`, 
  `compareText`, `equal`, `larger`, `largerEq`, `smaller`, `smallerEq`, 
  `unequal`, `atan2` and `to` (#2895, #2753). Thanks @dvd101x.
- Implement support for non-power-of-2 fft (#2900, #2577). Thanks @cyavictor88.
- Fix #2888: update type definitions of function `unit` to allow creating a 
  unit from a fraction or complex number.
- Fix #2892: an error in the examples of the embedded help of function `sort`.
- Fix #2891: functions `column` and `row` sometimes returning a scalar number. 
- Fix #2896: define the fourth argument of function `intersect` as optional 
  in the TypeScript definitions. Thanks @wodndb.
- Fix: quantileSeq not accepting a matrix as second argument `prob` (see #2902).
- Fix broken examples in functions `to`, `distance`, `getMatrixDataType`, 
  `subset`, and `max` (see #2902).


# 2023-01-31, 11.5.1

- Add type definitions for function `rotationMatrix` (#2860). 
  Thanks @brunoSnoww.
- Add type signature for `lusolve(LUDecomposition, ...)` (#2864). 
  Thanks @evanmiller.
- Fix #2873: the rocket_trajectory_optimization.html example being partly 
  broken. Thanks @dvd101x.
- Fix #2871: coverage report broken (#2877). Thanks @bornova.
- Fix #2883: update documentation for stat functions, describe missing syntax.
- Fix #2884: fix examples in the embedded docs of function `pow` and some other
  functions.
- Fix type definition of function `complex` for one numeric input (#2886), 
  thanks @ariymarkowitz.
- Fix type definitions of `map()` and `forEach()` (#2887), thanks @xiaohk.
- Fix #2606: improve type definitions of `dotMultiply`, `dotPow` and 
  `dotDivide` (#2890). Thanks @brunoSnoww.


# 2022-12-05, 11.5.0

- Improve `simplify` rule matches in non-commutative contexts (#2841). 
  Thanks @samueltlg.
- Simplify: add rules and restructure tests for non-commutative contexts
  (#2847). Thanks @samueltlg.
- Fix function `reshape` mutating the input in case of a matrix (see #2854).
- Fix TypeScript types for `multiply()` with `number[]` and `number[][]`
  (#2852). Thanks @hfhchan.


# 2022-11-18, 11.4.0

- Implemented more wildcards to describe rules for `simplify`, making it easier
  for example to describe unary minus (#1915). Thanks @thatcomputerguy0101.
- Implemented functions `schur`, `sylvester`, and `lyap` (#2646). 
  Thanks @egidioln.
- Implemented function `polynomialRoot`, and use it in a benchmark (#2839). 
  Thanks @gwhitney.
- Fix #2825 partly: improve simplifying operations on constants in 
  non-commutative contexts (#2827). Thanks @samueltlg.
- Fix #2840: a bug in the docs and type definitions of `Node.traverse` and 
  `Node.forEach`, they do return `void`.


# 2022-11-07, 11.3.3

- Fix #2830: Prevent inserting zero values when creating a `SparseMatrix` from a 
  `DenseMatrix` (#2836). Thanks @AlexandreAlvesDB.
- Fix #2835: a regression in the type definitions of `FunctionNode`, introduced
  in `v11.3.2`. See #2733. Thanks @dsteve.


# 2022-10-25, 11.3.2

- Add generics to remaining Node type definitions (#2733). Thanks @mattvague. 
- Allow unit prefixes for (absolute) temperatures `kelvin`, `rankine`, 
  `celsius`, and `fahrenheit` (#2824). Thanks @jfeist


# 2022-10-19, 11.3.1

- Fix #2809: code completion issues in some IDE's (#2812).
- Fix #2818: throw an error when a function assignment has duplicate 
  parameter names (#2819).
- Update `decimal.js` to version `10.4.2`.


# 2022-10-11, 11.3.0

- Allow creating new subclasses of `Node` in TypeScript (#2772). 
  Note that this disables being able to narrow MathNodes by using the `.type`
  property. Use typeguards like `isOperatorNode(...)` instead (see #2810).
  Thanks @mattvague.
- Fix #2793: `flatten()` cloning entries of array/Matrix (#2799).
- Fix #2627: TypeScript definitions of `pinv` missing (#2804). 
  Thanks @HanchaiN.
- Update dependencies to `decimal.js@10.4.1`.


# 2022-09-13, 11.2.1

- Fix doc generator being broken, not generating a function reference.


# 2022-09-12, 11.2.0

- Implement function `isRelationalNode` (#2731). Thanks @isaacbyr.
- Added missing types `'largerEq'` and `'or'` in `OperatorNodeMap` in the
  TypeScript definitions. Thanks @ajinkyac03.
- Fixed typos in min func type defs (#2768). Thanks @mabdullahadeel.
- Improved the TypeScript definitions for `pickRandom`. Thanks @mattvague.
- Fixed documentation of unit `min` which means `minutes`, not `minim` (#2773).
  Thanks @jasonhornsby.


# 2022-08-23, 11.1.0

- Add Unit constructor from value and pure (valueless) Unit (#2628).
  Thanks @costerwi
- Fix #2144: `examples/advanced/custom_loading.js` was broken.
- Fix JSON `replacer` function missing in the TypeScript definitions. 
  Thanks @mattvague.
- Update dependencies to `typed-function@4.1.0` and `decimal.js@10.4.0`. 


# 2022-07-25, version 11.0.1

- Fix #2632: TypeScript issue of `simplifyConstant` and `simplifyCore`
  not having a return type defined.


# 2022-07-23, version 11.0.0

!!! BE CAREFUL: BREAKING CHANGES !!!

Breaking changes:

- Dropped official support for IE11. 
- Upgraded to `typed-function@3`, see [josdejong/typed-function/HISTORY.md](https://github.com/josdejong/typed-function/blob/develop/HISTORY.md#2022-05-12-version-300). Thanks @gwhitney. Most importantly: 
    - Conversions now have preference over `any`.
    - The `this` variable is no longer bound to the typed function itself.
    - The properties `typed.types`, `typed.conversions`, and `typed.ignore` 
      have been removed.
    - There are new static functions available like `typed.referTo`, 
      `typed.referToSelf`, `typed.addTypes`, `typed.addConversions`.
- Implement amended "Rule 2" for implicit multiplication (#2370, #2460):
  when having a division followed by an implicit multiplication, the division 
  gets higher precedence over the implicit multiplication when (a) the 
  numerator is a constant with optionally a prefix operator (`-`, `+`, `~`), 
  and (b) the denominator is a constant. For example: formerly `-1 / 2 x` was 
  interpreted as `-1 / (2 * x)` and now it is interpreted as `(-1 / 2) * x`.
  Thanks @gwhitney.
- Drop elementwise matrix support for trigonometric functions, exp, log, gamma,
  square, sqrt, cube, and cbrt to prevent confusion with standard matrix 
  functions (#2440, #2465). Instead, use `math.map(matrix, fn)`. 
  Thanks @gwhitney.
- Simplify: convert equivalent function calls into operators, for example, 
  `add(2, x)` will now be simplified into `2 + x` (#2415, #2466).
  Thanks @gwhitney.
- Removed the automatic conversion from `number` to `string` (#2482).
  Thanks @gwhitney.
- Fix #2412: let function `diff` return an empty matrix when the input contains
  only one element (#2422).
- Internal refactoring in the `simplifyCore` logic (#2490, #2484, #2459).
  The function `simplifyCore` will no longer (partially) merge constants, that 
  behavior has been moved to `simplifyConstant`. The combination of 
  `simplifyConstant` and `simplifyCore` is still close to the old behavior 
  of `simplifyCore`, but there are some differences. To reproduce the same 
  behavior as the old `simplifyCore`, you can use 
  `math.simplify(expr, [math.simplifyCore, math.simplifyConstant])`. 
  Thanks to the refactoring, `simplify` is more thorough in reducing constants. 
  Thanks @gwhitney.
- Disable support for splitting rest parameters in chained calculations 
  (#2485, #2474). For example: `math.chain(3).max(4, 2).done()` will now throw
  an error rather than return `4`, because the rest parameter of 
  `math.max(...number)` has been split between the contents of the chain and 
  the arguments to the max call. Thanks @gwhitney.
- Function `typeOf` now returns `function` (lowercase) for a function instead 
  of `Function` (#2560). Thanks @gwhitney.

Non-breaking changes:

- Fix #2600: improve the TypeScript definitions of `simplify`. 
  Thanks @laureen-m and @mattvague.
- Fix #2607: improve type definition of `createUnit`. Thanks @egziko.
- Fix #2608: clarify the docs on the need to configure a smaller `epsilon`
  when using BigNumbers.
- Fix #2613: describe matrix methods `get` and `set` in the docs.
- Fix link to `math.rationalize` in the docs (#2616). Thanks @nukisman.
- Fix #2621: add TypeScript definitions for `count` (#2622). Thanks @Hansuku.
- Improved TypeScript definitions of `multiply` (#2623). Thanks @Windrill.


# 2022-06-28, version 10.6.4

- Improve TypeScript definitions of the `factory` function, thanks @mattvague.


# 2022-06-24, version 10.6.3

- Revert the TypeScript definition fixes for `factory` applied in `v10.6.2`, 
  they give some complications.


# 2022-06-24, version 10.6.2

- Improve TypeScript definitions of `ParenthesisNode`. Thanks @mattvague.
- Change the TypeScript definition of `MathNodeCommon['type']` into a less 
  strict string, so it is possible to extend with new Node classes. 
  Thanks @mattvague.
- Improve TypeScript definitions of the `factory` function, thanks @mattvague.


# 2022-05-31, version 10.6.1

- Improve the  TypeScript types For `OperatorNode`: you can now define generic 
  types like `OperatorNode<'+', 'add'>`. Thanks @mattvague.


# 2022-05-24, version 10.6.0

- Implementation of fourier transform functions `fft` and `ifft` (#2540).
  Thanks @HanchaiN.
- Fix TypeScript types not being listed in the exported fields (#2569).
  Thanks @mattvague. 
- Large improvements in TypeScript definitions for chained expressions (#2537).
  Thanks @mattvague.
- Fix #2571: improve TypeScript definition of functions `clone` and `cloneDeep` 
  (#2572). Thanks @mattvague.
- Fix the first argument of `derivative` holding the expression not correctly
  being converted when using `.toTex()` (#2564). Thanks @mattvague.


# 2022-05-11, version 10.5.3

- Fix #2337: npm package containing examples and docs to solve security 
  vulnerabilities being reported on the examples and their dependencies.
- Fix core, construction, and some other functions missing in docs.
- Drop official support for Node.js 12 which has reached its end of life.


# 2022-05-09, version 10.5.2

- Fix #2553: `@types/mocha` defined in `dependencies` instead of 
  `devDependencies`, causing problems in projects that use a different version
  of this dependency. Thanks @Kolahzary.
- Fix #2550: remove `examples/node_modules` folder from the npm package.
- Fix #2528: improve contribution guidelines (#2548).
- Document `SymbolNode.onUndefinedSymbol` and 
  `FunctionNode.onUndefinedFunction`.


# 2022-05-02, version 10.5.1

- Fix #2526, #2529: improve TypeScript definitions of function `round`, `fix`,
  `floor`, `ceil`, and `nthRoot`, and improved the number only implementations 
  of those functions  (#2531, #2539). Thanks @simlaticak and @gwhitney.
- Fix #2532: matrix index symbol `end` not working when used inside
  a sub-expression.
- Fix #2524: In generating AUTHORS list, ignore a list of specific commits
  (e.g., to avoid spurious duplicates in list). (#2543)
- Add type definitions of function `resolve` (#2536). Thanks @mattvague.


# 2022-04-19, version 10.5.0

- Implement #1563: function `pinv`, Moore–Penrose inverse (#2521). 
  Thanks @HanchaiN.
- Optimize function `det` for integers by switching to the Bareiss algorithm: 
  no more round-off errors for integer input (#2516). Thanks @HanchaiN.
- Implement #2463: allow negative integer powers of invertible square matrices
  (#2517). Thanks @HanchaiN.
- Implement the `lgamma` function (defined as log(gamma(z))) for number and
  Complex types. Supersedes #320. (#2417). Thanks @yifanwww.
- Fix #2523: update to the latest complex.js to improve `sin(z)` for small
  `im(z)` (#2525). Thanks @gwhitney.
- Fix #2526: update TypeScript definition of `ceil` (#2531). Thanks @simlaticak
- Change mocha reporter to 'dot' to avoid excessively long log files. (#2520)


# 2022-04-08, version 10.4.3

- Fix #2508: improve the precision of stirlingS2 (#2509). Thanks @gwhitney.
- Fix #2514: implement optional argument `base` in the number implementation
  of function `log` (#2515). Thanks @gwhitney.
- Improve the documentation on operator `;` (#2512). Thanks @gwhitney.


# 2022-03-29, version 10.4.2

- Fix #2499: different behavior for unit conversion "degC" and "K" (#2501).
  Also disables getting the sign for units with an offset, which is ambiguous. 
  Thanks @gwhitney.
- Fix #2503: fix an issue in `log()` for complex numbers in which the imaginary
  part is much larger in absolute value than the real part, fixed in 
  `complex.js@2.1.0` (#2505), thanks @gwhitney, @infusion.
- Fix #2493: unclear error message when an entity that is not a function
  is being called as a function (#2494). Thanks @gwhitney.
- Some fixes in the docs on units (#2498). Thanks @dvd101x.
- Add `forEach` example in embedded docs (#2507). Thanks @dvd101x.
- Correct approx.deepEqual() to accept an epsilon argument giving the
  comparison tolerance. It was already being called this way, but was
  silently ignoring the tolerance. Thanks @yifanwww.


# 2022-03-23, version 10.4.1

- Improve TypeScript definitions for function `unit` (#2479). 
  Thanks @SinanAkkoyun.
- Add tests for type declarations (#2448). Thanks @samestep.
- Further improvement to TypeScript definitions of `std` and `variance`
  (make dimension parameter optional, #2474). Thanks @NattapongSiri.
- Next step (as per #2431) for full publication of "is" functions like
  `isMatrix` etc: Provide TypeScript definitions of "is" functions and
  make them type guards. (#2432). Thanks @ChristopherChudzicki.
- Fix #2491: Multi line object expressions don't work with comments (#2492).
  Thanks @gwhitney.
- Fix #2478: a bug in calculating the eigenvectors when dealing with complex
  numbers (#2496). Thanks @gwhitney.
- Update project dependencies and devDependencies.


# 2022-03-07, version 10.4.0

- Fix #2461: make sure `simplifyCore` recurses over all binary nodes (#2462).
  Thanks @gwhitney.
- Fix #2429: fix the TypeScript definitions of functions `std` and `variance`
  (#2455). Thanks @NattapongSiri.
- Fix #1633: implement a `cumsum` function generating cumulative sums of a list
  of values or a matrix. (#1870). Thanks @hjonasson.
- Upgrade to the latest version of `Fraction.js`, having more strict input, 
  only accepting an integer numerator and denominator. See #2427.
- Fix typo in documentation example for `format`. (#2468) Thanks @abranhe.
- Write unit tests for all jsdoc examples. See #2452. Thanks @gwhitney. 


# 2021-03-02, version 10.3.0

- Fix #1260: implement function `symbolicEqual` (#2424). Thanks @gwhitney.
- Fix #2441, #2442: support passing a function as argument to functions created
  in the expression parser (#2443). Thanks @gwhitney.
- Fix #2325: improve documentation of subset indices (#2446). Thanks @gwhitney.
- Fix #2439: fix a bug in `complexEigs` in which real-valued norms were 
  inadvertently being typed as complex numbers (#2445). Thanks @gwhitney.
- Fix #2436: improve documentation and error message of function `map` (#2457).
  Thanks @gwhitney.


# 2022-03-01, version 10.2.0

- Implemented context options to control simplifications allowed in `simplify`, 
  see #2399, #2391. Thanks @gwhitney.
- Implemented function `leafCount` as a first simple measure of the complexity 
  of an expression, see #2411, #2389. Thanks @gwhitney.
- Fix #2413: improve `combinations` to return an integer result without rounding
  errors for larger values, see #2414. Thanks @gwhitney.
- Fix #2385: function `rotate` missing in TypeScript definitions. 
  Thanks @DIVYA-19.
- Fix #2450: Add BigNumber to parameter type in `math.unit` and add TypeScript
  types for `Unit.simplify` and `Unit.units` (#2353). Thanks @joshhansen.
- Fix #2383: detect infinite loops in `simplify` (#2405). Thanks @gwhitney.
- Fix #1423: collect like factors and cancel like terms in sums (#2388). 
  Thanks @gwhitney.


# 2022-02-02, version 10.1.1

- Improvements and fixes in function `simplify`, thanks @gwhitney:
  - Fix #2393: regression bug in `simplify('2-(x+1)')`.
  - Ad option `consoleDebug` to `simplify` to see what is going on.
- Fix TypeScript definition of `ConfigOptions`, which was missing option 
  `predictable`.


# 2022-01-15, version 10.1.0

- Implemented function `invmod`, see #2368, #1744. Thanks @thetazero.
- Improvements and fixes in function `simplify`, thanks @gwhitney:
  - Fix #1179, #1290: improve collection of non-constant like terms (#2384).
  - Fix #2152: do not transform strings into numbers (#2372).
  - Fix #1913: implement support for array and object simplification (#2382).
- Fix #2379: add embedded documentation for function `print`.
- Remove broken example from the embedded documentation of function `forEach`.


# 2021-12-29, version 10.0.2

- Fix #2156: simplify expressions like `-1 / (-x)` to `1/x`. Thanks @ony3000.
- Fix #2363: remove a redundant part of the regex to split a number.
- Fix #2291: add support for fractions in function `intersect`. 
  Thanks @thetazero.
- Fix #2358: bug in `SparseMatrix` when replacing a subset of a matrix with
  a non-consecutive index. Thanks @Al-0.


# 2021-12-22, version 10.0.1

- Fix #1681: function `gamma` giving inaccurate complex results in some cases.
  Thanks @kmdrGroch.
- Fixed a typo in an example, see #2366. Thanks @blackwindforce.


# 2021-11-03, version 10.0.0

!!! BE CAREFUL: BREAKING CHANGES IN THE TYPESCRIPT DEFINITIONS !!!

- Improvements to the Typescript typings (commit fc5c202e). 
  Thanks @joshhansen. First introduced in v9.5.1, but reverted because
  it contains breaking changes.
  
  Breaking changes: interface `MathNode` is now renamed to `MathNodeCommon`
  and the related interfaces are structured in a different way.

- Fixed a typo in the TypeScript definition of toHTML. Thanks @TheToto.


# 2021-11-03, version 9.5.2`

- Revert the improvements to the Typescript typings because they contain
  breaking changes. The improvements will be published in v10.0.0. See #2339.


# 2021-10-13, version 9.5.1

- Various improvements to the Typescript typings. 
  Thanks @joshhansen and @DianaTdr.


# 2021-09-22, version 9.5.0

- Implemented support for calculations with percentage, see #2303. 
  Thanks @rvramesh.
- Fix #2319: make the API of `Parser.evaluate` consistent with `math.evaluate`: 
  support a list with expressions as input.
- Improved documentation of function `setCartesian`. Thanks @fieldfoxWim.


# 2021-09-15, version 9.4.5

- Improved the performance of `Node.equals` by improving the internal 
  function `deepStrictEqual`. Thanks @tomlarkworthy.
- Fixes in the TypeScript definitions:
  - Define `hasNumericValue`. Thanks @write2kcl. 
  - Define `MathNode.isRelationalNode`. Thanks @m93a.
  - Fix typo in `MathNode.isConditionalNode`. Thanks @m93a.


# 2021-07-07, version 9.4.4

- Fixed `ArrayNode.toTex()`: remove the row delimiter on the last row, 
  see #2267. Thanks @davidtranhq.
- Fix #2269: `intersect`  not returning `null` for matrix input. Thanks @m93a.
- Fix #2245: mathjs not working in IE11 anymore due to a missing polyfill for
  `Symbol`. The browser bundle now includes the necessary polyfills (it is 
  larger now because of that, see also #2266). Thanks @m93a.
- Update dependencies (`complex.js@2.0.15`, `decimal.js@10.3.1`)
- Drop official support for node.js 10, which has reached end of life. 
  See #2258.


# 2021-06-23, version 9.4.3

- Fix #2222: mathjs polluting the `Decimal` prototype. Thanks @m93a.
- Fix #2253: expression parser throwing an error when accessing nested object
  properties named `e`.
- Fixes in the TypeScript definitions:
  - function `floor`, #2159, #2246. Thanks @write2kcl.
  - function `simplify`, see #2252. Thanks @nitroin. 
- Upgraded to `decimal.js@10.3.0`


# 2021-06-05, version 9.4.2

- Implemented iterative eigenvalue finder for `eigs`, making it much more 
  robust. See #2179, #2237. Thanks @m93a.
- Improved TypeScript definitions of function `parse`. Thanks @OpportunityLiu.


# 2021-05-24, version 9.4.1

- Fix #2100: add TypeScript declaration for `eigs`. Thanks @andrebianchessi.
- Fix #2220: add TypeScript files to published npm package. Thanks @dhritzkiv.
- Update readme regarding TypeScript definition files. Thanks @dhritzkiv.
- Update to `fraction.js@4.1.1`


# 2021-05-16, version 9.4.0

- Implemented support to use objects with a `Map` interface as scope, 
  see #2143, #2166. Thanks @jhugman.
- Extend `eigs` to support general complex matrices, see #1741. Thanks @m93a.
- DenseMatrix and SparseMatrix are now iterable, see #1184. Thanks @m93a.
- Implemented utility functions `matrixFromRows`, `matrixFromColumns`, and 
  `matrixFromFunction`, see #2155, #2153. Thanks @m93a.
- Added TypeScript definitions to the project, making it redundant to install
  `@types/mathjs`, and making it easier to improve the definitions. See #2187, 
  #2192. Thanks @CatsMiaow.
- Upgraded dependencies
  - `complex.js@2.0.13` (fixing #2211). Thanks @infusion
  - `fraction.js@4.1.0` (`pow` now supporting rational exponents).
- Fix #2174: function `pickRandom` having no name. Thanks @HK-SHAO.
- Fix #2019: VSCode auto import keeps adding import { null } from 'mathjs'.
- Fix #2185: Fix TypeScript definition of unit division, which can also return 
  a number.
- Fix #2123: add type definitions for functions `row` and `column`.
- Fix some files not exposed in the package, see #2213. Thanks @javiermarinros.


# 2021-04-12, version 9.3.2

- Fix #2169: mathjs requesting `@babel/runtime` dependency. 
  Regression introduced in `v9.3.1`.


# 2021-04-10, version 9.3.1

- Fix #2133: strongly improved the performance of `isPrime`, see #2139. 
  Thanks @Yaffle.
- Fix #2150: give a clear error "Error: Undefined function ..." instead when
  evaluating a non-existing function.
- Fix #660: expose internal functions `FunctionNode.onUndefinedFunction(name)` 
  and `SymbolNode.onUndefinedSymbol(name)`, allowing to override the behavior.
  By default, an Error is thrown.


# 2021-03-10, version 9.3.0

- Implemented support for parsing non decimal numbers with radix point,
  see #2122, #2121. Thanks @clnhlzmn.
- Fix #2128: typo in docs of `luSolveAll` and `usolveAll`.


# 2021-02-03, version 9.2.0

- Implemented function `count` to count the total elements in a matrix, 
  see #2085. Thanks @Josef37.
- Fix #2096: cleanup old reference to external dependency `crypto`.
- Some refactoring in the code to remove duplications, see #2093. 
  Thanks @Josef37.


# 2021-01-27, version 9.1.0

- Extended function `reshape` with support for a wildcard `-1` to automatically
  calculate the remaining size, like `reshape([1, 2, 3, 4, 5, 6], [-1, 2])` 
  which will output `[[0, 1], [2, 3], [4, 5]]`. See #2075. Thanks @Josef37.
- Fix #2087: function `simplify` ignores second argument of `log`, for example
  in `simplify('log(e, 9)')` . Thanks @quentintruong.


# 2021-01-16, version 9.0.0

- Improved support for bin, hex, and oct literals. See #1996. Thanks @clnhlzmn.
  - **Breaking change**: parse literals with prefixes `0b`, `0c`, and `0x` are  
    now unsigned by default. To parse them as signed, you have to specify a
    suffix specifying the word size such as `i16` or `i32`.
  - Function `format` now supports more notations: `bin`, 'hex', and `oct`,
    for example `format(255, {notation: "hex"})`.
  - The functions `format`, `bin`, `hex`, `oct` now allow specifying a wordSize, 
    like `bin(10, 32)` and `format(10, {notation: "bin", wordSize: 32})`.
  - BigNumber support for the bin, hex, and oct literals. 
- Extended and improved the example rocket_trajectory_optimization.html.
  Thanks @Josef37.


# 2020-12-30, version 8.1.1

- Improved the performance of parsing and evaluating units a lot, see #2065. 
  Thanks @flaviut.
- Upgraded dependency `fraction.js` to `v4.0.13`. 
- Moved continuous integration testing from Travis CI to Github Workflow, 
  see #2024, #2041. Thanks @harrysarson.


# 2020-12-04, version 8.1.0

- Implemented units `kilogramforce` (`kgf`). Thanks @rnd-debug.
- Fix #2026: Implement a new option `fractionsLimit` for function `simplify`, 
  defaulting to `Infinity`.
- Improved the documentation of function `clone`. Thanks @redbar0n.


# 2020-11-09, version 8.0.1

- Fix #1979: missing "subset" dependency when using "mathjs/number" entry point.
- Fix #2022: update pretty printing with MathJax example to the latest version 
  of MathJax. Thanks @pkra.


# 2020-11-06, version 8.0.0

!!! BE CAREFUL: BREAKING CHANGES !!!

- You can now use mathjs directly in node.js using ES modules without need for 
  a transpiler (see #1928, #1941, #1962). 
  Automatically loading either commonjs code or ES modules code is improved.
  All generated code is moved under `/lib`: the browser bundle is moved from 
  `/dist` to `/lib/browser`, ES module files are moved to `/lib/esm`, 
  and commonjs files are moved to `/lib/cjs`. Thanks @GreenImp.
- Non-minified bundle `dist/math.js` is no longer provided. Either use the
  minified bundle, or create a bundle yourself.
- Replaced random library `seed-random` with `seedrandom`, see #1955. 
  Thanks @poppinlp.
- Breaking changes in `pickRandom`, see #1990, #1976.
  - Will no longer return the input matrix when the given number is greater 
    than the length of the provided possibles. Instead, the function always
    returns results with the requested number of picks.
  - Will now return a `Matrix` as output when input was a `Matrix`.
  - Introduced a new syntax:
    
    ```
    math.pickRandom(array, { weights, number, elementWise })
    ```
  - Introduced a new option `elementWise`, which is `true` by default. 
    When setting `elementWise` to false, an array containing arrays will return
    random pick of arrays instead of the elements inside of the nested arrays.


# 2020-11-02, version 7.6.0

- Implemented function `rotate(w, theta)`. See #1992, #1160. Thanks @rnd-debug. 
- Implemented support for custom characters in Units via `Unit.isValidAlpha`. 
  See #1663, #2000. Thanks @rnd-debug.


# 2020-10-10, version 7.5.1

- Fix object pollution vulnerability in `math.config`. Thanks Snyk.


# 2020-10-07, version 7.5.0

- Function `pickRandom` now allows randomly picking elements from matrices 
  with 2 or more dimensions instead of only from a vector, see #1974.
  Thanks @KonradLinkowski.


# 2020-10-07, version 7.4.0

- Implemented support for passing a precision in functions `ceil`, `floor`, 
  and `fix`, similar to `round`, see #1967, #1901. Thanks @rnd-debug.
- Implemented function `rotationMatrix`, see #1160, #1984. Thanks @rnd-debug.
- Implement a clear error message when using `sqrtm` with a matrix having 
  more than two dimensions. Thanks @KonradLinkowski.
- Update dependency `decimal.js` to `10.2.1`.


# 2020-09-26, version 7.3.0

- Implemented functions `usolveAll` and `lsolveAll`, see #1916. Thanks @m93a.
- Implemented support for units in functions `std` and `variance`, see #1950. 
  Thanks @rnd-debug.
- Implemented support for binary, octal, and hexadecimal notation in the 
  expression parser, and implemented functions `bin`, `oct`, and `hex` for 
  formatting. Thanks @clnhlzmn.
- Fix #1964: inconsistent calculation of negative dividend modulo for 
  `BigNumber` and `Fraction`. Thanks @ovk.


# 2020-08-24, version 7.2.0

- Implemented new function `diff`, see #1634, #1920. Thanks @Veeloxfire. 
- Implemented support for norm 2 for matrices in function `norm`. 
  Thanks @rnd-debug. 


# 2020-07-13, version 7.1.0

- Implement support for recursion (self-referencing) of typed-functions, 
  new in `typed-function@2.0.0`. This fixes #1885: functions which where 
  extended with a new data type did not always work. Thanks @nickewing.
- Fix #1899: documentation on expression trees still using old namespace 
  `math.expression.node.*` instead of `math.*`.


# 2020-06-24, version 7.0.2

- Fix #1882: have `DenseMatrix.resize` and `SparseMatrix.resize` accept 
  `DenseMatrix` and `SparseMatrix` as inputs too, not only `Array`.
- Fix functions `sum`, `prod`, `min`, and `max` not throwing a conversion error
  when passing a single string, like `sum("abc")`.


# 2020-05-30, version 7.0.1

- Fix #1844: clarify the documentation of function `eigs`. Thanks @Lazersmoke.
- Fix #1855: Fix error in the documentation for `math.nthRoots(x)`.  
- Fix #1856: make the library robust against Object prototype pollution.


# 2020-05-07, version 7.0.0

Breaking changes:

- Improvements in calculation of the `dot` product of complex values. 
  The first argument is now conjugated. See #1761. Thanks @m93a.  
- Dropped official support for Node.js v8 which has reached end of life.
- Removed all deprecation warnings introduced in v6. 
  To upgrade smoothly from v5 to v7 or higher, upgrade to v6 first
  and resolve all deprecation warnings.


# 2020-05-04, version 6.6.5

- Fix #1834: value `Infinity` cannot be serialized and deserialized. 
  This is solved now with a new `math.replacer` function used as 
  `JSON.stringify(value, math.replacer)`.
- Fix #1842: value `Infinity` not turned into the latex symbol `\\infty`.


# 2020-04-15, version 6.6.4

- Fix published files containing Windows line endings (CRLF instead of LF).  


# 2020-04-10, version 6.6.3

- Fix #1813: bug in engineering notation for numbers of function `format`,
  sometimes resulting in needless trailing zeros.
- Fix #1808: methods `.toNumber()` and `.toNumeric()` not working on a 
  unitless unit.
- Fix #1645: not being able to use named operators `mod`, `and`, `not`, `or`,
  `xor`, `to`, `in` as object keys. Thanks @Veeloxfire.
- Fix `eigs` not using `config.epsilon`.


# 2020-03-29, version 6.6.2

- Fix #1789: Function `eigs` not calculating with BigNumber precision 
  when input contains BigNumbers.
- Run the build script during npm `prepare`, so you can use the library
  directly when installing directly from git. See #1751. Thanks @cinderblock.


# 2020-02-26, version 6.6.1

- Fix #1725: simplify `a/(b/c)`. Thanks @dbramwell.
- Fix examples in documentation of `row` and `column`.


# 2020-02-01, version 6.6.0

- Implemented function `eigs`, see #1705, #542 #1175. Thanks @arkajitmandal.
- Fixed #1727: validate matrix size when creating a `DenseMatrix` using
  `fromJSON`.
- Fixed `DenseMatrix.map` copying the size and datatype from the original
  matrix instead of checking the returned dimensions and type of the callback.
- Add a caret to dependencies (like) `^1.2.3`) to allow downstream updates
  without having to await a new release of mathjs.


# 2020-01-08, version 6.5.0

- Implemented `baseName` option for `createUnit`, see #1707.
  Thanks @ericman314.


# 2020-01-06, version 6.4.0

- Extended function `dimension` with support for n-dimensional points.
  Thanks @Veeloxfire.


# 2019-12-31, version 6.3.0

- Improved performance of `factorial` for `BigNumber` up to a factor two,
  see #1687. Thanks @kmdrGroch.


# 2019-11-20, version 6.2.5

- Fixed `IndexNode` using a hardcoded, one-based implementation of `index`,
  making it impossible to instantiate a zero-based version of the expression
  parser. See #782.


# 2019-11-20, version 6.2.4

- Fixed #1669: function 'qr' threw an error if the pivot was zero,
  thanks @kevinkelleher12 and @harrysarson.
- Resolves #942: remove misleading assert in 'qr'. Thanks @harrysarson.
- Work around a bug in complex.js where `sign(0)` returns complex NaN.
  Thanks @harrysarson.


# 2019-10-06, version 6.2.3

- Fixed #1640: function `mean` not working for units. Thanks @clintonc.
- Fixed #1639: function `min` listed twice in the "See also" section of the
  embedded docs of function `std`.
- Improved performance of `isPrime`, see #1641. Thanks @arguiot.


# 2019-09-23, version 6.2.2

- Fixed methods `map` and `clone` not copying the `dotNotation` property of
  `IndexNode`. Thanks @rianmcguire.
- Fixed a typo in the documentation of `toHTML`. Thanks @maytanthegeek.
- Fixed #1615: error in the docs of `isNumeric`.
- Fixed #1628: Cannot call methods on empty strings or numbers with value `0`.


# 2019-08-31, version 6.2.1

- Fixed #1606: function `format` not working for expressions.


# 2019-08-28, version 6.2.0

- Improved performance of `combinationsWithRep`. Thanks @waseemyusuf.
- Add unit aliases `bit` and `byte`.
- Fix docs referring to `bit` and `byte` instead of `bits` and `bytes`.
- Updated dependency `typed-function@1.1.1`.


# 2019-08-17, version 6.1.0

- Implemented function `combinationsWithRep` (see #1329). Thanks @waseemyusuf.


# 2019-08-05, version 6.0.4

- Fixed #1554, #1565: ES Modules where not transpiled to ES5, giving issues on
  old browsers. Thanks @mockdeep for helping to find a solution.


# 2019-07-07, version 6.0.3

- Add `unpkg` and `jsdelivr` fields in package.json pointing to UMD build.
  Thanks @tmcw.
- Fix #1550: nested user defined function not receiving variables of an
  outer user defined function.


# 2019-06-11, version 6.0.2

- Fix not being able to set configuration after disabling function `import`
  (regression since v6.0.0).


# 2019-06-09, version 6.0.1

- Fix function reference not published in npm library.
- Fix function `evaluate` and `parse` missing in generated docs.


# 2019-06-08, version 6.0.0

!!! BE CAREFUL: BREAKING CHANGES !!!

### Most notable changes

1.  Full support for **ES modules**. Support for tree-shaking out of the box.

    Load all functions:

    ```js
    import * as math from 'mathjs'
    ```

    Use a few functions:

    ```js
    import { add, multiply } from 'mathjs'
    ```

    Load all functions with custom configuration:

    ```js
    import { create, all } from 'mathjs'
    const config = { number: 'BigNumber' }
    const math = create(all, config)
    ```

    Load a few functions with custom configuration:

    ```js
    import { create, addDependencies, multiplyDependencies } from 'mathjs'
    const config = { number: 'BigNumber' }
    const { add, multiply } = create({
      addDependencies,
      multiplyDependencies
    }, config)
    ```

2.  Support for **lightweight, number-only** implementations of all functions:

    ```
    import { add, multiply } from 'mathjs/number'
    ```

3.  New **dependency injection** solution used under the hood.


### Breaking changes

- Node 6 is no longer supported.

- Functions `config` and `import` are not available anymore in the global
  context:

  ```js
  // v5
  import * as mathjs from 'mathjs'
  mathjs.config(...) // error in v6.0.0
  mathjs.import(...) // error in v6.0.0
  ```

  Instead, create your own mathjs instance and pass config and imports
  there:

  ```js
  // v6
  import { create, all } from 'mathjs'
  const config = { number: 'BigNumber' }
  const mathjs = create(all, config)
  mathjs.import(...)
  ```

- Renamed function `typeof` to `typeOf`, `var` to `variance`,
  and `eval` to `evaluate`. (the old function names are reserved keywords
  which can not be used as a variable name).
- Deprecated the `Matrix.storage` function. Use `math.matrix` instead to create
  a matrix.
- Deprecated function `math.expression.parse`, use `math.parse` instead.
  Was used before for example to customize supported characters by replacing
  `math.parse.isAlpha`.
- Moved all classes like `math.type.Unit` and `math.expression.Parser` to
  `math.Unit` and `math.Parser` respectively.
- Fixed #1428: transform iterating over replaced nodes. New behavior
  is that it stops iterating when a node is replaced.
- Dropped support for renaming factory functions when importing them.
- Dropped fake BigNumber support of function `erf`.
- Removed all index.js files used to load specific functions instead of all, like:

  ```
  // v5
  // ... set up empty instance of mathjs, then load a set of functions:
  math.import(require('mathjs/lib/function/arithmetic'))
  ```

  Individual functions are now loaded simply like:

  ```js
  // v6
  import { add, multiply } from 'mathjs'
  ```

  To set a specific configuration on the functions:

  ```js
  // v6
  import { create, addDependencies, multiplyDependencies } from 'mathjs'
  const config = { number: 'BigNumber' }
  const math = create({ addDependencies, multiplyDependencies }, config)
  ```

  See example `advanced/custom_loading.js`.

- Updated the values of all physical units to their latest official values.
  See #1529. Thanks @ericman314.

### Non breaking changes

- Implemented units `t`, `tonne`, `bel`, `decibel`, `dB`, and prefixes
  for `candela`. Thanks @mcvladthegoat.
- Fixed `epsilon` setting being applied globally to Complex numbers.
- Fix `math.simplify('add(2, 3)')` throwing an error.
- Fix #1530: number formatting first applied `lowerExp` and `upperExp`
  and after that rounded the value instead of the other way around.
- Fix #1473: remove `'use strict'` in every file, not needed anymore.


# 2019-05-18, version 5.10.3

- Fixed dependency `del` being a dependency instead of devDependency.


# 2019-05-18, version 5.10.2

- Fix #1515, #1516, #1517: broken package due to a naming conflict in
  the build folder of a util file `typeOf.js` and `typeof.js`.
  Solved by properly cleaning all build folders before building.


# 2019-05-17, version 5.10.1

- Fix #1512: format using notation `engineering` can give wrong results
  when the value has less significant digits than the number of digits in
  the output.


# 2019-05-08, version 5.10.0

- Fix `lib/header.js` not having filled in date and version. Thanks @kevjin.
- Upgraded dependency `decimal.js@10.2.0`, fixing an issue on node.js 12.


# 2019-04-08, version 5.9.0

- Implemented functions `row` and `column` (see #1413). Thanks @SzechuanSage.
- Fixed #1459: `engineering` notation of function `format` not available
  for `BigNumber`.
- Fixed #1465: `node.toHTML()` not correct for unary operators like
  `factorial`.


# 2019-03-20, version 5.8.0

- Implemented new function `apply`. Thanks @bnlcas.
- Implemented passing an optional `dimension` argument to `std` and `var`.
  Thanks @bnlcas.


# 2019-03-10, version 5.7.0

- Implemented support for `pow()` in `derivative`. Thanks @sam-19.
- Gracefully handle round-off errors in fix, ceil, floor, and range
  (Fixes #1429, see also #1434, #1432). Thanks @ericman314.


# 2019-03-02, version 5.6.0

- Upgrade decimal.js to v10.1.1 (#1421).
- Fixed #1418: missing whitespace when stringifying an expression
  containing "not".


# 2019-02-20, version 5.5.0

- Fixed #1401: methods `map` and `forEach` of `SparseMatrix` not working
  correctly when indexes are unordered.
- Fixed #1404: inconsistent rounding of negative numbers.
- Upgrade tiny-emitter to v2.1.0 (#1397).


# 2019-01-25, version 5.4.2

- Fixed `math.format` not working for BigNumbers with a precision above
  1025 digits (see #1385). Thanks @ericman314.
- Fixed incorrect LaTeX output of `RelationalNode`. Thanks @rianmcguire.
- Fixed a bug the methods `map`, `forEach`, `traverse`, and `transform`
  of `FunctionNode`.


# 2019-01-10, version 5.4.1

- Fix #1378: negative bignumbers not formatted correctly.
- Upgrade fraction.js to version 4.0.12 (#1369).


# 2018-12-09, version 5.4.0

- Extended sum.js to accept a dimension input to calculate the sum over a
  specific axis. Thanks @bnlcas.
- Fix #1328: objects can't be written multi-line. Thanks @GHolk.
- Remove side effects caused by `Unit.format` and `Unit.toString`,
  making changes to the unit on execution. Thanks @ericman314.


# 2018-12-03, version 5.3.1

- Fixed #1336: Unit.toSI() returning units with prefix like `mm` instead
  of `m`. Thanks @ericman314.


# 2018-11-29, version 5.3.0

- Implemented function `hasNumericValue`. Thanks @Sathish-kumar-Subramani.
- Fix #1326: non-ascii character in print.js.
- Fix #1337: `math.format` not working correctly with `{ precision: 0 }`.
  Thanks @dkenul.


# 2018-10-30, version 5.2.3

- Fixed #1293: non-unicode characters in `escape-latex` giving issues in some
  specific cases. Thanks @dangmai.
- Fixed incorrect LaTeX output of function `bitNot`, see #1299. Thanks @FSMaxB.
- Fixed #1304: function `pow` not supporting inputs `pow(Unit, BigNumber)`.
- Upgraded dependencies (`escape-latex@1.2.0`)


# 2018-10-23, version 5.2.2

- Fixed #1286: Fixed unit base recognition and formatting for
  user-defined units. Thanks @ericman314.


# 2018-10-18, version 5.2.1

- Fixed unit `rod` being defined as `5.02921` instead of `5.0292`.
  Thanks @ericman314.
- Upgraded dependencies (`fraction.js@4.0.10`)
- Upgraded devDependencies (`@babel/core@7.1.2`, `nyc@13.1.0`,
  `webpack@4.21.0`).


# 2018-10-05, version 5.2.0

- Implemented support for chained conditionals like `10 < x <= 50`.
  Thanks @ericman314.
- Add an example showing a proof of concept of using `BigInt` in mathjs.
- Fixed #1269: Bugfix for BigNumber divided by unit. Thanks @ericman314.
- Fixed #1240: allow units having just a value and no unit.
  Thanks @ericman314.


## 2018-09-09, version 5.1.2

- Fixed a typo in the docs of `parse`. Thanks @mathiasvr.
- Fixed #1222: a typo in the docs of `subset`.
- Fixed #1236: `quantileSeq` has inconsistent return.
- Fixed #1237: norm sometimes returning a complex number instead of
  number.
- Upgraded dependencies (`fraction.js@4.0.9`)
- Upgraded devDependencies (`babel@7`, `karma-webpack@3.0.4`,
  `nyc@13.0.1`, `standard@12.0.0`, `uglify-js@3.4.9`, `webpack@4.17.2`)


## 2018-08-21, version 5.1.1

- Function `isNumeric` now recognizes more types.
- Fixed #1214: functions `sqrt`, `max`, `min`, `var`, `std`, `mode`, `mad`,
  `median`, and `partitionSelect` not neatly handling `NaN` inputs. In some
  cases (`median`, `mad`, and `partitionSelect`) this resulted in an infinite
  loop.
- Upgraded dependencies (`escape-latex@1.1.1`)
- Upgraded devDependencies (`webpack@4.17.0`)


## 2018-08-12, version 5.1.0

- Implemented support for strings enclosed in single quotes.
  Thanks @jean-emmanuel.
- Implemented function `getMatrixDataType`. Thanks @JasonShin.
- Implemented new `options` argument in `simplify`. Thanks @paulobuchsbaum.
- Bug fixes in `rationalize`, see #1173. Thanks @paulobuchsbaum.


## 2018-07-22, version 5.0.4

- Strongly improved the performance of functions `factorial` for numbers.
  This improves performance of functions `gamma`, `permutation`, and
  `combination` too. See #1170. Thanks @honeybar.
- Strongly improved the performance of function `reshape`, thanks to a
  friend of @honeybar.


## 2018-07-14, version 5.0.3

- Fixed many functions (for example `add` and `subtract`) not working
  with matrices having a `datatype` defined.
- Fixed #1147: bug in `format` with `engineering` notation in outputting
  the correct number of significant figures. Thanks @ericman314.
- Fixed #1162: transform functions not being cleaned up when overriding
  it by importing a factory function with the same name.
- Fixed broken links in the documentation. Thanks @stropitek.
- Refactored the code of `parse` into a functional approach.
  Thanks @harrysarson.
- Changed `decimal.js` import to ES6. Thanks @weinshel.


## 2018-07-07, version 5.0.2

- Fixed #1136: rocket trajectory example broken (since v4.0.0).
- Fixed #1137: `simplify` unnecessarily replacing implicit multiplication with
  explicit multiplication.
- Fixed #1146: `rationalize` throwing exceptions for some input with decimals.
  Thanks @maruta.
- Fixed #1088: function arguments not being passed to `rawArgs` functions.
- Fixed advanced example `add_new_datatypes`.
- Fixed mathjs core constants not working without complex numbers.
  Thanks @ChristopherChudzicki.
- Fixed a broken link in the documentation on units. Thanks @stropitek.
- Upgraded dependencies (`typed-function@1.0.4`, `complex.js@2.0.11`).
- Upgraded devDependencies (`babel-loader@7.1.5 `, `uglify-js@3.4.3`,
  `expr-eval@1.2.2`, `webpack@4.15.1`).


## 2018-07-01, version 5.0.1

- Improved error messaging when converting units. Thanks @gap777.
- Upgraded devDependencies (`kerma`, `uglify-js`, `webpack`).


## 2018-06-16, version 5.0.0

!!! BE CAREFUL: BREAKING CHANGES !!!

- Implemented complex conjugate transpose `math.ctranspose`. See #1097.
  Thanks @jackschmidt.
- Changed the behavior of `A'` (transpose) in the expression parser to
  calculate the complex conjugate transpose. See #1097. Thanks @jackschmidt.
- Added support for `complex({abs: 1, arg: 1})`, and improved the docs on
  complex numbers. Thanks @ssaket.
- Renamed `eye` to `identity`, see #1054.
- Math.js code can now contain ES6. The ES6 source code is moved from `lib`
  to `src`, and `lib` now contains the compiled ES5 code.
- Upgraded dependencies:
  - `decimal.js` from `9.0.1` to `10.0.1`
  - Upgraded dev dependencies
- Changed code style to https://standardjs.com/, run linter on `npm test`.
  See #1110.
- Dropped support for bower. Use npm or an other package manages instead.
- Dropped support for (non-primitive) instances of `Number`, `Boolean`, and
  `String` from functions `clone` and `typeof`.
- Dropped official support for IE9 (probably still works, but it's not tested).
- Fixed #851: More consistent behavior of sqrt, nthRoot, and pow.
  Thanks @dakotablair.
- Fixed #1103: Calling `toTex` on node that contains `derivative` causing
  an exception. Thanks @joelhoover.


## 2018-06-02, version 4.4.2

- Drastically improved the performance of `det`. Thanks @ericman314.
- Fixed #1065, #1121: Fixed wrong documentation of function
  `compareNatural` and clarified the behavior for strings.
- Fixed #1122 a regression in function `inv` (since `v4.4.1`).
  Thanks @ericman314.


## 2018-05-29, version 4.4.1

- Fixed #1109: a bug in `inv` when dealing with values close to zero.
  Thanks @ericman314.


## 2018-05-28, version 4.4.0

- Implemented functions `equalText` and `compareText`. See #1085.


## 2018-05-21, version 4.3.0

- Implemented matrix exponential `math.expm`. Thanks @ericman314.
- Fixed #1101: math.js bundle not working when loading in a WebWorker.
- Upgraded dependencies
  - `complex.js` from `v2.0.2` to `v2.0.10`.
  - `fraction.js` from `v4.0.4` to `v4.0.8`.
- Upgraded devDependencies (`mocha`, `uglify-js`, `webpack`).


## 2018-05-05, version 4.2.2

- Fixed calculating the Frobenius norm of complex matrices correctly,
  see #1098. Thanks @jackschmidt.
- Fixed #1076: cannot use mathjs in React VR by updating to
  `escape-latex@1.0.3`.


## 2018-05-02, version 4.2.1

- Fixed `dist/math.js` being minified.


## 2018-05-02, version 4.2.0

- Implemented function `math.sqrtm`. Thanks @ferrolho.
- Implemented functions `math.log2`, `math.log1p`, and `math.expm1`.
  Thanks @BigFav and @harrysarson.
- Fixed some unit tests broken on nodejs v10.
- Upgraded development dependencies.
- Dropped integration testing on nodejs v4.


## 2018-04-18, version 4.1.2

- Fixed #1082: implemented support for unit plurals `decades`, `centuries`,
  and `millennia`.
- Fixed #1083: units `decade` and `watt` having a wrong name when stringifying.
  Thanks @ericman314.


## 2018-04-11, version 4.1.1

- Fixed #1063: derivative not working when resolving a variable with unary
  minus like `math.derivative('-x', 'x')`.


## 2018-04-08, version 4.1.0

- Extended function `math.print` with support for arrays and matrices.
  Thanks @jean-emmanuel.
- Fixed #1077: Serialization/deserialization to JSON with reviver not being
  supported by nodes.
- Fixed #1016: Extended `math.typeof` with support for `ResultSet` and nodes
  like `SymbolNode`.
- Fixed #1072: Added support for long and short prefixes for the unit `bar`
  (i.e. `millibar` and `mbar`).


## 2018-03-17, version 4.0.1

- Fixed #1062: mathjs not working on ES5 browsers like IE11 and Safari 9.3.
- Fixed #1061: `math.unit` not accepting input like `1/s`.


## 2018-02-25, version 4.0.0

!!! BE CAREFUL: BREAKING CHANGES !!!

Breaking changes (see also #682):

- **New expression compiler**

    The compiler of the expression parser is replaced with one that doesn't use
    `eval` internally. See #1019. This means:

    - a slightly improved performance on most browsers.
    - less risk of security exploits.
    - the code of the new compiler is easier to understand, maintain, and debug.

    Breaking change here: When using custom nodes in the expression parser,
    the syntax of `_compile` has changed. This is an undocumented feature though.

- **Parsed expressions**

    - The class `ConstantNode` is changed such that it just holds a value
      instead of holding a stringified value and it's type.
      `ConstantNode(valueStr, valueType`) is now `ConstantNode(value)`
      Stringification uses `math.format`, which may result in differently
      formatted numeric output.

    - The constants `true`, `false`, `null`, `undefined`, `NaN`, `Infinity`,
      and `uninitialized` are now parsed as ConstantNodes instead of
      SymbolNodes in the expression parser. See #833.

- **Implicit multiplication**

    - Changed the behavior of implicit multiplication to have higher
      precedence than explicit multiplication and division, except in
      a number of specific cases. This gives a more natural behavior
      for implicit multiplications. For example `24h / 6h` now returns `4`,
      whilst `1/2 kg` evaluates to `0.5 kg`. Thanks @ericman314. See: #792.
      Detailed documentation: https://github.com/josdejong/mathjs/blob/v4/docs/expressions/syntax.md#implicit-multiplication.

    - Immediately invoking a function returned by a function like `partialAdd(2)(3)`
      is no longer supported, instead these expressions are evaluated as
      an implicit multiplication `partialAdd(2) * (3)`. See #1035.

- **String formatting**

    - In function `math.format`, the options `{exponential: {lower: number, upper: number}}`
      (where `lower` and `upper` are values) are replaced with `{lowerExp: number, upperExp: number}`
      (where `lowerExp` and `upperExp` are exponents). See #676. For example:
      ```js
      math.format(2000, {exponential: {lower: 1e-2, upper: 1e2}})
      ```
      is now:
      ```js
      math.format(2000, {lowerExp: -2, upperExp: 2})
      ```

    - In function `math.format`, the option `notation: 'fixed'` no longer rounds to
      zero digits  when no precision is specified: it leaves the digits as is.
      See #676.

- **String comparison**

    Changed the behavior of relational functions (`compare`, `equal`,
    `equalScalar`, `larger`, `largerEq`, `smaller`, `smallerEq`, `unequal`)
    to compare strings by their numeric value they contain instead of
    alphabetically. This also impacts functions `deepEqual`, `sort`, `min`,
    `max`, `median`, and `partitionSelect`. Use `compareNatural` if you
    need to sort an array with text. See #680.

- **Angle units**

    Changed `rad`, `deg`, and `grad` to have short prefixes,
    and introduced `radian`, `degree`, and `gradian` and their plurals
    having long prefixes. See #749.

- **Null**

    - `null` is no longer implicitly casted to a number `0`, so input like
      `math.add(2, null)` is no longer supported. See #830, #353.

    - Dropped constant `uninitialized`, which was used to initialize
      leave new entries undefined when resizing a matrix is removed.
      Use `undefined` instead to indicate entries that are not explicitly
      set. See #833.

- **New typed-function library**

    - The `typed-function` library used to check the input types
      of functions is completely rewritten and doesn't use `eval` under
      the hood anymore. This means a reduced security risk, and easier
      to debug code. The API is the same, but error messages may differ
      a bit. Performance is comparable but may differ in specific
      use cases and browsers.

Non breaking changes:

- Thanks to the new expression compiler and `typed-function` implementation,
  mathjs doesn't use JavaScript's `eval` anymore under the hood.
  This allows using mathjs in environments with security restrictions.
  See #401.
- Implemented additional methods `isUnary()` and `isBinary()` on
  `OperatorNode`. See #1025.
- Improved error messages for statistical functions.
- Upgraded devDependencies.
- Fixed #1014: `derivative` silently dropping additional arguments
  from operator nodes with more than two arguments.


## 2018-02-07, version 3.20.2

- Upgraded to `typed-function@0.10.7` (bug-fix release).
- Fixed option `implicit` not being copied from an `OperatorNode`
  when applying function `map`. Thanks @HarrySarson.
- Fixed #995: spaces and underscores not property being escaped
  in `toTex()`. Thanks @FSMaxB.


## 2018-01-17, version 3.20.1

- Fixed #1018: `simplifyCore` failing in some cases with parentheses.
  Thanks @firepick1.


## 2018-01-14, version 3.20.0

- Implement support for 3 or more arguments for operators `+` and `*` in
  `derivative`. Thanks @HarrySarson. See #1002.
- Fixed `simplify` evalution of `simplify` of functions with more than two
  arguments wrongly: `simplify('f(x, y, z)') evaluated to `f(f(x, y), z)`
  instead of `f(x, y, z)`. Thanks @joelhoover.
- Fixed `simplify` throwing an error in some cases when simplifying unknown
  functions, for example `simplify('f(4)')`. Thanks @joelhoover.
- Fixed #1013: `simplify` wrongly simplifing some expressions containing unary
  minus, like `0 - -x`. Thanks @joelhoover.
- Fixed an error in an example in the documentation of `xor`. Thanks @denisx.


## 2018-01-06, version 3.19.0

- Extended functions `distance` and `intersect` with support for BigNumbers.
  Thanks @ovk.
- Improvements in function `simplify`: added a rule that allows combining
  of like terms in embedded quantities. Thanks @joelhoover.


## 2017-12-28, version 3.18.1

- Fixed #998: An issue with simplifying an expression containing a subtraction.
  Thanks @firepick1.


## 2017-12-16, version 3.18.0

- Implemented function `rationalize`. Thanks @paulobuchsbaum.
- Upgraded dependencies:
  ```
  decimal.js    7.2.3  →  9.0.1 (no breaking changes affecting mathjs)
  fraction.js   4.0.2  →  4.0.4
  tiny-emitter  2.0.0  →  2.0.2
  ```
- Upgraded dev dependencies.
- Fixed #975: a wrong example in the docs of lusolve.
- Fixed #983: `pickRandom` returning an array instead of single value
  when input was an array with just one value. Clarified docs.
- Fixed #969: preven issues with yarn autoclean by renaming an
  interally used folder "docs" to "embeddedDocs".


## 2017-11-18, version 3.17.0

- Improved `simplify` for nested exponentiations. Thanks @IvanVergiliev.
- Fixed a security issue in `typed-function` allowing arbitrary code execution
  in the JavaScript engine by creating a typed function with JavaScript code
  in the name. Thanks Masato Kinugawa.
- Fixed a security issue where forbidden properties like constructor could be
  replaced by using unicode characters when creating an object. No known exploit,
  but could possibly allow arbitrary code execution. Thanks Masato Kinugawa.


## 2017-10-18, version 3.16.5

- Fixed #954: Functions `add` and `multiply` not working when
  passing three or more arrays or matrices.


## 2017-10-01, version 3.16.4

- Fixed #948, #949: function `simplify` returning wrong results or
  running into an infinite recursive loop. Thanks @ericman314.
- Fixed many small issues in the embedded docs.  Thanks @Schnark.


## 2017-08-28, version 3.16.3

- Fixed #934: Wrong simplification of unary minus. Thanks @firepick1.
- Fixed #933: function `simplify` reordering operations. Thanks @firepick1.
- Fixed #930: function `isNaN` returning wrong result for complex
  numbers having just one of their parts (re/im) being `NaN`.
- Fixed #929: `FibonacciHeap.isEmpty` returning wrong result.


## 2017-08-20, version 3.16.2

- Fixed #924: a regression in `simplify` not accepting the signature
  `simplify(expr, rules, scope)` anymore. Thanks @firepick1.
- Fixed missing parenthesis when stringifying expressions containing
  implicit multiplications (see #922). Thanks @FSMaxB.


## 2017-08-12, version 3.16.1

- For security reasons, type checking is now done in a more strict
  way using functions like `isComplex(x)` instead of duck type checking
  like `x && x.isComplex === true`.
- Fixed #915: No access to property "name".
- Fixed #901: Simplify units when calling `unit.toNumeric()`.
  Thanks @AlexanderBeyn.
- Fixed `toString` of a parsed expression tree containing an
  immediately invoked function assignment not being wrapped in
  parenthesis (for example `(f(x) = x^2)(4)`).


## 2017-08-06, version 3.16.0

- Significant performance improvements in `math.simplify`.
  Thanks @firepick1.
- Improved API for `math.simplify`, optionally pass a scope with
  variables which are resolved, see #907. Thanks @firepick1.
- Fixed #912: math.js didn't work on IE10 anymore (regression
  since 3.15.0).


## 2017-07-29, version 3.15.0

- Added support for the dollar character `$` in symbol names (see #895).
- Allow objects with prototypes as scope again in the expression parser,
  this was disabled for security reasons some time ago. See #888, #899.
  Thanks @ThomasBrierley.
- Fixed #846: Issues in the functions `map`, `forEach`, and `filter`
  when used in the expression parser:
  - Not being able to use a function assignment as inline expression
    for the callback function.
  - Not being able to pass an inline expression as callback for `map`
    and `forEach`.
  - Index and original array/matrix not passed in `map` and `filter`.


## 2017-07-05, version 3.14.2

- Upgraded to `fraction.js@4.0.2`
- Fixed #891 using BigNumbers not working in browser environments.


## 2017-06-30, version 3.14.1

- Reverted to `fraction.js@4.0.0`, there is an issue with `4.0.1`
  in the browser.


## 2017-06-30, version 3.14.0

- Implemented set methods `setCartesian`, `setDifference`,
  `setDistinct`, `setIntersect`, `setIsSubset`, `setPowerset`,
  `setSize`. Thanks @Nekomajin42.
- Implemented method `toHTML` on nodes. Thanks @Nekomajin42.
- Implemented `compareNatural` and `sort([...], 'natural')`.
- Upgraded dependencies to the latest versions:
  - `complex.js@2.0.4`
  - `decimal.js@7.2.3`
  - `fraction.js@4.0.1`
  - `tiny-emitter@2.0.0`
  - And all devDependencies.
- Fixed #865: `splitUnit` can now deal with round-off errors.
  Thanks @ericman314.
- Fixed #876: incorrect definition for unit `erg`. Thanks @pjhampton.
- More informative error message when using single quotes instead of
  double quotes around a string. Thanks @HarrySarson.


## 2017-05-27, version 3.13.3

- Fixed a bug in function `intersection` of line and plane.
  Thanks @viclai.
- Fixed security vulnerabilities.


## 2017-05-26, version 3.13.2

- Disabled function `chain` inside the expression parser for security
  reasons (it's not needed there anyway).
- Fixed #856: function `subset` not returning non-primitive scalars
  from Arrays correctly. (like `math.eval('arr[1]', {arr: [math.bignumber(2)]})`.
- Fixed #861: physical constants not available in the expression parser.


## 2017-05-12, version 3.13.1

- Fixed creating units with an alias not working within the expression
  parser.
- Fixed security vulnerabilities. Thanks Sam.


## 2017-05-12, version 3.13.0

- Command line application can now evaluate inline expressions
  like `mathjs 1+2`. Thanks @slavaGanzin.
- Function `derivative` now supports `abs`. Thanks @tetslee.
- Function `simplify` now supports BigNumbers. Thanks @tetslee.
- Prevent against endless loops in `simplify`. Thanks @tetslee.
- Fixed #813: function `simplify` converting small numbers to inexact
  Fractions. Thanks @tetslee.
- Fixed #838: Function `simplify` now supports constants like `e`.
  Thanks @tetslee.


## 2017-05-05, version 3.12.3

- Fixed security vulnerabilities. Thanks Dan and Sam.


## 2017-04-30, version 3.12.2

- Added a rocket trajectory optimization example.


## 2017-04-24, version 3.12.1

- Fixed #804
  - Improved handling of powers of `Infinity`. Thanks @HarrySarson.
  - Fixed wrong formatting of complex NaN.
- Fixed security vulnerabilities in the expression parser.
  Thanks Sam and Dan.


## 2017-04-17, version 3.12.0

- Implemented QR decomposition, function `math.qr`. Thanks @HarrySarson.
- Fixed #824: Calling `math.random()` freezes IE and node.js.


## 2017-04-08, version 3.11.5

- More security measures in the expression parser.
  WARNING: the behavior of the expression parser is now more strict,
  some undocumented features may not work any longer.
  - Accessing and assigning properties is now only allowed on plain
    objects, not on classes, arrays, and functions anymore.
  - Accessing methods is restricted to a set of known, safe methods.


## 2017-04-03, version 3.11.4

- Fixed a security vulnerability in the expression parser. Thanks @xfix.


## 2017-04-03, version 3.11.3

- Fixed a security vulnerability in the expression parser. Thanks @xfix.


## 2017-04-03, version 3.11.2

- Fixed a security vulnerability in the expression parser. Thanks @xfix.


## 2017-04-02, version 3.11.1

- Fixed security vulnerabilities in the expression parser.
  Thanks Joe Vennix and @xfix.


## 2017-04-02, version 3.11.0

- Implemented method Unit.toSI() to convert a unit to base SI units.
  Thanks @ericman314.
- Fixed #821, #822: security vulnerabilities in the expression parser.
  Thanks @comex and @xfix.


## 2017-03-31, version 3.10.3

- More security fixes related to the ones fixed in `v3.10.2`.


## 2017-03-31, version 3.10.2

- Fixed a security vulnerability in the expression parser allowing
  execution of arbitrary JavaScript. Thanks @CapacitorSet and @denvit.


## 2017-03-26, version 3.10.1

- Fixed `xgcd` for negative values. Thanks @litmit.
- Fixed #807: function transform of existing functions not being removed when
  overriding such a function.


## 2017-03-05, version 3.10.0

- Implemented function `reshape`. Thanks @patgrasso and @ericman314.
- Implemented configuration option `seedRandom` for deterministic random
  numbers. Thanks @morsecodist.
- Small fixes in the docs. Thanks @HarrySarson.
- Dropped support for component package manager (which became deprecated about
  one and a half year ago).


## 2017-02-22, version 3.9.3

- Fixed #797: issue with production builds of React Native projects.
- Fixed `math.round` not accepting inputs `NaN`, `Infinity`, `-Infinity`.
- Upgraded all dependencies.


## 2017-02-16, version 3.9.2

- Fixed #795: Parse error in case of a multi-line expression with just comments.


## 2017-02-06, version 3.9.1

- Fixed #789: Math.js not supporting conversion of `string` to `BigNumber`,
  `Fraction`, or `Complex` number.
- Fixed #790: Expression parser did not pass function arguments of enclosing
  functions via `scope` to functions having `rawArgs = true`.
- Small fixes in the docs. Thanks @HarrySarson.


## 2017-01-23, version 3.9.0

- Implemented support for algebra: powerful new functions `simplify` and
  `derivative`. Thanks @ericman314, @tetslee, and @BigFav.
- Implemented Kronecker Product `kron`. Thanks @adamisntdead.
- Reverted `FunctionNode` not accepting a string as function name anymore.
- Fixed #765: `FunctionAssignmentNode.toString()` returning a string
  incompatible with the function assignment syntax.


## 2016-12-15, version 3.8.1

- Implemented function `mad` (median absolute deviation). Thanks @ruhleder.
- Fixed #762: expression parser failing to invoke a function returned
  by a function.


## 2016-11-18, version 3.8.0

- Functions `add` and `multiply` now accept more than two arguments. See #739.
- `OperatorNode` now supports more than two arguments. See #739. Thanks @FSMaxB.
- Implemented a method `Node.cloneDeep` for the expression nodes. See #745.
- Fixed a bug in `Node.clone()` not cloning implicit multiplication correctly.
  Thanks @FSMaxB.
- Fixed #737: Improved algorithm determining the best prefix for units.
  It will now retain the original unit like `1 cm` when close enough,
  instead of returning `10 mm`. Thanks @ericman314.
- Fixed #732: Allow letter-like unicode characters like Ohm `\u2126`.
- Fixed #749: Units `rad`, `deg`, and `grad` can now have prefixes like `millirad`.
- Some fixes in the docs and comments of examples. Thanks @HarrySarson.


## 2016-11-05, version 3.7.0

- Implemented method `Node.equals(other)` for all nodes of the expression parser.
- Implemented BigNumber support in function `arg()`.
- Command Line Interface loads faster.
- Implicit conversions between Fractions and BigNumbers throw a neat error now
  (See #710).


## 2016-10-21, version 3.6.0

- Implemented function `erf()`. THanks @patgrasso.
- Extended function `cross()` to support n-d vectors. Thanks @patgrasso.
- Extended function `pickRandom` with the option to pick multiple values from
  an array and give the values weights: `pickRandom(possibles, number, weights)`.
  Thanks @woylie.
- Parser now exposes test functions like `isAlpha` which can be replaced in
  order to adjust the allowed characters in variables names (See #715).
- Fixed #727: Parser not throwing an error for invalid implicit multiplications
  like `-2 2` and `2^3 4` (right after the second value of an operator).
- Fixed #688: Describe allowed variable names in the docs.


## 2016-09-21, version 3.5.3

- Some more fixes regarding numbers ending with a decimal mark (like `2.`).


## 2016-09-20, version 3.5.2

- Fixed numbers ending with a decimal mark (like `2.`) not being supported by
  the parser, solved the underlying ambiguity in the parser. See #707, #711.


## 2016-09-12, version 3.5.1

- Removed a left over console.log statement. Thanks @eknkc.


## 2016-09-07, version 3.5.0

- Comments of expressions are are now stored in the parsed nodes. See #690.
- Fixed function `print` not accepting an Object with formatting options as
  third parameter Thanks @ThomasBrierley.
- Fixed #707: The expression parser no longer accepts numbers ending with a dot
  like `2.`.


## 2016-08-08, version 3.4.1

- Fixed broken bundle files (`dist/math.js`, `dist/math.min.js`).
- Fixed some layout issues in the function reference docs.


## 2016-08-07, version 3.4.0

- Implemented support for custom units using `createUnit`. Thanks @ericman314.
- Implemented function `splitUnits`. Thanks @ericman314.
- Implemented function `isPrime`. Thanks @MathBunny.


## 2016-07-05, version 3.3.0

- Implemented function `isNaN`.
- Function `math.filter` now passes three arguments to the callback function:
  value, index, and array.
- Removed the check on the number of arguments from functions defined in the
  expression parser (see #665).
- Fixed #665: functions `map`, `forEach`, and `filter` now invoke callbacks
  which are a typed-function with the correct number of arguments.


## 2016-04-26, version 3.2.1

- Fixed #651: unable to perform calculations on "Unit-less" units.
- Fixed matrix.subset mutating the replacement matrix when unsqueezing it.


## 2016-04-16, version 3.2.0

- Implemented #644: method `Parser.getAll()` to retrieve all defined variables.
- Upgraded dependencies (decimal.js@5.0.8, fraction.js@3.3.1,
  typed-function@0.10.4).
- Fixed #601: Issue with unnamed typed-functions by upgrading to
  typed-function v0.10.4.
- Fixed #636: More strict `toTex` templates, reckon with number of arguments.
- Fixed #641: Bug in expression parser parsing implicit multiplication with
  wrong precedence in specific cases.
- Fixed #645: Added documentation about `engineering` notation of function
  `math.format`.


## 2016-04-03, version 3.1.4

- Using ES6 Math functions like `Math.sinh`, `Math.cbrt`, `Math.sign`, etc when
  available.
- Fixed #631: unit aliases `weeks`, `months`, and `years` where missing.
- Fixed #632: problem with escaped backslashes at the end of strings.
- Fixed #635: `Node.toString` options where not passed to function arguments.
- Fixed #629: expression parser throws an error when passing a number with
  decimal exponent instead of parsing them as implicit multiplication.
- Fixed #484, #555: inaccuracy of `math.sinh` for values between -1 and 1.
- Fixed #625: Unit `in` (`inch`) not always working due to ambiguity with
  the operator `a in b` (alias of `a to b`).


## 2016-03-24, version 3.1.3

- Fix broken bundle.


## 2016-03-24, version 3.1.2

- Fix broken npm release.


## 2016-03-24, version 3.1.1

- Fixed #621: a bug in parsing implicit multiplications like `(2)(3)+4`.
- Fixed #623: `nthRoot` of zero with a negative root returned `0` instead of
  `Infinity`.
- Throw an error when functions `min`, `max`, `mean`, or `median` are invoked
  with multiple matrices as arguments (see #598).


## 2016-03-19, version 3.1.0

- Hide multiplication operator by default when outputting `toTex` and `toString`
  for implicit multiplications. Implemented and option to output the operator.
- Implemented unit `kip` and alias `kips`. Thanks @hgupta9.
- Added support for prefixes for units `mol` and `mole`. Thanks @stu-blair.
- Restored support for implicit multiplications like `2(3+4)` and `(2+3)(4+5)`.
- Some improvements in the docs.
- Added automatic conversions from `boolean` and `null` to `Fraction`,
  and conversions from `Fraction` to `Complex`.


## 2016-03-04, version 3.0.0

### breaking changes

- More restricted support for implicit multiplication in the expression
  parser: `(...)(...)` is now evaluated as a function invocation,
  and `[...][...]` as a matrix subset.
- Matrix multiplication no longer squeezes scalar outputs to a scalar value,
  but leaves them as they are: a vector or matrix containing a single value.
  See #529.
- Assignments in the expression parser now return the assigned value rather
  than the created or updated object (see #533). Example:

  ```
  A = eye(3)
  A[1,1] = 2   # this assignment now returns 2 instead of A
  ```

- Expression parser now supports objects. This involves a refactoring and
  extension in expression nodes:
  - Implemented new node `ObjectNode`.
  - Refactored `AssignmentNode`, `UpdateNode`, and `IndexNode` are refactored
    into `AccessorNode`, `AssignmentNode`, and `IndexNode` having a different API.
- Upgraded the used BigNumber library `decimal.js` to v5. Replaced the
  trigonometric functions of math.js with those provided in decimal.js v5.
  This can give slightly different behavior qua round-off errors.
- Replaced the internal `Complex.js` class with the `complex.js` library
  created by @infusion.
- Entries in a matrix (typically numbers, BigNumbers, Units, etc) are now
  considered immutable, they are no longer copied when performing operations on
  the entries, improving performance.
- Implemented nearly equal comparison for relational functions (`equal`,
  `larger`, `smaller`, etc.) when using BigNumbers.
- Changed the casing of the configuration options `matrix` (`Array` or `Matrix`)
  and `number` (`number`, `BigNumber`, `Fraction`) such that they now match
  the type returned by `math.typeof`. Wrong casing gives a console warning but
  will still work.
- Changed the default config value for `epsilon` from `1e-14` to `1e-12`,
  see #561.

### non-breaking changes

- Extended function `pow` to return the real root for cubic roots of negative
  numbers. See #525, #482, #567.
- Implemented support for JSON objects in the expression parser and the
  function `math.format`.
- Function `math.fraction` now supports `BigNumber`, and function
  `math.bignumber` now supports `Fraction`.
- Expression parser now allows function and/or variable assignments inside
  accessors and conditionals, like `A[x=2]` or `a > 2 ? b="ok" : b="fail"`.
- Command line interface:
  - Outputs the variable name of assignments.
  - Fixed not rounding BigNumbers to 14 digits like numbers.
  - Fixed non-working autocompletion of user defined variables.
- Reorganized and extended docs, added docs on classes and more. Thanks @hgupta9.
- Added new units `acre`, `hectare`, `torr`, `bar`, `mmHg`, `mmH2O`, `cmH2O`,
  and added new aliases `acres`, `hectares`, `sqfeet`, `sqyard`, `sqmile`,
  `sqmiles`, `mmhg`, `mmh2o`, `cmh2o`. Thanks @hgupta9.
- Fixed a bug in the toString method of an IndexNode.
- Fixed angle units `deg`, `rad`, `grad`, `cycle`, `arcsec`, and `arcmin` not
  being defined as BigNumbers when configuring to use BigNumbers.


## 2016-02-03, version 2.7.0

- Added more unit aliases for time: `secs`, `mins`, `hr`, `hrs`. See #551.
- Added support for doing operations with mixed `Fractions` and `BigNumbers`.
- Fixed #540: `math.intersect()` returning null in some cases. Thanks @void42.
- Fixed #546: Cannot import BigNumber, Fraction, Matrix, Array.
  Thanks @brettjurgens.


## 2016-01-08, version 2.6.0

- Implemented (complex) units `VA` and `VAR`.
- Implemented time units for weeks, months, years, decades, centuries, and
  millennia. Thanks @owenversteeg.
- Implemented new notation `engineering` in function `math.format`.
  Thanks @johnmarinelli.
- Fixed #523: In some circumstances, matrix subset returned a scalar instead
  of the correct subset.
- Fixed #536: A bug in an internal method used for sparse matrices.


## 2015-12-05, version 2.5.0

- Implemented support for numeric types `Fraction` and `BigNumber` in units.
- Implemented new method `toNumeric` for units.
- Implemented new units `arcsec`, `arcsecond`, `arcmin`, `arcminute`.
  Thanks @devdevdata222.
- Implemented new unit `Herts` (`Hz`). Thanks @SwamWithTurtles.
- Fixed #485: Scoping issue with variables both used globally as well as in a
  function definition.
- Fixed: Function `number` didn't support `Fraction` as input.


## 2015-11-14, version 2.4.2

- Fixed #502: Issue with `format` in some JavaScript engines.
- Fixed #503: Removed trailing commas and the use of keyword `import` as
  property, as this gives issues with old JavaScript engines.


## 2015-10-29, version 2.4.1

- Fixed #480: `nthRoot` not working on Internet Explorer (up to IE11).
- Fixed #490: `nthRoot` returning an error for negative values like
  `nthRoot(-2, 3)`.
- Fixed #489: an issue with initializing a sparse matrix without data.
  Thanks @Retsam.
- Fixed: #493: function `combinations` did not throw an exception for
  non-integer values of `k`.
- Fixed: function `import` did not override typed functions when the option
  override was set true.
- Fixed: added functions `math.sparse` and `math.index` to the reference docs,
  they where missing.
- Fixed: removed memoization from `gamma` and `factorial` functions, this
  could blow up memory.


## 2015-10-09, version 2.4.0

- Added support in the expression parser for mathematical alphanumeric symbols
  in the expression parser: unicode range \u{1D400} to \u{1D7FF} excluding
  invalid code points.
- Extended function `distance` with more signatures. Thanks @kv-kunalvyas.
- Fixed a bug in functions `sin` and `cos`, which gave wrong results for
  BigNumber integer values around multiples of tau (i.e. `sin(bignumber(7))`).
- Fixed value of unit `stone`. Thanks @Esvandiary for finding the error.


## 2015-09-19, version 2.3.0

- Implemented function `distance`. Thanks @devanp92.
- Implemented support for Fractions in function `lcm`. Thanks @infusion.
- Implemented function `cbrt` for numbers, complex numbers, BigNumbers, Units.
- Implemented function `hypot`.
- Upgraded to fraction.js v3.0.0.
- Fixed #450: issue with non sorted index in sparse matrices.
- Fixed #463, #322: inconsistent handling of implicit multiplication.
- Fixed #444: factorial of infinity not returning infinity.


## 2015-08-30, version 2.2.0

- Units with powers (like `m^2` and `s^-1`) now output with the best prefix.
- Implemented support for units to `abs`, `cube`, `sign`, `sqrt`, `square`.
  Thanks @ericman314.
- Implemented function `catalan` (Combinatorics). Thanks @devanp92.
- Improved the `canDefineProperty` check to return false in case of IE8, which
  has a broken implementation of `defineProperty`. Thanks @golmansax.
- Fixed function `to` not working in case of a simplified unit.
- Fixed #437: an issue with row swapping in `lup`, also affecting `lusolve`.


## 2015-08-12, version 2.1.1

- Fixed wrong values of the physical constants `speedOfLight`, `molarMassC12`,
  and `magneticFluxQuantum`. Thanks @ericman314 for finding two of them.


## 2015-08-11, version 2.1.0

- Implemented derived units (like `110 km/h in m/s`). Thanks @ericman314.
- Implemented support for electric units. Thanks @ericman314.
- Implemented about 50 physical constants like `speedOfLight`, `gravity`, etc.
- Implemented function `kldivergence` (Kullback-Leibler divergence).
  Thanks @saromanov.
- Implemented function `mode`. Thanks @kv-kunalvyas.
- Added support for unicode characters in the expression parser: greek letters
  and latin letters with accents. See #265.
- Internal functions `Unit.parse` and `Complex.parse` now throw an Error
  instead of returning null when passing invalid input.


## 2015-07-29, version 2.0.1

- Fixed operations with mixed fractions and numbers be converted to numbers
  instead of fractions.


## 2015-07-28, version 2.0.0

- Large internal refactoring:
  - performance improvements.
  - allows to create custom bundles
  - functions are composed using `typed-function` and are extensible
- Implemented support for fractions, powered by the library `fraction.js`.
- Implemented matrix LU decomposition with partial pivoting and a LU based
  linear equations solver (functions `lup` and `lusolve`). Thanks @rjbaucells.
- Implemented a new configuration option `predictable`, which can be set to
  true in order to ensure predictable function output types.
- Implemented function `intersect`. Thanks @kv-kunalvyas.
- Implemented support for adding `toTex` properties to custom functions.
  Thanks @FSMaxB.
- Implemented support for complex values to `nthRoot`. Thanks @gangachris.
- Implemented util functions `isInteger`, `isNegative`, `isNumeric`,
  `isPositive`, and `isZero`.

### breaking changes

- String input is now converted to numbers by default for all functions.
- Adding two strings will no longer concatenate them, but will convert the
  strings to numbers and add them.
- Function `index` does no longer accept an array `[start, end, step]`, but
  instead accepts an array with arbitrary index values. It also accepts
  a `Range` object as input.
- Function `typeof` no longer returns lower case names, but now returns lower
  case names for primitives (like `number`, `boolean`, `string`), and
  upper-camel-case for non-primitives (like `Array`, `Complex`, `Function`).
- Function `import` no longer supports a module name as argument. Instead,
  modules can be loaded using require: `math.import(require('module-name'))`.
- Function `import` has a new option `silent` to ignore errors, and throws
  errors on duplicates by default.
- Method `Node.compile()` no longer needs `math` to be passed as argument.
- Reintroduced method `Node.eval([scope])`.
- Function `sum` now returns zero when input is an empty array. Thanks @FSMAxB.
- The size of Arrays is no longer validated. Matrices will validate this on
  creation.


## 2015-07-12, version 1.7.1

- Fixed #397: Inaccuracies in nthRoot for very large values, and wrong results
  for very small values. (backported from v2)
- Fixed #405: Parser throws error when defining a function in a multiline
  expression.


## 2015-05-31, version 1.7.0

- Implemented function `quantileSeq` and `partitionSelect`. Thanks @BigFav.
- Implemented functions `stirlingS2`, `bellNumbers`, `composition`, and
  `multinomial`. Thanks @devanp92.
- Improved the performance of `median` (see #373). Thanks @BigFav.
- Extended the command line interface with a `mode` option to output either
  the expressions result, string representation, or tex representation.
  Thanks @FSMaxB.
- Fixed #309: Function median mutating the input matrix. Thanks @FSMaxB.
- Fixed `Node.transform` not recursing over replaced parts of the
  node tree (see #349).
- Fixed #381: issue in docs of `randomInt`.


## 2015-04-22, version 1.6.0

- Improvements in `toTex`. Thanks @FSMaxB.
- Fixed #328: `abs(0 + 0i)` evaluated to `NaN`.
- Fixed not being able to override lazy loaded constants.


## 2015-04-09, version 1.5.2

- Fixed #313: parsed functions did not handle recursive calls correctly.
- Fixed #251: binary prefix and SI prefix incorrectly used for byte. Now
  following SI standards (`1 KiB == 1024 B`, `1 kB == 1000 B`).
- Performance improvements in parsed functions.


## 2015-04-08, version 1.5.1

- Fixed #316: a bug in rounding values when formatting.
- Fixed #317, #319: a bug in formatting negative values.


## 2015-03-28, version 1.5.0

- Added unit `stone` (6.35 kg).
- Implemented support for sparse matrices. Thanks @rjbaucells.
- Implemented BigNumber support for function `atan2`. Thanks @BigFav.
- Implemented support for custom LaTeX representations. Thanks @FSMaxB.
- Improvements and bug fixes in outputting parentheses in `Node.toString` and
  `Node.toTex` functions. Thanks @FSMaxB.
- Fixed #291: function `format` sometimes returning exponential notation when
  it should return a fixed notation.


## 2015-02-28, version 1.4.0

- Implemented trigonometric functions:
  `acosh`, `acoth`, `acsch`, `asech`, `asinh`, `atanh`, `acot`, `acsc`, `asec`.
  Thanks @BigFav.
- Added BigNumber support for functions: `cot`, `csc`, `sec`, `coth`,
  `csch`, `sech`. Thanks @BigFav.
- Implemented support for serialization and deserialization of math.js data
  types.
- Fixed the calculation of `norm()` and `abs()` for large complex numbers.
  Thanks @rjbaucells.
- Fixed #281: improved formatting complex numbers. Round the real or imaginary
  part to zero when the difference is larger than the configured precision.


## 2015-02-09, version 1.3.0

- Implemented BigNumber implementations of most trigonometric functions: `sin`,
  `cos`, `tan`, `asin`, `acos`, `atan`, `cosh`, `sinh`, `tanh`. Thanks @BigFav.
- Implemented function `trace`. Thanks @pcorey.
- Faster loading of BigNumber configuration with a high precision by lazy
  loading constants like `pi` and `e`.
- Fixed constants `NaN` and `Infinity` not being BigNumber objects when
  BigNumbers are configured.
- Fixed missing parentheses in the `toTex` representation of function
  `permutations`.
- Some minor fixes in the docs. Thanks @KenanY.


## 2014-12-25, version 1.2.0

- Support for bitwise operations `bitAnd`, `bitNot`, `bitOr`, `bitXor`,
  `leftShift`, `rightArithShift`, and `rightLogShift`. Thanks @BigFav.
- Support for boolean operations `and`, `not`, `or`, `xor`. Thanks @BigFav.
- Support for `gamma` function. Thanks @BigFav.
- Converting a unit without value will now result in a unit *with* value,
  i.e. `inch in cm` will return `2.54 cm` instead of `cm`.
- Improved accuracy of `sinh` and complex `cos` and `sin`. Thanks @pavpanchekha.
- Renamed function `select` to `chain`. The old function `select` will remain
  functional until math.js v2.0.
- Upgraded to decimal.js v4.0.1 (BigNumber library).


## 2014-11-22, version 1.1.1

- Fixed Unit divided by Number returning zero.
- Fixed BigNumber downgrading to Number for a negative base in `pow`.
- Fixed some typos in error messaging (thanks @andy0130tw) and docs.


## 2014-11-15, version 1.1.0

- Implemented functions `dot` (dot product), `cross` (cross product), and
  `nthRoot`.
- Officially opened up the API of expression trees:
  - Documented the API.
  - Implemented recursive functions `clone`, `map`, `forEach`, `traverse`,
    `transform`, and `filter` for expression trees.
  - Parameter `index` in the callbacks of `map` and `forEach` are now cloned
    for every callback.
  - Some internal refactoring inside nodes to make the API consistent:
    - Renamed `params` to `args` and vice versa to make things consistent.
    - Renamed `Block.nodes` to `Block.blocks`.
    - `FunctionNode` now has a `name: string` instead of a `symbol: SymbolNode`.
    - Changed constructor of `RangeNode` to
      `new RangeNode(start: Node, end: Node [, step: Node])`.
    - Nodes for a `BlockNode` must now be passed via the constructor instead
      of via a function `add`.
- Fixed `2e` giving a syntax error instead of being parsed as `2 * e`.


## 2014-09-12, version 1.0.1

- Disabled array notation for ranges in a matrix index in the expression parser
  (it is confusing and redundant there).
- Fixed a regression in the build of function subset not being able to return
  a scalar.
- Fixed some missing docs and broken links in the docs.


## 2014-09-04, version 1.0.0

- Implemented a function `filter(x, test)`.
- Removed `math.distribution` for now, needs some rethinking.
- `math.number` can convert units to numbers (requires a second argument)
- Fixed some precedence issues with the range and conversion operators.
- Fixed an zero-based issue when getting a matrix subset using an index
  containing a matrix.


## 2014-08-21, version 0.27.0

- Implemented functions `sort(x [, compare])` and `flatten(x)`.
- Implemented support for `null` in all functions.
- Implemented support for "rawArgs" functions in the expression parser. Raw
  functions are invoked with unevaluated parameters (nodes).
- Expressions in the expression parser can now be spread over multiple lines,
  like '2 +\n3'.
- Changed default value of the option `wrap` of function `math.import` to false.
- Changed the default value for new entries in a resized matrix when to zero.
  To leave new entries uninitialized, use the new constant `math.uninitialized`
  as default value.
- Renamed transform property from `__transform__` to `transform`, and documented
  the transform feature.
- Fixed a bug in `math.import` not applying options when passing a module name.
- A returned matrix subset is now only squeezed when the `index` consists of
  scalar values, and no longer for ranges resolving into a single value.


## 2014-08-03, version 0.26.0

- A new instance of math.js can no longer be created like `math([options])`,
  to prevent side effects from math being a function instead of an object.
  Instead, use the function `math.create([options])` to create a new instance.
- Implemented `BigNumber` support for all constants: `pi`, `tau`, `e`, `phi`,
  `E`, `LN2`, `LN10`, `LOG2E`, `LOG10E`, `PI`, `SQRT1_2`, and `SQRT2`.
- Implemented `BigNumber` support for functions `gcd`, `xgcd`, and `lcm`.
- Fixed function `gxcd` returning an Array when math.js was configured
  as `{matrix: 'matrix'}`.
- Multi-line expressions now return a `ResultSet` instead of an `Array`.
- Implemented transforms (used right now to transform one-based indices to
  zero-based for expressions).
- When used inside the expression parser, functions `concat`, `min`, `max`,
  and `mean` expect an one-based dimension number.
- Functions `map` and `forEach` invoke the callback with one-based indices
  when used from within the expression parser.
- When adding or removing dimensions when resizing a matrix, the dimensions
  are added/removed from the inner side (right) instead of outer side (left).
- Improved index out of range errors.
- Fixed function `concat` not accepting a `BigNumber` for parameter `dim`.
- Function `squeeze` now squeezes both inner and outer singleton dimensions.
- Output of getting a matrix subset is not automatically squeezed anymore
  except for scalar output.
- Renamed `FunctionNode` to `FunctionAssignmentNode`, and renamed `ParamsNode`
  to `FunctionNode` for more clarity.
- Fixed broken auto completion in CLI.
- Some minor fixes.


## 2014-07-01, version 0.25.0

- The library now immediately returns a default instance of mathjs, there is
  no need to instantiate math.js in a separate step unless one ones to set
  configuration options:

        // instead of:
        var mathjs = require('mathjs'),  // load math.js
            math = mathjs();             // create an instance

        // just do:
        var math = require('mathjs');
- Implemented support for implicit multiplication, like `math.eval('2a', {a:3})`
  and `math.eval('(2+3)(1-3)')`. This changes behavior of matrix indexes as
  well: an expression like `[...][...]` is not evaluated as taking a subset of
  the first matrix, but as an implicit multiplication of two matrices.
- Removed utility function `ifElse`. This function is redundant now the
  expression parser has a conditional operator `a ? b : c`.
- Fixed a bug with multiplying a number with a temperature,
  like `math.eval('10 * celsius')`.
- Fixed a bug with symbols having value `undefined` not being evaluated.


## 2014-06-20, version 0.24.1

- Something went wrong with publishing on npm.


## 2014-06-20, version 0.24.0

- Added constant `null`.
- Functions `equal` and `unequal` support `null` and `undefined` now.
- Function `typeof` now recognizes regular expressions as well.
- Objects `Complex`, `Unit`, and `Help` now return their string representation
  when calling `.valueOf()`.
- Changed the default number of significant digits for BigNumbers from 20 to 64.
- Changed the behavior of the conditional operator (a ? b : c) to lazy
  evaluating.
- Fixed imported, wrapped functions not accepting `null` and `undefined` as
  function arguments.


## 2014-06-10, version 0.23.0

- Renamed some functions (everything now has a logical, camel case name):
  - Renamed functions `edivide`, `emultiply`, and `epow` to `dotDivide`,
    `dotMultiply`, and `dotPow` respectively.
  - Renamed functions `smallereq` and `largereq` to `smallerEq` and `largerEq`.
  - Renamed function `unary` to `unaryMinus` and added support for strings.
- `end` is now a reserved keyword which cannot be used as function or symbol
  name in the expression parser, and is not allowed in the scope against which
  an expression is evaluated.
- Implemented function `unaryPlus` and unary plus operator.
- Implemented function `deepEqual` for matrix comparisons.
- Added constant `phi`, the golden ratio (`phi = 1.618...`).
- Added constant `version`, returning the version number of math.js as string.
- Added unit `drop` (`gtt`).
- Fixed not being able to load math.js using AMD/require.js.
- Changed signature of `math.parse(expr, nodes)` to `math.parse(expr, options)`
  where `options: {nodes: Object.<String, Node>}`
- Removed matrix support from conditional function `ifElse`.
- Removed automatic assignment of expression results to variable `ans`.
  This functionality can be restored by pre- or postprocessing every evaluation,
  something like:

        function evalWithAns (expr, scope) {
          var ans = math.eval(expr, scope);
          if (scope) {
            scope.ans = ans;
          }
          return ans;
        }


## 2014-05-22, version 0.22.0

- Implemented support to export expressions to LaTeX. Thanks Niels Heisterkamp
  (@nheisterkamp).
- Output of matrix multiplication is now consistently squeezed.
- Added reference documentation in the section /docs/reference.
- Fixed a bug in multiplying units without value with a number (like `5 * cm`).
- Fixed a bug in multiplying two matrices containing vectors (worked fine for
  arrays).
- Fixed random functions not accepting Matrix as input, and always returning
  a Matrix as output.


## 2014-05-13, version 0.21.1

- Removed `crypto` library from the bundle.
- Deprecated functions `Parser.parse` and `Parser.compile`. Use
  `math.parse` and `math.compile` instead.
- Fixed function `add` not adding strings and matrices element wise.
- Fixed parser not being able to evaluate an exponent followed by a unary minus
  like `2^-3`, and a transpose followed by an index like `[3]'[1]`.


## 2014-04-24, version 0.21.0

- Implemented trigonometric hyperbolic functions `cosh`, `coth`, `csch`,
  `sech`, `sinh`, `tanh`. Thanks Rogelio J. Baucells (@rjbaucells).
- Added property `type` to all expression nodes in an expression tree.
- Fixed functions `log`, `log10`, `pow`, and `sqrt` not supporting complex
  results from BigNumber input (like `sqrt(bignumber(-4))`).


## 2014-04-16, version 0.20.0

- Switched to module `decimal.js` for BigNumber support, instead of
  `bignumber.js`.
- Implemented support for polar coordinates to the `Complex` datatype.
  Thanks Finn Pauls (@finnp).
- Implemented BigNumber support for functions `exp`, `log`, and `log10`.
- Implemented conditional operator `a ? b : c` in expression parser.
- Improved floating point comparison: the functions now check whether values
  are nearly equal, against a configured maximum relative difference `epsilon`.
  Thanks Rogelio J. Baucells (@rjbaucells).
- Implemented function `norm`. Thanks Rogelio J. Baucells (@rjbaucells).
- Improved function `ifElse`, is now specified for special data types too.
- Improved function `det`. Thanks Bryan Cuccioli (@bcuccioli).
- Implemented `BigNumber` support for functions `det` and `diag`.
- Added unit alias `lbs` (pound mass).
- Changed configuration option `decimals` to `precision` (applies to BigNumbers
  only).
- Fixed support for element-wise comparisons between a string and a matrix.
- Fixed: expression parser now trows IndexErrors with one-based indices instead
  of zero-based.
- Minor bug fixes.


## 2014-03-30, version 0.19.0

- Implemented functions `compare`, `sum`, `prod`, `var`, `std`, `median`.
- Implemented function `ifElse` Thanks @mtraynham.
- Minor bug fixes.


## 2014-02-15, version 0.18.1

- Added unit `feet`.
- Implemented function `compile` (shortcut for parsing and then compiling).
- Improved performance of function `pow` for matrices. Thanks @hamadu.
- Fixed broken auto completion in the command line interface.
- Fixed an error in function `combinations` for large numbers, and
  improved performance of both functions `combinations` and `permutations`.


## 2014-01-18, version 0.18.0

- Changed matrix index notation of expression parser from round brackets to
  square brackets, for example `A[1, 1:3]` instead of `A(1, 1:3)`.
- Removed need to use the `function` keyword for function assignments in the
  expression parser, you can define a function now like `f(x) = x^2`.
- Implemented a compilation step in the expression parser: expressions are
  compiled into JavaScript, giving much better performance (easily 10x as fast).
- Renamed unit conversion function and operator `in` to `to`. Operator `in` is
  still available in the expression parser as an alias for `to`. Added unit
  `in`, an abbreviation for `inch`. Thanks Elijah Insua (@tmpvar).
- Added plurals and aliases for units.
- Implemented an argument `includeEnd` for function `range` (false by default).
- Ranges in the expression parser now support big numbers.
- Implemented functions `permutations` and `combinations`.
  Thanks Daniel Levin (@daniel-levin).
- Added lower case abbreviation `l` for unit litre.


## 2013-12-19, version 0.17.1

- Fixed a bug with negative temperatures.
- Fixed a bug with prefixes of units squared meter `m2` and cubic meter `m3`.


## 2013-12-12, version 0.17.0

- Renamed and flattened configuration settings:
  - `number.defaultType` is now `number`.
  - `number.precision` is now `decimals`.
  - `matrix.defaultType` is now `matrix`.
- Function `multiply` now consistently outputs a complex number on complex input.
- Fixed `mod` and `in` not working as function (only as operator).
- Fixed support for old browsers (IE8 and older), compatible when using es5-shim.
- Fixed support for Java's ScriptEngine.


## 2013-11-28, version 0.16.0

- Implemented BigNumber support for arbitrary precision calculations.
  Added settings `number.defaultType` and `number.precision` to configure
  big numbers.
- Documentation is extended.
- Removed utility functions `isScalar`, `toScalar`, `isVector`, `toVector`
  from `Matrix` and `Range`. Use `math.squeeze` and `math.size` instead.
- Implemented functions `get` and `set` on `Matrix`, for easier and faster
  retrieval/replacement of elements in a matrix.
- Implemented function `resize`, handling matrices, scalars, and strings.
- Functions `ones` and `zeros` now return an empty matrix instead of a
  number 1 or 0 when no arguments are provided.
- Implemented functions `min` and `max` for `Range` and `Index`.
- Resizing matrices now leaves new elements undefined by default instead of
  filling them with zeros. Function `resize` now has an extra optional
  parameter `defaultValue`.
- Range operator `:` in expression parser has been given a higher precedence.
- Functions don't allow arguments of unknown type anymore.
- Options be set when constructing a math.js instance or using the new function
  `config(options`. Options are no longer accessible via `math.options`.
- Renamed `scientific` notation to `exponential` in function `format`.
- Function `format` outputs exponential notation with positive exponents now
  always with `+` sign, so outputs `2.1e+3` instead of `2.1e3`.
- Fixed function `squeeze` not being able squeeze into a scalar.
- Some fixes and performance improvements in the `resize` and `subset`
  functions.
- Function `size` now adheres to the option `matrix.defaultType` for scalar
  input.
- Minor bug fixes.


## 2013-10-26, version 0.15.0

- Math.js must be instantiated now, static calls are no longer supported. Usage:
  - node.js: `var math = require('mathjs')();`
  - browser: `var math = mathjs();`
- Implemented support for multiplying vectors with matrices.
- Improved number formatting:
  - Function `format` now support various options: precision, different
    notations (`fixed`, `scientific`, `auto`), and more.
  - Numbers are no longer rounded to 5 digits by default when formatted.
  - Implemented a function `format` for `Matrix`, `Complex`, `Unit`, `Range`,
    and `Selector` to format using options.
  - Function `format` does only stringify values now, and has a new parameter
    `precision` to round to a specific number of digits.
  - Removed option `math.options.precision`,
    use `math.format(value [, precision])` instead.
  - Fixed formatting numbers as scientific notation in some cases returning
    a zero digit left from the decimal point. (like "0.33333e8" rather than
    "3.3333e7"). Thanks @husayt.
- Implemented a function `print` to interpolate values in a template string,
  this functionality was moved from the function `format`.
- Implemented statistics function `mean`. Thanks Guillermo Indalecio Fernandez
  (@guillermobox).
- Extended and changed `max` and `min` for multi dimensional matrices: they now
  return the maximum and minimum of the flattened array. An optional second
  argument `dim` allows to calculate the `max` or `min` for specified dimension.
- Renamed option `math.options.matrix.default` to
  `math.options.matrix.defaultType`.
- Removed support for comparing complex numbers in functions `smaller`,
  `smallereq`, `larger`, `largereq`. Complex numbers cannot be ordered.


## 2013-10-08, version 0.14.0

- Introduced an option `math.options.matrix.default` which can have values
  `matrix` (default) or `array`. This option is used by the functions `eye`,
  `ones`, `range`, and `zeros`, to determine the type of matrix output.
- Getting a subset of a matrix will automatically squeeze the resulting subset,
  setting a subset of a matrix will automatically unsqueeze the given subset.
- Removed concatenation of nested arrays in the expression parser.
  You can now input nested arrays like in JavaScript. Matrices can be
  concatenated using the function `concat`.
- The matrix syntax `[...]` in the expression parser now creates 1 dimensional
  matrices by default. `math.eval('[1,2,3,4]')` returns a matrix with
  size `[4]`, `math.eval('[1,2;3,4]')` returns a matrix with size `[2,2]`.
- Documentation is restructured and extended.
- Fixed non working operator `mod` (modulus operator).


## 2013-09-03, version 0.13.0

- Implemented support for booleans in all relevant functions.
- Implemented functions `map` and `forEach`. Thanks Sebastien Piquemal (@sebpic).
- All construction functions can be used to convert the type of variables,
  also element-wise for all elements in an Array or Matrix.
- Changed matrix indexes of the expression parser to one-based with the
  upper-bound included, similar to most math applications. Note that on a
  JavaScript level, math.js uses zero-based indexes with excluded upper-bound.
- Removed support for scalars in the function `subset`, it now only supports
  Array, Matrix, and String.
- Removed the functions `get` and `set` from a selector, they are a duplicate
  of the function `subset`.
- Replaced functions `get` and `set` of `Matrix` with a single function
  `subset`.
- Some moving around with code and namespaces:
  - Renamed namespace `math.expr` to `math.expression` (contains Scope, Parser,
    node objects).
  - Renamed namespace `math.docs` to `math.expression.docs`.
  - Moved `math.expr.Selector` to `math.chaining.Selector`.
- Fixed some edge cases in functions `lcm` and `xgcd`.


## 2013-08-22, version 0.12.1

- Fixed outdated version of README.md.
- Fixed a broken unit test.


## 2013-08-22, version 0.12.0

- Implemented functions `random([min, max])`, `randomInt([min, max])`,
  `pickRandom(array)`. Thanks Sebastien Piquemal (@sebpic).
- Implemented function `distribution(name)`, generating a distribution object
  with functions `random`, `randomInt`, `pickRandom` for different
  distributions. Currently supporting `uniform` and `normal`.
- Changed the behavior of `range` to exclude the upper bound, so `range(1, 4)`
  now returns `[1, 2, 3]` instead of `[1, 2, 3, 4]`.
- Changed the syntax of `range`, which is now `range(start, end [, step])`
  instead of `range(start, [step, ] end)`.
- Changed the behavior of `ones` and `zeros` to geometric dimensions, for
  example `ones(3)` returns a vector with length 3, filled with ones, and
  `ones(3,3)` returns a 2D array with size [3, 3].
- Changed the return type of `ones` and `zeros`: they now return an Array when
  arguments are Numbers or an Array, and returns a Matrix when the argument
  is a Matrix.
- Change matrix index notation in parser from round brackets to square brackets,
  for example `A[0, 0:3]`.
- Removed the feature introduced in v0.10.0 to automatically convert a complex
  value with an imaginary part equal to zero to a number.
- Fixed zeros being formatted as null. Thanks @TimKraft.


## 2013-07-23, version 0.11.1

- Fixed missing development dependency


## 2013-07-23, version 0.11.0

- Changed math.js from one-based to zero-based indexes.
  - Getting and setting matrix subset is now zero-based.
  - The dimension argument in function `concat` is now zero-based.
- Improvements in the string output of function help.
- Added constants `true` and `false`.
- Added constructor function `boolean`.
- Fixed function `select` not accepting `0` as input.
  Thanks Elijah Manor (@elijahmanor).
- Parser now supports multiple unary minus operators after each other.
- Fixed not accepting empty matrices like `[[], []]`.
- Some fixes in the end user documentation.


## 2013-07-08, version 0.10.0

- For complex calculations, all functions now automatically replace results
  having an imaginary part of zero with a Number. (`2i * 2i` now returns a
  Number `-4` instead of a Complex `-4 + 0i`).
- Implemented support for injecting custom node handlers in the parser. Can be
  used for example to implement a node handler for plotting a graph.
- Implemented end user documentation and a new `help` function.
- Functions `size` and `squeeze` now return a Matrix instead of an Array as
  output on Matrix input.
- Added a constant tau (2 * pi). Thanks Zak Zibrat (@palimpsests).
- Renamed function `unaryminus` to `unary`.
- Fixed a bug in determining node dependencies in function assignments.


## 2013-06-14, version 0.9.1

- Implemented element-wise functions and operators: `emultiply` (`x .* y`),
  `edivide` (`x ./ y`), `epow` (`x .^ y`).
- Added constants `Infinity` and `NaN`.
- Removed support for Workspace to keep the library focused on its core task.
- Fixed a bug in the Complex constructor, not accepting NaN values.
- Fixed division by zero in case of pure complex values.
- Fixed a bug in function multiply multiplying a pure complex value with
  Infinity.


## 2013-05-29, version 0.9.0

- Implemented function `math.parse(expr [,scope])`. Optional parameter scope can
  be a plain JavaScript Object containing variables.
- Extended function `math.expr(expr [, scope])` with an additional parameter
  `scope`, similar to `parse`. Example: `math.eval('x^a', {x:3, a:2});`.
- Implemented function `subset`, to get or set a subset from a matrix, string,
  or other data types.
- Implemented construction functions number and string (mainly useful inside
  the parser).
- Improved function `det`. Thanks Bryan Cuccioli (@bcuccioli).
- Moved the parse code from prototype math.expr.Parser to function math.parse,
  simplified Parser a little bit.
- Strongly simplified the code of Scope and Workspace.
- Fixed function mod for negative numerators, and added error messages in case
  of wrong input.


## 2013-05-18, version 0.8.2

- Extended the import function and some other minor improvements.
- Fixed a bug in merging one dimensional vectors into a matrix.
- Fixed a bug in function subtract, when subtracting a complex number from a
  real number.


## 2013-05-10, version 0.8.1

- Fixed an npm warning when installing mathjs globally.


## 2013-05-10, version 0.8.0

- Implemented a command line interface. When math.js is installed globally via
  npm, the application is available on your system as 'mathjs'.
- Implemented `end` keyword for index operator, and added support for implicit
  start and end (expressions like `a(2,:)` and `b(2:end,3:end-1)` are supported
  now).
- Function math.eval is more flexible now: it supports variables and multi-line
  expressions.
- Removed the read-only option from Parser and Scope.
- Fixed non-working unequal operator != in the parser.
- Fixed a bug in resizing matrices when replacing a subset.
- Fixed a bug in updating a subset of a non-existing variable.
- Minor bug fixes.


## 2013-05-04, version 0.7.2

- Fixed method unequal, which was checking for equality instead of inequality.
  Thanks @FJS2.


## 2013-04-27, version 0.7.1

- Improvements in the parser:
  - Added support for chained arguments.
  - Added support for chained variable assignments.
  - Added a function remove(name) to remove a variable from the parsers scope.
  - Renamed nodes for more consistency and to resolve naming conflicts.
  - Improved stringification of an expression tree.
  - Some simplifications in the code.
  - Minor bug fixes.
- Fixed a bug in the parser, returning NaN instead of throwing an error for a
  number with multiple decimal separators like `2.3.4`.
- Fixed a bug in Workspace.insertAfter.
- Fixed: math.js now works on IE 6-8 too.


## 2013-04-20, version 0.7.0

- Implemented method `math.eval`, which uses a readonly parser to evaluate
  expressions.
- Implemented method `xgcd` (extended eucledian algorithm). Thanks Bart Kiers
  (@bkiers).
- Improved math.format, which now rounds values to a maximum number of digits
  instead of decimals (default is 5 digits, for example `math.format(math.pi)`
  returns `3.1416`).
- Added examples.
- Changed methods square and cube to evaluate matrices element wise (consistent
  with all other methods).
- Changed second parameter of method import to an object with options.
- Fixed method math.typeof on IE.
- Minor bug fixes and improvements.


## 2013-04-13, version 0.6.0

- Implemented chained operations via method math.select(). For example
  `math.select(3).add(4).subtract(2).done()` will return `5`.
- Implemented methods gcd and lcm.
- Implemented method `Unit.in(unit)`, which creates a clone of the unit with a
  fixed representation. For example `math.unit('5.08 cm').in('inch')` will
  return a unit which string representation always is in inch, thus `2 inch`.
  `Unit.in(unit)` is the same as method `math.in(x, unit)`.
- Implemented `Unit.toNumber(unit)`, which returns the value of the unit when
  represented with given unit. For example
  `math.unit('5.08 cm').toNumber('inch')` returns the number `2`, as the
  representation of the unit in inches has 2 as value.
- Improved: method `math.in(x, unit)` now supports a string as second parameter,
  for example `math.in(math.unit('5.08 cm'), 'inch')`.
- Split the end user documentation of the parser functions from the source
  files.
- Removed function help and the built-in documentation from the core library.
- Fixed constant i being defined as -1i instead of 1i.
- Minor bug fixes.


## 2013-04-06, version 0.5.0

- Implemented data types Matrix and Range.
- Implemented matrix methods clone, concat, det, diag, eye, inv, ones, size,
  squeeze, transpose, zeros.
- Implemented range operator `:`, and transpose operator `'` in parser.
- Changed: created construction methods for easy object creation for all data
  types and for the parser. For example, a complex value is now created
  with `math.complex(2, 3)` instead of `new math.Complex(2, 3)`, and a parser
  is now created with `math.parser()` instead of `new math.parser.Parser()`.
- Changed: moved all data types under the namespace math.type, and moved the
  Parser, Workspace, etc. under the namespace math.expr.
- Changed: changed operator precedence of the power operator:
  - it is now right associative instead of left associative like most scripting
    languages. So `2^3^4` is now calculated as `2^(3^4)`.
  - it has now higher precedence than unary minus most languages, thus `-3^2` is
    now calculated as `-(3^2)`.
- Changed: renamed the parsers method 'put' into 'set'.
- Fixed: method 'in' did not check for units to have the same base.


## 2013-03-16, version 0.4.0

- Implemented Array support for all methods.
- Implemented Array support in the Parser.
- Implemented method format.
- Implemented parser for units, math.Unit.parse(str).
- Improved parser for complex values math.Complex.parse(str);
- Improved method help: it now evaluates the examples.
- Fixed: a scoping issue with the Parser when defining functions.
- Fixed: method 'typeof' was not working well with minified and mangled code.
- Fixed: errors in determining the best prefix for a unit.


## 2013-03-09, version 0.3.0

- Implemented Workspace
- Implemented methods cot, csc, sec.
- Implemented Array support for methods with one parameter.


## 2013-02-25, version 0.2.0

- Parser, Scope, and expression tree with Nodes implemented.
- Implemented method import which makes it easy to extend math.js.
- Implemented methods arg, conj, cube, equal, factorial, im, largereq,
  log(x, base), log10, mod, re, sign, smallereq, square, unequal.


## 2013-02-18, version 0.1.0

- Reached full compatibility with Javascripts built-in Math library.
- More functions implemented.
- Some bugfixes.


## 2013-02-16, version 0.0.2

- All constants of Math implemented, plus the imaginary unit i.
- Data types Complex and Unit implemented.
- First set of functions implemented.


## 2013-02-15, version 0.0.1

- First publish of the mathjs package. (package is still empty)<|MERGE_RESOLUTION|>--- conflicted
+++ resolved
@@ -1,6 +1,6 @@
 # History
 
-<<<<<<< HEAD
+
 # not yet published, 12.0.0
 
 Breaking changes:
@@ -30,17 +30,17 @@
 Fixes:
 
 - Find eigenvectors of defective matrices (#3037). Thanks @gwhitney.
-=======
+
+
 # 2023-10-25, 11.12.0
 
 - Implemented function `subtractScalar` (#3081, #2643), thanks @vrushaket.
-- Fix #3073: function format not escaping control characters and double 
+- Fix #3073: function format not escaping control characters and double
   quotes (#3082).
 - Fix: function `clone` not throwing an error when passing an unsupported
   type like a function.
 - Fix: #2960 add type definition of function `symbolicEqual` (#3035),
   thanks @juancodeaudio.
->>>>>>> 42f42409
 
 
 # 2023-10-11, 11.11.2
