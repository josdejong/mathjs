--- conflicted
+++ resolved
@@ -1,6 +1,5 @@
 # History
 
-<<<<<<< HEAD
 ## 2018-02-04, version 4.0.0-rc.1
 
 !!! BE CAREFUL: BREAKING CHANGES !!!
@@ -95,10 +94,7 @@
   from operator nodes with more than two arguments.
 
 
-## not-yet-released, version 3.20.2
-=======
 ## 2018-02-07, version 3.20.2
->>>>>>> 20f317c5
 
 - Upgraded to `typed-function@0.10.7` (bug-fix release).
 - Fixed option `implicit` not being copied from an `OperatorNode`
