--- conflicted
+++ resolved
@@ -3,13 +3,10 @@
 
 ## not yet released, version 3.9.0
 
-<<<<<<< HEAD
-- Implemented Kronecker Product, function `kron`. Thanks @adamisntdead.
-=======
 - Implemented support for algebra: powerful new functions `simplify` and
   `derivative`. Thanks @ericman314, @tetslee, and @BigFav.
+- Implemented Kronecker Product, function `kron`. Thanks @adamisntdead.
 - Reverted `FunctionNode` not accepting a string as function name anymore.
->>>>>>> c879acf9
 - Fixed #765: `FunctionAssignmentNode.toString()` returning a string
   incompatible with the function assignment syntax.
 
