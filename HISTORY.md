# History

<<<<<<< HEAD
# not yet published, version 8.0.0

!!! BE CAREFUL: BREAKING CHANGES !!!

- You can now use mathjs directly in node.js using ES modules without need for 
  a transpiler (see #1928, #1941, #1962). 
  Automatically loading either commonjs code or ES modules code is improved.
  All generated code is moved under `/lib`: the browser bundle is moved from 
  `/dist` to `/lib/browser`, ES module files are moved to `/lib/esm`, 
  and commonjs files are moved to `/lib/cjs`. Thanks @GreenImp.
- Non-minified bundle `dist/math.js` is no longer provided. Either use the
  minified bundle, or create a bundle yourself.
- Replaced random library `seed-random` with `seedrandom`, see #1955. 
  Thanks @poppinlp.


# not yet published, version 7.4.0
=======
# 2020-10-07, version 7.4.0
>>>>>>> 7575156c

- Implemented support for passing a precision in functions `ceil`, `floor`, 
  and `fix`, similar to `round`, see #1967, #1901. Thanks @rnd-debug.
- Implemented function `rotationMatrix`, see #1160, #1984. Thanks @rnd-debug.
- Implement a clear error message when using `sqrtm` with a matrix having 
  more than two dimensions. Thanks @KonradLinkowski.
- Fixed #1974: function `pickRandom` now allows randomly picking elements 
  from matrices with 2 or more dimensions instead of only from a vector.
  Thanks @KonradLinkowski.
- Update dependency `decimal.js` to `10.2.1`.


# 2020-09-26, version 7.3.0

- Implemented functions `usolveAll` and `lsolveAll`, see #1916. Thanks @m93a.
- Implemented support for units in functions `std` and `variance`, see #1950. 
  Thanks @rnd-debug.
- Implemented support for binary, octal, and hexadecimal notation in the 
  expression parser, and implemented functions `bin`, `oct`, and `hex` for 
  formatting. Thanks @clnhlzmn.
- Fix #1964: inconsistent calculation of negative dividend modulo for 
  `BigNumber` and `Fraction`. Thanks @ovk.


# 2020-08-24, version 7.2.0

- Implemented new function `diff`, see #1634, #1920. Thanks @Veeloxfire. 
- Implemented support for norm 2 for matrices in function `norm`. 
  Thanks @rnd-debug. 


# 2020-07-13, version 7.1.0

- Implement support for recursion (self-referencing) of typed-functions, 
  new in `typed-function@2.0.0`. This fixes #1885: functions which where 
  extended with a new data type did not always work. Thanks @nickewing.
- Fix #1899: documentation on expression trees still using old namespace 
  `math.expression.node.*` instead of `math.*`.


# 2020-06-24, version 7.0.2

- Fix #1882: have `DenseMatrix.resize` and `SparseMatrix.resize` accept 
  `DenseMatrix` and `SparseMatrix` as inputs too, not only `Array`.
- Fix functions `sum`, `prod`, `min`, and `max` not throwing a conversion error
  when passing a single string, like `sum("abc")`.


# 2020-05-30, version 7.0.1

- Fix #1844: clarify the documentation of function `eigs`. Thanks @Lazersmoke.
- Fix #1855: Fix error in the documentation for `math.nthRoots(x)`.  
- Fix #1856: make the library robust against Object prototype pollution.


# 2020-05-07, version 7.0.0

Breaking changes:

- Improvements in calculation of the `dot` product of complex values. 
  The first argument is now conjugated. See #1761. Thanks @m93a.  
- Dropped official support for Node.js v8 which has reached end of life.
- Removed all deprecation warnings introduced in v6. 
  To upgrade smoothly from v5 to v7 or higher, upgrade to v6 first
  and resolve all deprecation warnings.


# 2020-05-04, version 6.6.5

- Fix #1834: value `Infinity` cannot be serialized and deserialized. 
  This is solved now with a new `math.replacer` function used as 
  `JSON.stringify(value, math.replacer)`.
- Fix #1842: value `Infinity` not turned into the latex symbol `\\infty`.


# 2020-04-15, version 6.6.4

- Fix published files containing Windows line endings (CRLF instead of LF).  


# 2020-04-10, version 6.6.3

- Fix #1813: bug in engineering notation for numbers of function `format`,
  sometimes resulting in needless trailing zeros.
- Fix #1808: methods `.toNumber()` and `.toNumeric()` not working on a 
  unitless unit.
- Fix #1645: not being able to use named operators `mod`, `and`, `not`, `or`,
  `xor`, `to`, `in` as object keys. Thanks @Veeloxfire.
- Fix `eigs` not using `config.epsilon`.


# 2020-03-29, version 6.6.2

- Fix #1789: Function `eigs` not calculating with BigNumber precision 
  when input contains BigNumbers.
- Run the build script during npm `prepare`, so you can use the library
  directly when installing directly from git. See #1751. Thanks @cinderblock.


# 2020-02-26, version 6.6.1

- Fix #1725: simplify `a/(b/c)`. Thanks @dbramwell.
- Fix examples in documentation of `row` and `column`.


# 2020-02-01, version 6.6.0

- Implemented function `eigs`, see #1705, #542 #1175. Thanks @arkajitmandal.
- Fixed #1727: validate matrix size when creating a `DenseMatrix` using
  `fromJSON`.
- Fixed `DenseMatrix.map` copying the size and datatype from the original
  matrix instead of checking the returned dimensions and type of the callback.
- Add a caret to dependencies (like) `^1.2.3`) to allow downstream updates
  without having to await a new release of mathjs.


# 2020-01-08, version 6.5.0

- Implemented `baseName` option for `createUnit`, see #1707.
  Thanks @ericman314.


# 2020-01-06, version 6.4.0

- Extended function `dimension` with support for n-dimensional points.
  Thanks @Veeloxfire.


# 2019-12-31, version 6.3.0

- Improved performance of `factorial` for `BigNumber` up to a factor two,
  see #1687. Thanks @kmdrGroch.


# 2019-11-20, version 6.2.5

- Fixed `IndexNode` using a hardcoded, one-based implementation of `index`,
  making it impossible to instantiate a zero-based version of the expression
  parser. See #782.


# 2019-11-20, version 6.2.4

- Fixed #1669: function 'qr' threw an error if the pivot was zero,
  thanks @kevinkelleher12 and @harrysarson.
- Resolves #942: remove misleading assert in 'qr'. Thanks @harrysarson.
- Work around a bug in complex.js where `sign(0)` returns complex NaN.
  Thanks @harrysarson.


# 2019-10-06, version 6.2.3

- Fixed #1640: function `mean` not working for units. Thanks @clintonc.
- Fixed #1639: function `min` listed twice in the "See also" section of the
  embedded docs of function `std`.
- Improved performance of `isPrime`, see #1641. Thanks @arguiot.


# 2019-09-23, version 6.2.2

- Fixed methods `map` and `clone` not copying the `dotNotation` property of
  `IndexNode`. Thanks @rianmcguire.
- Fixed a typo in the documentation of `toHTML`. Thanks @maytanthegeek.
- Fixed #1615: error in the docs of `isNumeric`.
- Fixed #1628: Cannot call methods on empty strings or numbers with value `0`.


# 2019-08-31, version 6.2.1

- Fixed #1606: function `format` not working for expressions.


# 2019-08-28, version 6.2.0

- Improved performance of `combinationsWithRep`. Thanks @waseemyusuf.
- Add unit aliases `bit` and `byte`.
- Fix docs referring to `bit` and `byte` instead of `bits` and `bytes`.
- Updated dependency `typed-function@1.1.1`.


# 2019-08-17, version 6.1.0

- Implemented function `combinationsWithRep` (see #1329). Thanks @waseemyusuf.


# 2019-08-05, version 6.0.4

- Fixed #1554, #1565: ES Modules where not transpiled to ES5, giving issues on
  old browsers. Thanks @mockdeep for helping to find a solution.


# 2019-07-07, version 6.0.3

- Add `unpkg` and `jsdelivr` fields in package.json pointing to UMD build.
  Thanks @tmcw.
- Fix #1550: nested user defined function not receiving variables of an
  outer user defined function.


# 2019-06-11, version 6.0.2

- Fix not being able to set configuration after disabling function `import`
  (regression since v6.0.0).


# 2019-06-09, version 6.0.1

- Fix function reference not published in npm library.
- Fix function `evaluate` and `parse` missing in generated docs.


# 2019-06-08, version 6.0.0

!!! BE CAREFUL: BREAKING CHANGES !!!

### Most notable changes

1.  Full support for **ES modules**. Support for tree-shaking out of the box.

    Load all functions:

    ```js
    import * as math from 'mathjs'
    ```

    Use a few functions:

    ```js
    import { add, multiply } from 'mathjs'
    ```

    Load all functions with custom configuration:

    ```js
    import { create, all } from 'mathjs'
    const config = { number: 'BigNumber' }
    const math = create(all, config)
    ```

    Load a few functions with custom configuration:

    ```js
    import { create, addDependencies, multiplyDependencies } from 'mathjs'
    const config = { number: 'BigNumber' }
    const { add, multiply } = create({
      addDependencies,
      multiplyDependencies
    }, config)
    ```

2.  Support for **lightweight, number-only** implementations of all functions:

    ```
    import { add, multiply } from 'mathjs/number'
    ```

3.  New **dependency injection** solution used under the hood.


### Breaking changes

- Node 6 is no longer supported.

- Functions `config` and `import` are not available anymore in the global
  context:

  ```js
  // v5
  import * as mathjs from 'mathjs'
  mathjs.config(...) // error in v6.0.0
  mathjs.import(...) // error in v6.0.0
  ```

  Instead, create your own mathjs instance and pass config and imports
  there:

  ```js
  // v6
  import { create, all } from 'mathjs'
  const config = { number: 'BigNumber' }
  const mathjs = create(all, config)
  mathjs.import(...)
  ```

- Renamed function `typeof` to `typeOf`, `var` to `variance`,
  and `eval` to `evaluate`. (the old function names are reserved keywords
  which can not be used as a variable name).
- Deprecated the `Matrix.storage` function. Use `math.matrix` instead to create
  a matrix.
- Deprecated function `math.expression.parse`, use `math.parse` instead.
  Was used before for example to customize supported characters by replacing
  `math.parse.isAlpha`.
- Moved all classes like `math.type.Unit` and `math.expression.Parser` to
  `math.Unit` and `math.Parser` respectively.
- Fixed #1428: transform iterating over replaced nodes. New behavior
  is that it stops iterating when a node is replaced.
- Dropped support for renaming factory functions when importing them.
- Dropped fake BigNumber support of function `erf`.
- Removed all index.js files used to load specific functions instead of all, like:

  ```
  // v5
  // ... set up empty instance of mathjs, then load a set of functions:
  math.import(require('mathjs/lib/function/arithmetic'))
  ```

  Individual functions are now loaded simply like:

  ```js
  // v6
  import { add, multiply } from 'mathjs'
  ```

  To set a specific configuration on the functions:

  ```js
  // v6
  import { create, addDependencies, multiplyDependencies } from 'mathjs'
  const config = { number: 'BigNumber' }
  const math = create({ addDependencies, multiplyDependencies }, config)
  ```

  See example `advanced/custom_loading.js`.

- Updated the values of all physical units to their latest official values.
  See #1529. Thanks @ericman314.

### Non breaking changes

- Implemented units `t`, `tonne`, `bel`, `decibel`, `dB`, and prefixes
  for `candela`. Thanks @mcvladthegoat.
- Fixed `epsilon` setting being applied globally to Complex numbers.
- Fix `math.simplify('add(2, 3)')` throwing an error.
- Fix #1530: number formatting first applied `lowerExp` and `upperExp`
  and after that rounded the value instead of the other way around.
- Fix #1473: remove `'use strict'` in every file, not needed anymore.


# 2019-05-18, version 5.10.3

- Fixed dependency `del` being a dependency instead of devDependency.


# 2019-05-18, version 5.10.2

- Fix #1515, #1516, #1517: broken package due to a naming conflict in
  the build folder of a util file `typeOf.js` and `typeof.js`.
  Solved by properly cleaning all build folders before building.


# 2019-05-17, version 5.10.1

- Fix #1512: format using notation `engineering` can give wrong results
  when the value has less significant digits than the number of digits in
  the output.


# 2019-05-08, version 5.10.0

- Fix `lib/header.js` not having filled in date and version. Thanks @kevjin.
- Upgraded dependency `decimal.js@10.2.0`, fixing an issue on node.js 12.


# 2019-04-08, version 5.9.0

- Implemented functions `row` and `column` (see #1413). Thanks @SzechuanSage.
- Fixed #1459: `engineering` notation of function `format` not available
  for `BigNumber`.
- Fixed #1465: `node.toHTML()` not correct for unary operators like
  `factorial`.


# 2019-03-20, version 5.8.0

- Implemented new function `apply`. Thanks @bnlcas.
- Implemented passing an optional `dimension` argument to `std` and `var`.
  Thanks @bnlcas.


# 2019-03-10, version 5.7.0

- Implemented support for `pow()` in `derivative`. Thanks @sam-19.
- Gracefully handle round-off errors in fix, ceil, floor, and range
  (Fixes #1429, see also #1434, #1432). Thanks @ericman314.


# 2019-03-02, version 5.6.0

- Upgrade decimal.js to v10.1.1 (#1421).
- Fixed #1418: missing whitespace when stringifying an expression
  containing "not".


# 2019-02-20, version 5.5.0

- Fixed #1401: methods `map` and `forEach` of `SparseMatrix` not working
  correctly when indexes are unordered.
- Fixed #1404: inconsistent rounding of negative numbers.
- Upgrade tiny-emitter to v2.1.0 (#1397).


# 2019-01-25, version 5.4.2

- Fixed `math.format` not working for BigNumbers with a precision above
  1025 digits (see #1385). Thanks @ericman314.
- Fixed incorrect LaTeX output of `RelationalNode`. Thanks @rianmcguire.
- Fixed a bug the methods `map`, `forEach`, `traverse`, and `transform`
  of `FunctionNode`.


# 2019-01-10, version 5.4.1

- Fix #1378: negative bignumbers not formatted correctly.
- Upgrade fraction.js to version 4.0.12 (#1369).


# 2018-12-09, version 5.4.0

- Extended sum.js to accept a dimension input to calculate the sum over a
  specific axis. Thanks @bnlcas.
- Fix #1328: objects can't be written multi-line. Thanks @GHolk.
- Remove side effects caused by `Unit.format` and `Unit.toString`,
  making changes to the unit on execution. Thanks @ericman314.


# 2018-12-03, version 5.3.1

- Fixed #1336: Unit.toSI() returning units with prefix like `mm` instead
  of `m`. Thanks @ericman314.


# 2018-11-29, version 5.3.0

- Implemented function `hasNumericValue`. Thanks @Sathish-kumar-Subramani.
- Fix #1326: non-ascii character in print.js.
- Fix #1337: `math.format` not working correctly with `{ precision: 0 }`.
  Thanks @dkenul.


# 2018-10-30, version 5.2.3

- Fixed #1293: non-unicode characters in `escape-latex` giving issues in some
  specific cases. Thanks @dangmai.
- Fixed incorrect LaTeX output of function `bitNot`, see #1299. Thanks @FSMaxB.
- Fixed #1304: function `pow` not supporting inputs `pow(Unit, BigNumber)`.
- Upgraded dependencies (`escape-latex@1.2.0`)


# 2018-10-23, version 5.2.2

- Fixed #1286: Fixed unit base recognition and formatting for
  user-defined units. Thanks @ericman314.


# 2018-10-18, version 5.2.1

- Fixed unit `rod` being defined as `5.02921` instead of `5.0292`.
  Thanks @ericman314.
- Upgraded dependencies (`fraction.js@4.0.10`)
- Upgraded devDependencies (`@babel/core@7.1.2`, `nyc@13.1.0`,
  `webpack@4.21.0`).


# 2018-10-05, version 5.2.0

- Implemented support for chained conditionals like `10 < x <= 50`.
  Thanks @ericman314.
- Add an example showing a proof of concept of using `BigInt` in mathjs.
- Fixed #1269: Bugfix for BigNumber divided by unit. Thanks @ericman314.
- Fixed #1240: allow units having just a value and no unit.
  Thanks @ericman314.


## 2018-09-09, version 5.1.2

- Fixed a typo in the docs of `parse`. Thanks @mathiasvr.
- Fixed #1222: a typo in the docs of `subset`.
- Fixed #1236: `quantileSeq` has inconsistent return.
- Fixed #1237: norm sometimes returning a complex number instead of
  number.
- Upgraded dependencies (`fraction.js@4.0.9`)
- Upgraded devDependencies (`babel@7`, `karma-webpack@3.0.4`,
  `nyc@13.0.1`, `standard@12.0.0`, `uglify-js@3.4.9`, `webpack@4.17.2`)


## 2018-08-21, version 5.1.1

- Function `isNumeric` now recognizes more types.
- Fixed #1214: functions `sqrt`, `max`, `min`, `var`, `std`, `mode`, `mad`,
  `median`, and `partitionSelect` not neatly handling `NaN` inputs. In some
  cases (`median`, `mad`, and `partitionSelect`) this resulted in an infinite
  loop.
- Upgraded dependencies (`escape-latex@1.1.1`)
- Upgraded devDependencies (`webpack@4.17.0`)


## 2018-08-12, version 5.1.0

- Implemented support for strings enclosed in single quotes.
  Thanks @jean-emmanuel.
- Implemented function `getMatrixDataType`. Thanks @JasonShin.
- Implemented new `options` argument in `simplify`. Thanks @paulobuchsbaum.
- Bug fixes in `rationalize`, see #1173. Thanks @paulobuchsbaum.


## 2018-07-22, version 5.0.4

- Strongly improved the performance of functions `factorial` for numbers.
  This improves performance of functions `gamma`, `permutation`, and
  `combination` too. See #1170. Thanks @honeybar.
- Strongly improved the performance of function `reshape`, thanks to a
  friend of @honeybar.


## 2018-07-14, version 5.0.3

- Fixed many functions (for example `add` and `subtract`) not working
  with matrices having a `datatype` defined.
- Fixed #1147: bug in `format` with `engineering` notation in outputting
  the correct number of significant figures. Thanks @ericman314.
- Fixed #1162: transform functions not being cleaned up when overriding
  it by importing a factory function with the same name.
- Fixed broken links in the documentation. Thanks @stropitek.
- Refactored the code of `parse` into a functional approach.
  Thanks @harrysarson.
- Changed `decimal.js` import to ES6. Thanks @weinshel.


## 2018-07-07, version 5.0.2

- Fixed #1136: rocket trajectory example broken (since v4.0.0).
- Fixed #1137: `simplify` unnecessarily replacing implicit multiplication with
  explicit multiplication.
- Fixed #1146: `rationalize` throwing exceptions for some input with decimals.
  Thanks @maruta.
- Fixed #1088: function arguments not being passed to `rawArgs` functions.
- Fixed advanced example `add_new_datatypes`.
- Fixed mathjs core constants not working without complex numbers.
  Thanks @ChristopherChudzicki.
- Fixed a broken link in the documentation on units. Thanks @stropitek.
- Upgraded dependencies (`typed-function@1.0.4`, `complex.js@2.0.11`).
- Upgraded devDependencies (`babel-loader@7.1.5 `, `uglify-js@3.4.3`,
  `expr-eval@1.2.2`, `webpack@4.15.1`).


## 2018-07-01, version 5.0.1

- Improved error messaging when converting units. Thanks @gap777.
- Upgraded devDependencies (`kerma`, `uglify-js`, `webpack`).


## 2018-06-16, version 5.0.0

!!! BE CAREFUL: BREAKING CHANGES !!!

- Implemented complex conjugate transpose `math.ctranspose`. See #1097.
  Thanks @jackschmidt.
- Changed the behavior of `A'` (transpose) in the expression parser to
  calculate the complex conjugate transpose. See #1097. Thanks @jackschmidt.
- Added support for `complex({abs: 1, arg: 1})`, and improved the docs on
  complex numbers. Thanks @ssaket.
- Renamed `eye` to `identity`, see #1054.
- Math.js code can now contain ES6. The ES6 source code is moved from `lib`
  to `src`, and `lib` now contains the compiled ES5 code.
- Upgraded dependencies:
  - `decimal.js` from `9.0.1` to `10.0.1`
  - Upgraded dev dependencies
- Changed code style to https://standardjs.com/, run linter on `npm test`.
  See #1110.
- Dropped support for bower. Use npm or an other package manages instead.
- Dropped support for (non-primitive) instances of `Number`, `Boolean`, and
  `String` from functions `clone` and `typeof`.
- Dropped official support for IE9 (probably still works, but it's not tested).
- Fixed #851: More consistent behavior of sqrt, nthRoot, and pow.
  Thanks @dakotablair.
- Fixed #1103: Calling `toTex` on node that contains `derivative` causing
  an exception. Thanks @joelhoover.


## 2018-06-02, version 4.4.2

- Drastically improved the performance of `det`. Thanks @ericman314.
- Fixed #1065, #1121: Fixed wrong documentation of function
  `compareNatural` and clarified the behavior for strings.
- Fixed #1122 a regression in function `inv` (since `v4.4.1`).
  Thanks @ericman314.


## 2018-05-29, version 4.4.1

- Fixed #1109: a bug in `inv` when dealing with values close to zero.
  Thanks @ericman314.


## 2018-05-28, version 4.4.0

- Implemented functions `equalText` and `compareText`. See #1085.


## 2018-05-21, version 4.3.0

- Implemented matrix exponential `math.expm`. Thanks @ericman314.
- Fixed #1101: math.js bundle not working when loading in a WebWorker.
- Upgraded dependencies
  - `complex.js` from `v2.0.2` to `v2.0.10`.
  - `fraction.js` from `v4.0.4` to `v4.0.8`.
- Upgraded devDependencies (`mocha`, `uglify-js`, `webpack`).


## 2018-05-05, version 4.2.2

- Fixed calculating the Frobenius norm of complex matrices correctly,
  see #1098. Thanks @jackschmidt.
- Fixed #1076: cannot use mathjs in React VR by updating to
  `escape-latex@1.0.3`.


## 2018-05-02, version 4.2.1

- Fixed `dist/math.js` being minified.


## 2018-05-02, version 4.2.0

- Implemented function `math.sqrtm`. Thanks @ferrolho.
- Implemented functions `math.log2`, `math.log1p`, and `math.expm1`.
  Thanks @BigFav and @harrysarson.
- Fixed some unit tests broken on nodejs v10.
- Upgraded development dependencies.
- Dropped integration testing on nodejs v4.


## 2018-04-18, version 4.1.2

- Fixed #1082: implemented support for unit plurals `decades`, `centuries`,
  and `millennia`.
- Fixed #1083: units `decade` and `watt` having a wrong name when stringifying.
  Thanks @ericman314.


## 2018-04-11, version 4.1.1

- Fixed #1063: derivative not working when resolving a variable with unary
  minus like `math.derivative('-x', 'x')`.


## 2018-04-08, version 4.1.0

- Extended function `math.print` with support for arrays and matrices.
  Thanks @jean-emmanuel.
- Fixed #1077: Serialization/deserialization to JSON with reviver not being
  supported by nodes.
- Fixed #1016: Extended `math.typeof` with support for `ResultSet` and nodes
  like `SymbolNode`.
- Fixed #1072: Added support for long and short prefixes for the unit `bar`
  (i.e. `millibar` and `mbar`).


## 2018-03-17, version 4.0.1

- Fixed #1062: mathjs not working on ES5 browsers like IE11 and Safari 9.3.
- Fixed #1061: `math.unit` not accepting input like `1/s`.


## 2018-02-25, version 4.0.0

!!! BE CAREFUL: BREAKING CHANGES !!!

Breaking changes (see also #682):

- **New expression compiler**

    The compiler of the expression parser is replaced with one that doesn't use
    `eval` internally. See #1019. This means:

    - a slightly improved performance on most browsers.
    - less risk of security exploits.
    - the code of the new compiler is easier to understand, maintain, and debug.

    Breaking change here: When using custom nodes in the expression parser,
    the syntax of `_compile` has changed. This is an undocumented feature though.

- **Parsed expressions**

    - The class `ConstantNode` is changed such that it just holds a value
      instead of holding a stringified value and it's type.
      `ConstantNode(valueStr, valueType`) is now `ConstantNode(value)`
      Stringification uses `math.format`, which may result in differently
      formatted numeric output.

    - The constants `true`, `false`, `null`, `undefined`, `NaN`, `Infinity`,
      and `uninitialized` are now parsed as ConstantNodes instead of
      SymbolNodes in the expression parser. See #833.

- **Implicit multiplication**

    - Changed the behavior of implicit multiplication to have higher
      precedence than explicit multiplication and division, except in
      a number of specific cases. This gives a more natural behavior
      for implicit multiplications. For example `24h / 6h` now returns `4`,
      whilst `1/2 kg` evaluates to `0.5 kg`. Thanks @ericman314. See: #792.
      Detailed documentation: https://github.com/josdejong/mathjs/blob/v4/docs/expressions/syntax.md#implicit-multiplication.

    - Immediately invoking a function returned by a function like `partialAdd(2)(3)`
      is no longer supported, instead these expressions are evaluated as
      an implicit multiplication `partialAdd(2) * (3)`. See #1035.

- **String formatting**

    - In function `math.format`, the options `{exponential: {lower: number, upper: number}}`
      (where `lower` and `upper` are values) are replaced with `{lowerExp: number, upperExp: number}`
      (where `lowerExp` and `upperExp` are exponents). See #676. For example:
      ```js
      math.format(2000, {exponential: {lower: 1e-2, upper: 1e2}})
      ```
      is now:
      ```js
      math.format(2000, {lowerExp: -2, upperExp: 2})
      ```

    - In function `math.format`, the option `notation: 'fixed'` no longer rounds to
      zero digits  when no precision is specified: it leaves the digits as is.
      See #676.

- **String comparison**

    Changed the behavior of relational functions (`compare`, `equal`,
    `equalScalar`, `larger`, `largerEq`, `smaller`, `smallerEq`, `unequal`)
    to compare strings by their numeric value they contain instead of
    alphabetically. This also impacts functions `deepEqual`, `sort`, `min`,
    `max`, `median`, and `partitionSelect`. Use `compareNatural` if you
    need to sort an array with text. See #680.

- **Angle units**

    Changed `rad`, `deg`, and `grad` to have short prefixes,
    and introduced `radian`, `degree`, and `gradian` and their plurals
    having long prefixes. See #749.

- **Null**

    - `null` is no longer implicitly casted to a number `0`, so input like
      `math.add(2, null)` is no longer supported. See #830, #353.

    - Dropped constant `uninitialized`, which was used to initialize
      leave new entries undefined when resizing a matrix is removed.
      Use `undefined` instead to indicate entries that are not explicitly
      set. See #833.

- **New typed-function library**

    - The `typed-function` library used to check the input types
      of functions is completely rewritten and doesn't use `eval` under
      the hood anymore. This means a reduced security risk, and easier
      to debug code. The API is the same, but error messages may differ
      a bit. Performance is comparable but may differ in specific
      use cases and browsers.

Non breaking changes:

- Thanks to the new expression compiler and `typed-function` implementation,
  mathjs doesn't use JavaScript's `eval` anymore under the hood.
  This allows using mathjs in environments with security restrictions.
  See #401.
- Implemented additional methods `isUnary()` and `isBinary()` on
  `OperatorNode`. See #1025.
- Improved error messages for statistical functions.
- Upgraded devDependencies.
- Fixed #1014: `derivative` silently dropping additional arguments
  from operator nodes with more than two arguments.


## 2018-02-07, version 3.20.2

- Upgraded to `typed-function@0.10.7` (bug-fix release).
- Fixed option `implicit` not being copied from an `OperatorNode`
  when applying function `map`. Thanks @HarrySarson.
- Fixed #995: spaces and underscores not property being escaped
  in `toTex()`. Thanks @FSMaxB.


## 2018-01-17, version 3.20.1

- Fixed #1018: `simplifyCore` failing in some cases with parentheses.
  Thanks @firepick1.


## 2018-01-14, version 3.20.0

- Implement support for 3 or more arguments for operators `+` and `*` in
  `derivative`. Thanks @HarrySarson. See #1002.
- Fixed `simplify` evalution of `simplify` of functions with more than two
  arguments wrongly: `simplify('f(x, y, z)') evaluated to `f(f(x, y), z)`
  instead of `f(x, y, z)`. Thanks @joelhoover.
- Fixed `simplify` throwing an error in some cases when simplifying unknown
  functions, for example `simplify('f(4)')`. Thanks @joelhoover.
- Fixed #1013: `simplify` wrongly simplifing some expressions containing unary
  minus, like `0 - -x`. Thanks @joelhoover.
- Fixed an error in an example in the documentation of `xor`. Thanks @denisx.


## 2018-01-06, version 3.19.0

- Extended functions `distance` and `intersect` with support for BigNumbers.
  Thanks @ovk.
- Improvements in function `simplify`: added a rule that allows combining
  of like terms in embedded quantities. Thanks @joelhoover.


## 2017-12-28, version 3.18.1

- Fixed #998: An issue with simplifying an expression containing a subtraction.
  Thanks @firepick1.


## 2017-12-16, version 3.18.0

- Implemented function `rationalize`. Thanks @paulobuchsbaum.
- Upgraded dependencies:
  ```
  decimal.js    7.2.3  →  9.0.1 (no breaking changes affecting mathjs)
  fraction.js   4.0.2  →  4.0.4
  tiny-emitter  2.0.0  →  2.0.2
  ```
- Upgraded dev dependencies.
- Fixed #975: a wrong example in the docs of lusolve.
- Fixed #983: `pickRandom` returning an array instead of single value
  when input was an array with just one value. Clarified docs.
- Fixed #969: preven issues with yarn autoclean by renaming an
  interally used folder "docs" to "embeddedDocs".


## 2017-11-18, version 3.17.0

- Improved `simplify` for nested exponentiations. Thanks @IvanVergiliev.
- Fixed a security issue in `typed-function` allowing arbitrary code execution
  in the JavaScript engine by creating a typed function with JavaScript code
  in the name. Thanks Masato Kinugawa.
- Fixed a security issue where forbidden properties like constructor could be
  replaced by using unicode characters when creating an object. No known exploit,
  but could possibly allow arbitrary code execution. Thanks Masato Kinugawa.


## 2017-10-18, version 3.16.5

- Fixed #954: Functions `add` and `multiply` not working when
  passing three or more arrays or matrices.


## 2017-10-01, version 3.16.4

- Fixed #948, #949: function `simplify` returning wrong results or
  running into an infinite recursive loop. Thanks @ericman314.
- Fixed many small issues in the embedded docs.  Thanks @Schnark.


## 2017-08-28, version 3.16.3

- Fixed #934: Wrong simplification of unary minus. Thanks @firepick1.
- Fixed #933: function `simplify` reordering operations. Thanks @firepick1.
- Fixed #930: function `isNaN` returning wrong result for complex
  numbers having just one of their parts (re/im) being `NaN`.
- Fixed #929: `FibonacciHeap.isEmpty` returning wrong result.


## 2017-08-20, version 3.16.2

- Fixed #924: a regression in `simplify` not accepting the signature
  `simplify(expr, rules, scope)` anymore. Thanks @firepick1.
- Fixed missing parenthesis when stringifying expressions containing
  implicit multiplications (see #922). Thanks @FSMaxB.


## 2017-08-12, version 3.16.1

- For security reasons, type checking is now done in a more strict
  way using functions like `isComplex(x)` instead of duck type checking
  like `x && x.isComplex === true`.
- Fixed #915: No access to property "name".
- Fixed #901: Simplify units when calling `unit.toNumeric()`.
  Thanks @AlexanderBeyn.
- Fixed `toString` of a parsed expression tree containing an
  immediately invoked function assignment not being wrapped in
  parenthesis (for example `(f(x) = x^2)(4)`).


## 2017-08-06, version 3.16.0

- Significant performance improvements in `math.simplify`.
  Thanks @firepick1.
- Improved API for `math.simplify`, optionally pass a scope with
  variables which are resolved, see #907. Thanks @firepick1.
- Fixed #912: math.js didn't work on IE10 anymore (regression
  since 3.15.0).


## 2017-07-29, version 3.15.0

- Added support for the dollar character `$` in symbol names (see #895).
- Allow objects with prototypes as scope again in the expression parser,
  this was disabled for security reasons some time ago. See #888, #899.
  Thanks @ThomasBrierley.
- Fixed #846: Issues in the functions `map`, `forEach`, and `filter`
  when used in the expression parser:
  - Not being able to use a function assignment as inline expression
    for the callback function.
  - Not being able to pass an inline expression as callback for `map`
    and `forEach`.
  - Index and original array/matrix not passed in `map` and `filter`.


## 2017-07-05, version 3.14.2

- Upgraded to `fraction.js@4.0.2`
- Fixed #891 using BigNumbers not working in browser environments.


## 2017-06-30, version 3.14.1

- Reverted to `fraction.js@4.0.0`, there is an issue with `4.0.1`
  in the browser.


## 2017-06-30, version 3.14.0

- Implemented set methods `setCartesian`, `setDifference`,
  `setDistinct`, `setIntersect`, `setIsSubset`, `setPowerset`,
  `setSize`. Thanks @Nekomajin42.
- Implemented method `toHTML` on nodes. Thanks @Nekomajin42.
- Implemented `compareNatural` and `sort([...], 'natural')`.
- Upgraded dependencies to the latest versions:
  - `complex.js@2.0.4`
  - `decimal.js@7.2.3`
  - `fraction.js@4.0.1`
  - `tiny-emitter@2.0.0`
  - And all devDependencies.
- Fixed #865: `splitUnit` can now deal with round-off errors.
  Thanks @ericman314.
- Fixed #876: incorrect definition for unit `erg`. Thanks @pjhampton.
- More informative error message when using single quotes instead of
  double quotes around a string. Thanks @HarrySarson.


## 2017-05-27, version 3.13.3

- Fixed a bug in function `intersection` of line and plane.
  Thanks @viclai.
- Fixed security vulnerabilities.


## 2017-05-26, version 3.13.2

- Disabled function `chain` inside the expression parser for security
  reasons (it's not needed there anyway).
- Fixed #856: function `subset` not returning non-primitive scalars
  from Arrays correctly. (like `math.eval('arr[1]', {arr: [math.bignumber(2)]})`.
- Fixed #861: physical constants not available in the expression parser.


## 2017-05-12, version 3.13.1

- Fixed creating units with an alias not working within the expression
  parser.
- Fixed security vulnerabilities. Thanks Sam.


## 2017-05-12, version 3.13.0

- Command line application can now evaluate inline expressions
  like `mathjs 1+2`. Thanks @slavaGanzin.
- Function `derivative` now supports `abs`. Thanks @tetslee.
- Function `simplify` now supports BigNumbers. Thanks @tetslee.
- Prevent against endless loops in `simplify`. Thanks @tetslee.
- Fixed #813: function `simplify` converting small numbers to inexact
  Fractions. Thanks @tetslee.
- Fixed #838: Function `simplify` now supports constants like `e`.
  Thanks @tetslee.


## 2017-05-05, version 3.12.3

- Fixed security vulnerabilities. Thanks Dan and Sam.


## 2017-04-30, version 3.12.2

- Added a rocket trajectory optimization example.


## 2017-04-24, version 3.12.1

- Fixed #804
  - Improved handling of powers of `Infinity`. Thanks @HarrySarson.
  - Fixed wrong formatting of complex NaN.
- Fixed security vulnerabilities in the expression parser.
  Thanks Sam and Dan.


## 2017-04-17, version 3.12.0

- Implemented QR decomposition, function `math.qr`. Thanks @HarrySarson.
- Fixed #824: Calling `math.random()` freezes IE and node.js.


## 2017-04-08, version 3.11.5

- More security measures in the expression parser.
  WARNING: the behavior of the expression parser is now more strict,
  some undocumented features may not work any longer.
  - Accessing and assigning properties is now only allowed on plain
    objects, not on classes, arrays, and functions anymore.
  - Accessing methods is restricted to a set of known, safe methods.


## 2017-04-03, version 3.11.4

- Fixed a security vulnerability in the expression parser. Thanks @xfix.


## 2017-04-03, version 3.11.3

- Fixed a security vulnerability in the expression parser. Thanks @xfix.


## 2017-04-03, version 3.11.2

- Fixed a security vulnerability in the expression parser. Thanks @xfix.


## 2017-04-02, version 3.11.1

- Fixed security vulnerabilities in the expression parser.
  Thanks Joe Vennix and @xfix.


## 2017-04-02, version 3.11.0

- Implemented method Unit.toSI() to convert a unit to base SI units.
  Thanks @ericman314.
- Fixed #821, #822: security vulnerabilities in the expression parser.
  Thanks @comex and @xfix.


## 2017-03-31, version 3.10.3

- More security fixes related to the ones fixed in `v3.10.2`.


## 2017-03-31, version 3.10.2

- Fixed a security vulnerability in the expression parser allowing
  execution of arbitrary JavaScript. Thanks @CapacitorSet and @denvit.


## 2017-03-26, version 3.10.1

- Fixed `xgcd` for negative values. Thanks @litmit.
- Fixed #807: function transform of existing functions not being removed when
  overriding such a function.


## 2017-03-05, version 3.10.0

- Implemented function `reshape`. Thanks @patgrasso and @ericman314.
- Implemented configuration option `seedRandom` for deterministic random
  numbers. Thanks @morsecodist.
- Small fixes in the docs. Thanks @HarrySarson.
- Dropped support for component package manager (which became deprecated about
  one and a half year ago).


## 2017-02-22, version 3.9.3

- Fixed #797: issue with production builds of React Native projects.
- Fixed `math.round` not accepting inputs `NaN`, `Infinity`, `-Infinity`.
- Upgraded all dependencies.


## 2017-02-16, version 3.9.2

- Fixed #795: Parse error in case of a multi-line expression with just comments.


## 2017-02-06, version 3.9.1

- Fixed #789: Math.js not supporting conversion of `string` to `BigNumber`,
  `Fraction`, or `Complex` number.
- Fixed #790: Expression parser did not pass function arguments of enclosing
  functions via `scope` to functions having `rawArgs = true`.
- Small fixes in the docs. Thanks @HarrySarson.


## 2017-01-23, version 3.9.0

- Implemented support for algebra: powerful new functions `simplify` and
  `derivative`. Thanks @ericman314, @tetslee, and @BigFav.
- Implemented Kronecker Product `kron`. Thanks @adamisntdead.
- Reverted `FunctionNode` not accepting a string as function name anymore.
- Fixed #765: `FunctionAssignmentNode.toString()` returning a string
  incompatible with the function assignment syntax.


## 2016-12-15, version 3.8.1

- Implemented function `mad` (median absolute deviation). Thanks @ruhleder.
- Fixed #762: expression parser failing to invoke a function returned
  by a function.


## 2016-11-18, version 3.8.0

- Functions `add` and `multiply` now accept more than two arguments. See #739.
- `OperatorNode` now supports more than two arguments. See #739. Thanks @FSMaxB.
- Implemented a method `Node.cloneDeep` for the expression nodes. See #745.
- Fixed a bug in `Node.clone()` not cloning implicit multiplication correctly.
  Thanks @FSMaxB.
- Fixed #737: Improved algorithm determining the best prefix for units.
  It will now retain the original unit like `1 cm` when close enough,
  instead of returning `10 mm`. Thanks @ericman314.
- Fixed #732: Allow letter-like unicode characters like Ohm `\u2126`.
- Fixed #749: Units `rad`, `deg`, and `grad` can now have prefixes like `millirad`.
- Some fixes in the docs and comments of examples. Thanks @HarrySarson.


## 2016-11-05, version 3.7.0

- Implemented method `Node.equals(other)` for all nodes of the expression parser.
- Implemented BigNumber support in function `arg()`.
- Command Line Interface loads faster.
- Implicit conversions between Fractions and BigNumbers throw a neat error now
  (See #710).


## 2016-10-21, version 3.6.0

- Implemented function `erf()`. THanks @patgrasso.
- Extended function `cross()` to support n-d vectors. Thanks @patgrasso.
- Extended function `pickRandom` with the option to pick multiple values from
  an array and give the values weights: `pickRandom(possibles, number, weights)`.
  Thanks @woylie.
- Parser now exposes test functions like `isAlpha` which can be replaced in
  order to adjust the allowed characters in variables names (See #715).
- Fixed #727: Parser not throwing an error for invalid implicit multiplications
  like `-2 2` and `2^3 4` (right after the second value of an operator).
- Fixed #688: Describe allowed variable names in the docs.


## 2016-09-21, version 3.5.3

- Some more fixes regarding numbers ending with a decimal mark (like `2.`).


## 2016-09-20, version 3.5.2

- Fixed numbers ending with a decimal mark (like `2.`) not being supported by
  the parser, solved the underlying ambiguity in the parser. See #707, #711.


## 2016-09-12, version 3.5.1

- Removed a left over console.log statement. Thanks @eknkc.


## 2016-09-07, version 3.5.0

- Comments of expressions are are now stored in the parsed nodes. See #690.
- Fixed function `print` not accepting an Object with formatting options as
  third parameter Thanks @ThomasBrierley.
- Fixed #707: The expression parser no longer accepts numbers ending with a dot
  like `2.`.


## 2016-08-08, version 3.4.1

- Fixed broken bundle files (`dist/math.js`, `dist/math.min.js`).
- Fixed some layout issues in the function reference docs.


## 2016-08-07, version 3.4.0

- Implemented support for custom units using `createUnit`. Thanks @ericman314.
- Implemented function `splitUnits`. Thanks @ericman314.
- Implemented function `isPrime`. Thanks @MathBunny.


## 2016-07-05, version 3.3.0

- Implemented function `isNaN`.
- Function `math.filter` now passes three arguments to the callback function:
  value, index, and array.
- Removed the check on the number of arguments from functions defined in the
  expression parser (see #665).
- Fixed #665: functions `map`, `forEach`, and `filter` now invoke callbacks
  which are a typed-function with the correct number of arguments.


## 2016-04-26, version 3.2.1

- Fixed #651: unable to perform calculations on "Unit-less" units.
- Fixed matrix.subset mutating the replacement matrix when unsqueezing it.


## 2016-04-16, version 3.2.0

- Implemented #644: method `Parser.getAll()` to retrieve all defined variables.
- Upgraded dependencies (decimal.js@5.0.8, fraction.js@3.3.1,
  typed-function@0.10.4).
- Fixed #601: Issue with unnamed typed-functions by upgrading to
  typed-function v0.10.4.
- Fixed #636: More strict `toTex` templates, reckon with number of arguments.
- Fixed #641: Bug in expression parser parsing implicit multiplication with
  wrong precedence in specific cases.
- Fixed #645: Added documentation about `engineering` notation of function
  `math.format`.


## 2016-04-03, version 3.1.4

- Using ES6 Math functions like `Math.sinh`, `Math.cbrt`, `Math.sign`, etc when
  available.
- Fixed #631: unit aliases `weeks`, `months`, and `years` where missing.
- Fixed #632: problem with escaped backslashes at the end of strings.
- Fixed #635: `Node.toString` options where not passed to function arguments.
- Fixed #629: expression parser throws an error when passing a number with
  decimal exponent instead of parsing them as implicit multiplication.
- Fixed #484, #555: inaccuracy of `math.sinh` for values between -1 and 1.
- Fixed #625: Unit `in` (`inch`) not always working due to ambiguity with
  the operator `a in b` (alias of `a to b`).


## 2016-03-24, version 3.1.3

- Fix broken bundle.


## 2016-03-24, version 3.1.2

- Fix broken npm release.


## 2016-03-24, version 3.1.1

- Fixed #621: a bug in parsing implicit multiplications like `(2)(3)+4`.
- Fixed #623: `nthRoot` of zero with a negative root returned `0` instead of
  `Infinity`.
- Throw an error when functions `min`, `max`, `mean`, or `median` are invoked
  with multiple matrices as arguments (see #598).


## 2016-03-19, version 3.1.0

- Hide multiplication operator by default when outputting `toTex` and `toString`
  for implicit multiplications. Implemented and option to output the operator.
- Implemented unit `kip` and alias `kips`. Thanks @hgupta9.
- Added support for prefixes for units `mol` and `mole`. Thanks @stu-blair.
- Restored support for implicit multiplications like `2(3+4)` and `(2+3)(4+5)`.
- Some improvements in the docs.
- Added automatic conversions from `boolean` and `null` to `Fraction`,
  and conversions from `Fraction` to `Complex`.


## 2016-03-04, version 3.0.0

### breaking changes

- More restricted support for implicit multiplication in the expression
  parser: `(...)(...)` is now evaluated as a function invocation,
  and `[...][...]` as a matrix subset.
- Matrix multiplication no longer squeezes scalar outputs to a scalar value,
  but leaves them as they are: a vector or matrix containing a single value.
  See #529.
- Assignments in the expression parser now return the assigned value rather
  than the created or updated object (see #533). Example:

  ```
  A = eye(3)
  A[1,1] = 2   # this assignment now returns 2 instead of A
  ```

- Expression parser now supports objects. This involves a refactoring and
  extension in expression nodes:
  - Implemented new node `ObjectNode`.
  - Refactored `AssignmentNode`, `UpdateNode`, and `IndexNode` are refactored
    into `AccessorNode`, `AssignmentNode`, and `IndexNode` having a different API.
- Upgraded the used BigNumber library `decimal.js` to v5. Replaced the
  trigonometric functions of math.js with those provided in decimal.js v5.
  This can give slightly different behavior qua round-off errors.
- Replaced the internal `Complex.js` class with the `complex.js` library
  created by @infusion.
- Entries in a matrix (typically numbers, BigNumbers, Units, etc) are now
  considered immutable, they are no longer copied when performing operations on
  the entries, improving performance.
- Implemented nearly equal comparison for relational functions (`equal`,
  `larger`, `smaller`, etc.) when using BigNumbers.
- Changed the casing of the configuration options `matrix` (`Array` or `Matrix`)
  and `number` (`number`, `BigNumber`, `Fraction`) such that they now match
  the type returned by `math.typeof`. Wrong casing gives a console warning but
  will still work.
- Changed the default config value for `epsilon` from `1e-14` to `1e-12`,
  see #561.

### non-breaking changes

- Extended function `pow` to return the real root for cubic roots of negative
  numbers. See #525, #482, #567.
- Implemented support for JSON objects in the expression parser and the
  function `math.format`.
- Function `math.fraction` now supports `BigNumber`, and function
  `math.bignumber` now supports `Fraction`.
- Expression parser now allows function and/or variable assignments inside
  accessors and conditionals, like `A[x=2]` or `a > 2 ? b="ok" : b="fail"`.
- Command line interface:
  - Outputs the variable name of assignments.
  - Fixed not rounding BigNumbers to 14 digits like numbers.
  - Fixed non-working autocompletion of user defined variables.
- Reorganized and extended docs, added docs on classes and more. Thanks @hgupta9.
- Added new units `acre`, `hectare`, `torr`, `bar`, `mmHg`, `mmH2O`, `cmH2O`,
  and added new aliases `acres`, `hectares`, `sqfeet`, `sqyard`, `sqmile`,
  `sqmiles`, `mmhg`, `mmh2o`, `cmh2o`. Thanks @hgupta9.
- Fixed a bug in the toString method of an IndexNode.
- Fixed angle units `deg`, `rad`, `grad`, `cycle`, `arcsec`, and `arcmin` not
  being defined as BigNumbers when configuring to use BigNumbers.


## 2016-02-03, version 2.7.0

- Added more unit aliases for time: `secs`, `mins`, `hr`, `hrs`. See #551.
- Added support for doing operations with mixed `Fractions` and `BigNumbers`.
- Fixed #540: `math.intersect()` returning null in some cases. Thanks @void42.
- Fixed #546: Cannot import BigNumber, Fraction, Matrix, Array.
  Thanks @brettjurgens.


## 2016-01-08, version 2.6.0

- Implemented (complex) units `VA` and `VAR`.
- Implemented time units for weeks, months, years, decades, centuries, and
  millennia. Thanks @owenversteeg.
- Implemented new notation `engineering` in function `math.format`.
  Thanks @johnmarinelli.
- Fixed #523: In some circumstances, matrix subset returned a scalar instead
  of the correct subset.
- Fixed #536: A bug in an internal method used for sparse matrices.


## 2015-12-05, version 2.5.0

- Implemented support for numeric types `Fraction` and `BigNumber` in units.
- Implemented new method `toNumeric` for units.
- Implemented new units `arcsec`, `arcsecond`, `arcmin`, `arcminute`.
  Thanks @devdevdata222.
- Implemented new unit `Herts` (`Hz`). Thanks @SwamWithTurtles.
- Fixed #485: Scoping issue with variables both used globally as well as in a
  function definition.
- Fixed: Function `number` didn't support `Fraction` as input.


## 2015-11-14, version 2.4.2

- Fixed #502: Issue with `format` in some JavaScript engines.
- Fixed #503: Removed trailing commas and the use of keyword `import` as
  property, as this gives issues with old JavaScript engines.


## 2015-10-29, version 2.4.1

- Fixed #480: `nthRoot` not working on Internet Explorer (up to IE 11).
- Fixed #490: `nthRoot` returning an error for negative values like
  `nthRoot(-2, 3)`.
- Fixed #489: an issue with initializing a sparse matrix without data.
  Thanks @Retsam.
- Fixed: #493: function `combinations` did not throw an exception for
  non-integer values of `k`.
- Fixed: function `import` did not override typed functions when the option
  override was set true.
- Fixed: added functions `math.sparse` and `math.index` to the reference docs,
  they where missing.
- Fixed: removed memoization from `gamma` and `factorial` functions, this
  could blow up memory.


## 2015-10-09, version 2.4.0

- Added support in the expression parser for mathematical alphanumeric symbols
  in the expression parser: unicode range \u{1D400} to \u{1D7FF} excluding
  invalid code points.
- Extended function `distance` with more signatures. Thanks @kv-kunalvyas.
- Fixed a bug in functions `sin` and `cos`, which gave wrong results for
  BigNumber integer values around multiples of tau (i.e. `sin(bignumber(7))`).
- Fixed value of unit `stone`. Thanks @Esvandiary for finding the error.


## 2015-09-19, version 2.3.0

- Implemented function `distance`. Thanks @devanp92.
- Implemented support for Fractions in function `lcm`. Thanks @infusion.
- Implemented function `cbrt` for numbers, complex numbers, BigNumbers, Units.
- Implemented function `hypot`.
- Upgraded to fraction.js v3.0.0.
- Fixed #450: issue with non sorted index in sparse matrices.
- Fixed #463, #322: inconsistent handling of implicit multiplication.
- Fixed #444: factorial of infinity not returning infinity.


## 2015-08-30, version 2.2.0

- Units with powers (like `m^2` and `s^-1`) now output with the best prefix.
- Implemented support for units to `abs`, `cube`, `sign`, `sqrt`, `square`.
  Thanks @ericman314.
- Implemented function `catalan` (Combinatorics). Thanks @devanp92.
- Improved the `canDefineProperty` check to return false in case of IE8, which
  has a broken implementation of `defineProperty`. Thanks @golmansax.
- Fixed function `to` not working in case of a simplified unit.
- Fixed #437: an issue with row swapping in `lup`, also affecting `lusolve`.


## 2015-08-12, version 2.1.1

- Fixed wrong values of the physical constants `speedOfLight`, `molarMassC12`,
  and `magneticFluxQuantum`. Thanks @ericman314 for finding two of them.


## 2015-08-11, version 2.1.0

- Implemented derived units (like `110 km/h in m/s`). Thanks @ericman314.
- Implemented support for electric units. Thanks @ericman314.
- Implemented about 50 physical constants like `speedOfLight`, `gravity`, etc.
- Implemented function `kldivergence` (Kullback-Leibler divergence).
  Thanks @saromanov.
- Implemented function `mode`. Thanks @kv-kunalvyas.
- Added support for unicode characters in the expression parser: greek letters
  and latin letters with accents. See #265.
- Internal functions `Unit.parse` and `Complex.parse` now throw an Error
  instead of returning null when passing invalid input.


## 2015-07-29, version 2.0.1

- Fixed operations with mixed fractions and numbers be converted to numbers
  instead of fractions.


## 2015-07-28, version 2.0.0

- Large internal refactoring:
  - performance improvements.
  - allows to create custom bundles
  - functions are composed using `typed-function` and are extensible
- Implemented support for fractions, powered by the library `fraction.js`.
- Implemented matrix LU decomposition with partial pivoting and a LU based
  linear equations solver (functions `lup` and `lusolve`). Thanks @rjbaucells.
- Implemented a new configuration option `predictable`, which can be set to
  true in order to ensure predictable function output types.
- Implemented function `intersect`. Thanks @kv-kunalvyas.
- Implemented support for adding `toTex` properties to custom functions.
  Thanks @FSMaxB.
- Implemented support for complex values to `nthRoot`. Thanks @gangachris.
- Implemented util functions `isInteger`, `isNegative`, `isNumeric`,
  `isPositive`, and `isZero`.

### breaking changes

- String input is now converted to numbers by default for all functions.
- Adding two strings will no longer concatenate them, but will convert the
  strings to numbers and add them.
- Function `index` does no longer accept an array `[start, end, step]`, but
  instead accepts an array with arbitrary index values. It also accepts
  a `Range` object as input.
- Function `typeof` no longer returns lower case names, but now returns lower
  case names for primitives (like `number`, `boolean`, `string`), and
  upper-camel-case for non-primitives (like `Array`, `Complex`, `Function`).
- Function `import` no longer supports a module name as argument. Instead,
  modules can be loaded using require: `math.import(require('module-name'))`.
- Function `import` has a new option `silent` to ignore errors, and throws
  errors on duplicates by default.
- Method `Node.compile()` no longer needs `math` to be passed as argument.
- Reintroduced method `Node.eval([scope])`.
- Function `sum` now returns zero when input is an empty array. Thanks @FSMAxB.
- The size of Arrays is no longer validated. Matrices will validate this on
  creation.


## 2015-07-12, version 1.7.1

- Fixed #397: Inaccuracies in nthRoot for very large values, and wrong results
  for very small values. (backported from v2)
- Fixed #405: Parser throws error when defining a function in a multiline
  expression.


## 2015-05-31, version 1.7.0

- Implemented function `quantileSeq` and `partitionSelect`. Thanks @BigFav.
- Implemented functions `stirlingS2`, `bellNumbers`, `composition`, and
  `multinomial`. Thanks @devanp92.
- Improved the performance of `median` (see #373). Thanks @BigFav.
- Extended the command line interface with a `mode` option to output either
  the expressions result, string representation, or tex representation.
  Thanks @FSMaxB.
- Fixed #309: Function median mutating the input matrix. Thanks @FSMaxB.
- Fixed `Node.transform` not recursing over replaced parts of the
  node tree (see #349).
- Fixed #381: issue in docs of `randomInt`.


## 2015-04-22, version 1.6.0

- Improvements in `toTex`. Thanks @FSMaxB.
- Fixed #328: `abs(0 + 0i)` evaluated to `NaN`.
- Fixed not being able to override lazy loaded constants.


## 2015-04-09, version 1.5.2

- Fixed #313: parsed functions did not handle recursive calls correctly.
- Fixed #251: binary prefix and SI prefix incorrectly used for byte. Now
  following SI standards (`1 KiB == 1024 B`, `1 kB == 1000 B`).
- Performance improvements in parsed functions.


## 2015-04-08, version 1.5.1

- Fixed #316: a bug in rounding values when formatting.
- Fixed #317, #319: a bug in formatting negative values.


## 2015-03-28, version 1.5.0

- Added unit `stone` (6.35 kg).
- Implemented support for sparse matrices. Thanks @rjbaucells.
- Implemented BigNumber support for function `atan2`. Thanks @BigFav.
- Implemented support for custom LaTeX representations. Thanks @FSMaxB.
- Improvements and bug fixes in outputting parentheses in `Node.toString` and
  `Node.toTex` functions. Thanks @FSMaxB.
- Fixed #291: function `format` sometimes returning exponential notation when
  it should return a fixed notation.


## 2015-02-28, version 1.4.0

- Implemented trigonometric functions:
  `acosh`, `acoth`, `acsch`, `asech`, `asinh`, `atanh`, `acot`, `acsc`, `asec`.
  Thanks @BigFav.
- Added BigNumber support for functions: `cot`, `csc`, `sec`, `coth`,
  `csch`, `sech`. Thanks @BigFav.
- Implemented support for serialization and deserialization of math.js data
  types.
- Fixed the calculation of `norm()` and `abs()` for large complex numbers.
  Thanks @rjbaucells.
- Fixed #281: improved formatting complex numbers. Round the real or imaginary
  part to zero when the difference is larger than the configured precision.


## 2015-02-09, version 1.3.0

- Implemented BigNumber implementations of most trigonometric functions: `sin`,
  `cos`, `tan`, `asin`, `acos`, `atan`, `cosh`, `sinh`, `tanh`. Thanks @BigFav.
- Implemented function `trace`. Thanks @pcorey.
- Faster loading of BigNumber configuration with a high precision by lazy
  loading constants like `pi` and `e`.
- Fixed constants `NaN` and `Infinity` not being BigNumber objects when
  BigNumbers are configured.
- Fixed missing parentheses in the `toTex` representation of function
  `permutations`.
- Some minor fixes in the docs. Thanks @KenanY.


## 2014-12-25, version 1.2.0

- Support for bitwise operations `bitAnd`, `bitNot`, `bitOr`, `bitXor`,
  `leftShift`, `rightArithShift`, and `rightLogShift`. Thanks @BigFav.
- Support for boolean operations `and`, `not`, `or`, `xor`. Thanks @BigFav.
- Support for `gamma` function. Thanks @BigFav.
- Converting a unit without value will now result in a unit *with* value,
  i.e. `inch in cm` will return `2.54 cm` instead of `cm`.
- Improved accuracy of `sinh` and complex `cos` and `sin`. Thanks @pavpanchekha.
- Renamed function `select` to `chain`. The old function `select` will remain
  functional until math.js v2.0.
- Upgraded to decimal.js v4.0.1 (BigNumber library).


## 2014-11-22, version 1.1.1

- Fixed Unit divided by Number returning zero.
- Fixed BigNumber downgrading to Number for a negative base in `pow`.
- Fixed some typos in error messaging (thanks @andy0130tw) and docs.


## 2014-11-15, version 1.1.0

- Implemented functions `dot` (dot product), `cross` (cross product), and
  `nthRoot`.
- Officially opened up the API of expression trees:
  - Documented the API.
  - Implemented recursive functions `clone`, `map`, `forEach`, `traverse`,
    `transform`, and `filter` for expression trees.
  - Parameter `index` in the callbacks of `map` and `forEach` are now cloned
    for every callback.
  - Some internal refactoring inside nodes to make the API consistent:
    - Renamed `params` to `args` and vice versa to make things consistent.
    - Renamed `Block.nodes` to `Block.blocks`.
    - `FunctionNode` now has a `name: string` instead of a `symbol: SymbolNode`.
    - Changed constructor of `RangeNode` to
      `new RangeNode(start: Node, end: Node [, step: Node])`.
    - Nodes for a `BlockNode` must now be passed via the constructor instead
      of via a function `add`.
- Fixed `2e` giving a syntax error instead of being parsed as `2 * e`.


## 2014-09-12, version 1.0.1

- Disabled array notation for ranges in a matrix index in the expression parser
  (it is confusing and redundant there).
- Fixed a regression in the build of function subset not being able to return
  a scalar.
- Fixed some missing docs and broken links in the docs.


## 2014-09-04, version 1.0.0

- Implemented a function `filter(x, test)`.
- Removed `math.distribution` for now, needs some rethinking.
- `math.number` can convert units to numbers (requires a second argument)
- Fixed some precedence issues with the range and conversion operators.
- Fixed an zero-based issue when getting a matrix subset using an index
  containing a matrix.


## 2014-08-21, version 0.27.0

- Implemented functions `sort(x [, compare])` and `flatten(x)`.
- Implemented support for `null` in all functions.
- Implemented support for "rawArgs" functions in the expression parser. Raw
  functions are invoked with unevaluated parameters (nodes).
- Expressions in the expression parser can now be spread over multiple lines,
  like '2 +\n3'.
- Changed default value of the option `wrap` of function `math.import` to false.
- Changed the default value for new entries in a resized matrix when to zero.
  To leave new entries uninitialized, use the new constant `math.uninitialized`
  as default value.
- Renamed transform property from `__transform__` to `transform`, and documented
  the transform feature.
- Fixed a bug in `math.import` not applying options when passing a module name.
- A returned matrix subset is now only squeezed when the `index` consists of
  scalar values, and no longer for ranges resolving into a single value.


## 2014-08-03, version 0.26.0

- A new instance of math.js can no longer be created like `math([options])`,
  to prevent side effects from math being a function instead of an object.
  Instead, use the function `math.create([options])` to create a new instance.
- Implemented `BigNumber` support for all constants: `pi`, `tau`, `e`, `phi`,
  `E`, `LN2`, `LN10`, `LOG2E`, `LOG10E`, `PI`, `SQRT1_2`, and `SQRT2`.
- Implemented `BigNumber` support for functions `gcd`, `xgcd`, and `lcm`.
- Fixed function `gxcd` returning an Array when math.js was configured
  as `{matrix: 'matrix'}`.
- Multi-line expressions now return a `ResultSet` instead of an `Array`.
- Implemented transforms (used right now to transform one-based indices to
  zero-based for expressions).
- When used inside the expression parser, functions `concat`, `min`, `max`,
  and `mean` expect an one-based dimension number.
- Functions `map` and `forEach` invoke the callback with one-based indices
  when used from within the expression parser.
- When adding or removing dimensions when resizing a matrix, the dimensions
  are added/removed from the inner side (right) instead of outer side (left).
- Improved index out of range errors.
- Fixed function `concat` not accepting a `BigNumber` for parameter `dim`.
- Function `squeeze` now squeezes both inner and outer singleton dimensions.
- Output of getting a matrix subset is not automatically squeezed anymore
  except for scalar output.
- Renamed `FunctionNode` to `FunctionAssignmentNode`, and renamed `ParamsNode`
  to `FunctionNode` for more clarity.
- Fixed broken auto completion in CLI.
- Some minor fixes.


## 2014-07-01, version 0.25.0

- The library now immediately returns a default instance of mathjs, there is
  no need to instantiate math.js in a separate step unless one ones to set
  configuration options:

        // instead of:
        var mathjs = require('mathjs'),  // load math.js
            math = mathjs();             // create an instance

        // just do:
        var math = require('mathjs');
- Implemented support for implicit multiplication, like `math.eval('2a', {a:3})`
  and `math.eval('(2+3)(1-3)')`. This changes behavior of matrix indexes as
  well: an expression like `[...][...]` is not evaluated as taking a subset of
  the first matrix, but as an implicit multiplication of two matrices.
- Removed utility function `ifElse`. This function is redundant now the
  expression parser has a conditional operator `a ? b : c`.
- Fixed a bug with multiplying a number with a temperature,
  like `math.eval('10 * celsius')`.
- Fixed a bug with symbols having value `undefined` not being evaluated.


## 2014-06-20, version 0.24.1

- Something went wrong with publishing on npm.


## 2014-06-20, version 0.24.0

- Added constant `null`.
- Functions `equal` and `unequal` support `null` and `undefined` now.
- Function `typeof` now recognizes regular expressions as well.
- Objects `Complex`, `Unit`, and `Help` now return their string representation
  when calling `.valueOf()`.
- Changed the default number of significant digits for BigNumbers from 20 to 64.
- Changed the behavior of the conditional operator (a ? b : c) to lazy
  evaluating.
- Fixed imported, wrapped functions not accepting `null` and `undefined` as
  function arguments.


## 2014-06-10, version 0.23.0

- Renamed some functions (everything now has a logical, camel case name):
  - Renamed functions `edivide`, `emultiply`, and `epow` to `dotDivide`,
    `dotMultiply`, and `dotPow` respectively.
  - Renamed functions `smallereq` and `largereq` to `smallerEq` and `largerEq`.
  - Renamed function `unary` to `unaryMinus` and added support for strings.
- `end` is now a reserved keyword which cannot be used as function or symbol
  name in the expression parser, and is not allowed in the scope against which
  an expression is evaluated.
- Implemented function `unaryPlus` and unary plus operator.
- Implemented function `deepEqual` for matrix comparisons.
- Added constant `phi`, the golden ratio (`phi = 1.618...`).
- Added constant `version`, returning the version number of math.js as string.
- Added unit `drop` (`gtt`).
- Fixed not being able to load math.js using AMD/require.js.
- Changed signature of `math.parse(expr, nodes)` to `math.parse(expr, options)`
  where `options: {nodes: Object.<String, Node>}`
- Removed matrix support from conditional function `ifElse`.
- Removed automatic assignment of expression results to variable `ans`.
  This functionality can be restored by pre- or postprocessing every evaluation,
  something like:

        function evalWithAns (expr, scope) {
          var ans = math.eval(expr, scope);
          if (scope) {
            scope.ans = ans;
          }
          return ans;
        }


## 2014-05-22, version 0.22.0

- Implemented support to export expressions to LaTeX. Thanks Niels Heisterkamp
  (@nheisterkamp).
- Output of matrix multiplication is now consistently squeezed.
- Added reference documentation in the section /docs/reference.
- Fixed a bug in multiplying units without value with a number (like `5 * cm`).
- Fixed a bug in multiplying two matrices containing vectors (worked fine for
  arrays).
- Fixed random functions not accepting Matrix as input, and always returning
  a Matrix as output.


## 2014-05-13, version 0.21.1

- Removed `crypto` library from the bundle.
- Deprecated functions `Parser.parse` and `Parser.compile`. Use
  `math.parse` and `math.compile` instead.
- Fixed function `add` not adding strings and matrices element wise.
- Fixed parser not being able to evaluate an exponent followed by a unary minus
  like `2^-3`, and a transpose followed by an index like `[3]'[1]`.


## 2014-04-24, version 0.21.0

- Implemented trigonometric hyperbolic functions `cosh`, `coth`, `csch`,
  `sech`, `sinh`, `tanh`. Thanks Rogelio J. Baucells (@rjbaucells).
- Added property `type` to all expression nodes in an expression tree.
- Fixed functions `log`, `log10`, `pow`, and `sqrt` not supporting complex
  results from BigNumber input (like `sqrt(bignumber(-4))`).


## 2014-04-16, version 0.20.0

- Switched to module `decimal.js` for BigNumber support, instead of
  `bignumber.js`.
- Implemented support for polar coordinates to the `Complex` datatype.
  Thanks Finn Pauls (@finnp).
- Implemented BigNumber support for functions `exp`, `log`, and `log10`.
- Implemented conditional operator `a ? b : c` in expression parser.
- Improved floating point comparison: the functions now check whether values
  are nearly equal, against a configured maximum relative difference `epsilon`.
  Thanks Rogelio J. Baucells (@rjbaucells).
- Implemented function `norm`. Thanks Rogelio J. Baucells (@rjbaucells).
- Improved function `ifElse`, is now specified for special data types too.
- Improved function `det`. Thanks Bryan Cuccioli (@bcuccioli).
- Implemented `BigNumber` support for functions `det` and `diag`.
- Added unit alias `lbs` (pound mass).
- Changed configuration option `decimals` to `precision` (applies to BigNumbers
  only).
- Fixed support for element-wise comparisons between a string and a matrix.
- Fixed: expression parser now trows IndexErrors with one-based indices instead
  of zero-based.
- Minor bug fixes.


## 2014-03-30, version 0.19.0

- Implemented functions `compare`, `sum`, `prod`, `var`, `std`, `median`.
- Implemented function `ifElse` Thanks @mtraynham.
- Minor bug fixes.


## 2014-02-15, version 0.18.1

- Added unit `feet`.
- Implemented function `compile` (shortcut for parsing and then compiling).
- Improved performance of function `pow` for matrices. Thanks @hamadu.
- Fixed broken auto completion in the command line interface.
- Fixed an error in function `combinations` for large numbers, and
  improved performance of both functions `combinations` and `permutations`.


## 2014-01-18, version 0.18.0

- Changed matrix index notation of expression parser from round brackets to
  square brackets, for example `A[1, 1:3]` instead of `A(1, 1:3)`.
- Removed need to use the `function` keyword for function assignments in the
  expression parser, you can define a function now like `f(x) = x^2`.
- Implemented a compilation step in the expression parser: expressions are
  compiled into JavaScript, giving much better performance (easily 10x as fast).
- Renamed unit conversion function and operator `in` to `to`. Operator `in` is
  still available in the expression parser as an alias for `to`. Added unit
  `in`, an abbreviation for `inch`. Thanks Elijah Insua (@tmpvar).
- Added plurals and aliases for units.
- Implemented an argument `includeEnd` for function `range` (false by default).
- Ranges in the expression parser now support big numbers.
- Implemented functions `permutations` and `combinations`.
  Thanks Daniel Levin (@daniel-levin).
- Added lower case abbreviation `l` for unit litre.


## 2013-12-19, version 0.17.1

- Fixed a bug with negative temperatures.
- Fixed a bug with prefixes of units squared meter `m2` and cubic meter `m3`.


## 2013-12-12, version 0.17.0

- Renamed and flattened configuration settings:
  - `number.defaultType` is now `number`.
  - `number.precision` is now `decimals`.
  - `matrix.defaultType` is now `matrix`.
- Function `multiply` now consistently outputs a complex number on complex input.
- Fixed `mod` and `in` not working as function (only as operator).
- Fixed support for old browsers (IE8 and older), compatible when using es5-shim.
- Fixed support for Java's ScriptEngine.


## 2013-11-28, version 0.16.0

- Implemented BigNumber support for arbitrary precision calculations.
  Added settings `number.defaultType` and `number.precision` to configure
  big numbers.
- Documentation is extended.
- Removed utility functions `isScalar`, `toScalar`, `isVector`, `toVector`
  from `Matrix` and `Range`. Use `math.squeeze` and `math.size` instead.
- Implemented functions `get` and `set` on `Matrix`, for easier and faster
  retrieval/replacement of elements in a matrix.
- Implemented function `resize`, handling matrices, scalars, and strings.
- Functions `ones` and `zeros` now return an empty matrix instead of a
  number 1 or 0 when no arguments are provided.
- Implemented functions `min` and `max` for `Range` and `Index`.
- Resizing matrices now leaves new elements undefined by default instead of
  filling them with zeros. Function `resize` now has an extra optional
  parameter `defaultValue`.
- Range operator `:` in expression parser has been given a higher precedence.
- Functions don't allow arguments of unknown type anymore.
- Options be set when constructing a math.js instance or using the new function
  `config(options`. Options are no longer accessible via `math.options`.
- Renamed `scientific` notation to `exponential` in function `format`.
- Function `format` outputs exponential notation with positive exponents now
  always with `+` sign, so outputs `2.1e+3` instead of `2.1e3`.
- Fixed function `squeeze` not being able squeeze into a scalar.
- Some fixes and performance improvements in the `resize` and `subset`
  functions.
- Function `size` now adheres to the option `matrix.defaultType` for scalar
  input.
- Minor bug fixes.


## 2013-10-26, version 0.15.0

- Math.js must be instantiated now, static calls are no longer supported. Usage:
  - node.js: `var math = require('mathjs')();`
  - browser: `var math = mathjs();`
- Implemented support for multiplying vectors with matrices.
- Improved number formatting:
  - Function `format` now support various options: precision, different
    notations (`fixed`, `scientific`, `auto`), and more.
  - Numbers are no longer rounded to 5 digits by default when formatted.
  - Implemented a function `format` for `Matrix`, `Complex`, `Unit`, `Range`,
    and `Selector` to format using options.
  - Function `format` does only stringify values now, and has a new parameter
    `precision` to round to a specific number of digits.
  - Removed option `math.options.precision`,
    use `math.format(value [, precision])` instead.
  - Fixed formatting numbers as scientific notation in some cases returning
    a zero digit left from the decimal point. (like "0.33333e8" rather than
    "3.3333e7"). Thanks @husayt.
- Implemented a function `print` to interpolate values in a template string,
  this functionality was moved from the function `format`.
- Implemented statistics function `mean`. Thanks Guillermo Indalecio Fernandez
  (@guillermobox).
- Extended and changed `max` and `min` for multi dimensional matrices: they now
  return the maximum and minimum of the flattened array. An optional second
  argument `dim` allows to calculate the `max` or `min` for specified dimension.
- Renamed option `math.options.matrix.default` to
  `math.options.matrix.defaultType`.
- Removed support for comparing complex numbers in functions `smaller`,
  `smallereq`, `larger`, `largereq`. Complex numbers cannot be ordered.


## 2013-10-08, version 0.14.0

- Introduced an option `math.options.matrix.default` which can have values
  `matrix` (default) or `array`. This option is used by the functions `eye`,
  `ones`, `range`, and `zeros`, to determine the type of matrix output.
- Getting a subset of a matrix will automatically squeeze the resulting subset,
  setting a subset of a matrix will automatically unsqueeze the given subset.
- Removed concatenation of nested arrays in the expression parser.
  You can now input nested arrays like in JavaScript. Matrices can be
  concatenated using the function `concat`.
- The matrix syntax `[...]` in the expression parser now creates 1 dimensional
  matrices by default. `math.eval('[1,2,3,4]')` returns a matrix with
  size `[4]`, `math.eval('[1,2;3,4]')` returns a matrix with size `[2,2]`.
- Documentation is restructured and extended.
- Fixed non working operator `mod` (modulus operator).


## 2013-09-03, version 0.13.0

- Implemented support for booleans in all relevant functions.
- Implemented functions `map` and `forEach`. Thanks Sebastien Piquemal (@sebpic).
- All construction functions can be used to convert the type of variables,
  also element-wise for all elements in an Array or Matrix.
- Changed matrix indexes of the expression parser to one-based with the
  upper-bound included, similar to most math applications. Note that on a
  JavaScript level, math.js uses zero-based indexes with excluded upper-bound.
- Removed support for scalars in the function `subset`, it now only supports
  Array, Matrix, and String.
- Removed the functions `get` and `set` from a selector, they are a duplicate
  of the function `subset`.
- Replaced functions `get` and `set` of `Matrix` with a single function
  `subset`.
- Some moving around with code and namespaces:
  - Renamed namespace `math.expr` to `math.expression` (contains Scope, Parser,
    node objects).
  - Renamed namespace `math.docs` to `math.expression.docs`.
  - Moved `math.expr.Selector` to `math.chaining.Selector`.
- Fixed some edge cases in functions `lcm` and `xgcd`.


## 2013-08-22, version 0.12.1

- Fixed outdated version of README.md.
- Fixed a broken unit test.


## 2013-08-22, version 0.12.0

- Implemented functions `random([min, max])`, `randomInt([min, max])`,
  `pickRandom(array)`. Thanks Sebastien Piquemal (@sebpic).
- Implemented function `distribution(name)`, generating a distribution object
  with functions `random`, `randomInt`, `pickRandom` for different
  distributions. Currently supporting `uniform` and `normal`.
- Changed the behavior of `range` to exclude the upper bound, so `range(1, 4)`
  now returns `[1, 2, 3]` instead of `[1, 2, 3, 4]`.
- Changed the syntax of `range`, which is now `range(start, end [, step])`
  instead of `range(start, [step, ] end)`.
- Changed the behavior of `ones` and `zeros` to geometric dimensions, for
  example `ones(3)` returns a vector with length 3, filled with ones, and
  `ones(3,3)` returns a 2D array with size [3, 3].
- Changed the return type of `ones` and `zeros`: they now return an Array when
  arguments are Numbers or an Array, and returns a Matrix when the argument
  is a Matrix.
- Change matrix index notation in parser from round brackets to square brackets,
  for example `A[0, 0:3]`.
- Removed the feature introduced in v0.10.0 to automatically convert a complex
  value with an imaginary part equal to zero to a number.
- Fixed zeros being formatted as null. Thanks @TimKraft.


## 2013-07-23, version 0.11.1

- Fixed missing development dependency


## 2013-07-23, version 0.11.0

- Changed math.js from one-based to zero-based indexes.
  - Getting and setting matrix subset is now zero-based.
  - The dimension argument in function `concat` is now zero-based.
- Improvements in the string output of function help.
- Added constants `true` and `false`.
- Added constructor function `boolean`.
- Fixed function `select` not accepting `0` as input.
  Thanks Elijah Manor (@elijahmanor).
- Parser now supports multiple unary minus operators after each other.
- Fixed not accepting empty matrices like `[[], []]`.
- Some fixes in the end user documentation.


## 2013-07-08, version 0.10.0

- For complex calculations, all functions now automatically replace results
  having an imaginary part of zero with a Number. (`2i * 2i` now returns a
  Number `-4` instead of a Complex `-4 + 0i`).
- Implemented support for injecting custom node handlers in the parser. Can be
  used for example to implement a node handler for plotting a graph.
- Implemented end user documentation and a new `help` function.
- Functions `size` and `squeeze` now return a Matrix instead of an Array as
  output on Matrix input.
- Added a constant tau (2 * pi). Thanks Zak Zibrat (@palimpsests).
- Renamed function `unaryminus` to `unary`.
- Fixed a bug in determining node dependencies in function assignments.


## 2013-06-14, version 0.9.1

- Implemented element-wise functions and operators: `emultiply` (`x .* y`),
  `edivide` (`x ./ y`), `epow` (`x .^ y`).
- Added constants `Infinity` and `NaN`.
- Removed support for Workspace to keep the library focused on its core task.
- Fixed a bug in the Complex constructor, not accepting NaN values.
- Fixed division by zero in case of pure complex values.
- Fixed a bug in function multiply multiplying a pure complex value with
  Infinity.


## 2013-05-29, version 0.9.0

- Implemented function `math.parse(expr [,scope])`. Optional parameter scope can
  be a plain JavaScript Object containing variables.
- Extended function `math.expr(expr [, scope])` with an additional parameter
  `scope`, similar to `parse`. Example: `math.eval('x^a', {x:3, a:2});`.
- Implemented function `subset`, to get or set a subset from a matrix, string,
  or other data types.
- Implemented construction functions number and string (mainly useful inside
  the parser).
- Improved function `det`. Thanks Bryan Cuccioli (@bcuccioli).
- Moved the parse code from prototype math.expr.Parser to function math.parse,
  simplified Parser a little bit.
- Strongly simplified the code of Scope and Workspace.
- Fixed function mod for negative numerators, and added error messages in case
  of wrong input.


## 2013-05-18, version 0.8.2

- Extended the import function and some other minor improvements.
- Fixed a bug in merging one dimensional vectors into a matrix.
- Fixed a bug in function subtract, when subtracting a complex number from a
  real number.


## 2013-05-10, version 0.8.1

- Fixed an npm warning when installing mathjs globally.


## 2013-05-10, version 0.8.0

- Implemented a command line interface. When math.js is installed globally via
  npm, the application is available on your system as 'mathjs'.
- Implemented `end` keyword for index operator, and added support for implicit
  start and end (expressions like `a(2,:)` and `b(2:end,3:end-1)` are supported
  now).
- Function math.eval is more flexible now: it supports variables and multi-line
  expressions.
- Removed the read-only option from Parser and Scope.
- Fixed non-working unequal operator != in the parser.
- Fixed a bug in resizing matrices when replacing a subset.
- Fixed a bug in updating a subset of a non-existing variable.
- Minor bug fixes.


## 2013-05-04, version 0.7.2

- Fixed method unequal, which was checking for equality instead of inequality.
  Thanks @FJS2.


## 2013-04-27, version 0.7.1

- Improvements in the parser:
  - Added support for chained arguments.
  - Added support for chained variable assignments.
  - Added a function remove(name) to remove a variable from the parsers scope.
  - Renamed nodes for more consistency and to resolve naming conflicts.
  - Improved stringification of an expression tree.
  - Some simplifications in the code.
  - Minor bug fixes.
- Fixed a bug in the parser, returning NaN instead of throwing an error for a
  number with multiple decimal separators like `2.3.4`.
- Fixed a bug in Workspace.insertAfter.
- Fixed: math.js now works on IE 6-8 too.


## 2013-04-20, version 0.7.0

- Implemented method `math.eval`, which uses a readonly parser to evaluate
  expressions.
- Implemented method `xgcd` (extended eucledian algorithm). Thanks Bart Kiers
  (@bkiers).
- Improved math.format, which now rounds values to a maximum number of digits
  instead of decimals (default is 5 digits, for example `math.format(math.pi)`
  returns `3.1416`).
- Added examples.
- Changed methods square and cube to evaluate matrices element wise (consistent
  with all other methods).
- Changed second parameter of method import to an object with options.
- Fixed method math.typeof on IE.
- Minor bug fixes and improvements.


## 2013-04-13, version 0.6.0

- Implemented chained operations via method math.select(). For example
  `math.select(3).add(4).subtract(2).done()` will return `5`.
- Implemented methods gcd and lcm.
- Implemented method `Unit.in(unit)`, which creates a clone of the unit with a
  fixed representation. For example `math.unit('5.08 cm').in('inch')` will
  return a unit which string representation always is in inch, thus `2 inch`.
  `Unit.in(unit)` is the same as method `math.in(x, unit)`.
- Implemented `Unit.toNumber(unit)`, which returns the value of the unit when
  represented with given unit. For example
  `math.unit('5.08 cm').toNumber('inch')` returns the number `2`, as the
  representation of the unit in inches has 2 as value.
- Improved: method `math.in(x, unit)` now supports a string as second parameter,
  for example `math.in(math.unit('5.08 cm'), 'inch')`.
- Split the end user documentation of the parser functions from the source
  files.
- Removed function help and the built-in documentation from the core library.
- Fixed constant i being defined as -1i instead of 1i.
- Minor bug fixes.


## 2013-04-06, version 0.5.0

- Implemented data types Matrix and Range.
- Implemented matrix methods clone, concat, det, diag, eye, inv, ones, size,
  squeeze, transpose, zeros.
- Implemented range operator `:`, and transpose operator `'` in parser.
- Changed: created construction methods for easy object creation for all data
  types and for the parser. For example, a complex value is now created
  with `math.complex(2, 3)` instead of `new math.Complex(2, 3)`, and a parser
  is now created with `math.parser()` instead of `new math.parser.Parser()`.
- Changed: moved all data types under the namespace math.type, and moved the
  Parser, Workspace, etc. under the namespace math.expr.
- Changed: changed operator precedence of the power operator:
  - it is now right associative instead of left associative like most scripting
    languages. So `2^3^4` is now calculated as `2^(3^4)`.
  - it has now higher precedence than unary minus most languages, thus `-3^2` is
    now calculated as `-(3^2)`.
- Changed: renamed the parsers method 'put' into 'set'.
- Fixed: method 'in' did not check for units to have the same base.


## 2013-03-16, version 0.4.0

- Implemented Array support for all methods.
- Implemented Array support in the Parser.
- Implemented method format.
- Implemented parser for units, math.Unit.parse(str).
- Improved parser for complex values math.Complex.parse(str);
- Improved method help: it now evaluates the examples.
- Fixed: a scoping issue with the Parser when defining functions.
- Fixed: method 'typeof' was not working well with minified and mangled code.
- Fixed: errors in determining the best prefix for a unit.


## 2013-03-09, version 0.3.0

- Implemented Workspace
- Implemented methods cot, csc, sec.
- Implemented Array support for methods with one parameter.


## 2013-02-25, version 0.2.0

- Parser, Scope, and expression tree with Nodes implemented.
- Implemented method import which makes it easy to extend math.js.
- Implemented methods arg, conj, cube, equal, factorial, im, largereq,
  log(x, base), log10, mod, re, sign, smallereq, square, unequal.


## 2013-02-18, version 0.1.0

- Reached full compatibility with Javascripts built-in Math library.
- More functions implemented.
- Some bugfixes.


## 2013-02-16, version 0.0.2

- All constants of Math implemented, plus the imaginary unit i.
- Data types Complex and Unit implemented.
- First set of functions implemented.


## 2013-02-15, version 0.0.1

- First publish of the mathjs package. (package is still empty)<|MERGE_RESOLUTION|>--- conflicted
+++ resolved
@@ -1,6 +1,5 @@
 # History
 
-<<<<<<< HEAD
 # not yet published, version 8.0.0
 
 !!! BE CAREFUL: BREAKING CHANGES !!!
@@ -17,10 +16,7 @@
   Thanks @poppinlp.
 
 
-# not yet published, version 7.4.0
-=======
 # 2020-10-07, version 7.4.0
->>>>>>> 7575156c
 
 - Implemented support for passing a precision in functions `ceil`, `floor`, 
   and `fix`, similar to `round`, see #1967, #1901. Thanks @rnd-debug.
