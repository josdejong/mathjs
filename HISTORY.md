# History

# Unpublished changes scheduled for v15
<<<<<<< HEAD

!!! BE CAREFUL: BREAKING CHANGES !!!

- Fix: #1753 Correct dimensionality of Kronecker product on vectors (and
  extend to arbitrary dimension) (#3455). Thanks @Delaney.
- Feat: #3349 Decouple precedence of unary percentage operator and binary
  modulus operator (that both use symbol `%`), and raise the former (#3432).
  Thanks @kiprobinsonknack.

# unpublished changes since 14.5.2
=======
>>>>>>> 5655d71e

!!! BE CAREFUL: BREAKING CHANGES !!!

- Fix: #1753 Correct dimensionality of Kronecker product on vectors (and
  extend to arbitrary dimension) (#3455). Thanks @Delaney.
- Feat: #3349 Decouple precedence of unary percentage operator and binary
  modulus operator (that both use symbol `%`), and raise the former (#3432).
  Thanks @kiprobinsonknack.

# 2025-07-02, 14.5.3

- Fix: #2199 parse non-breaking white space `&nbsp;` as white space 
  (#3487). Thanks donmccurdy.
- Fix: refine the type definitions of `scope` (#3490). Thanks @JayChang4w.
- Fix: #3493 type definitions of `unit(number)` (#3495). Thanks @mrft.
- Fix: #3494 type definitions not supporting `unit.to(unit)` (#3495).
  Thanks @mrft.
- Fix: #3499 refine type definitions of `add` and `multiply` to not allow zero
  or one argument (#3495). Thanks @mrft.

# 2025-05-30, 14.5.2

- Fix: add embedded docs for the deprecated physical constant `coulomb`, 
  see #3472.
- Fix: #3469 add `ResultSet` interface and improve `isResultSet` typing 
  (#3481). Thanks @ranidam.

# 2025-05-28, 14.5.1

# Unpublished changes since 14.4.0

- Fix: #3482 mathjs throwing an error related to `BigInt`  when loading in
  specific environments.
- Fix: syntax section of function `numeric` (see #3448).
- Fix: #3472 rename physical constant `coulomb` to `coulombConstant`. The old
  name is still available for backward compatibility.
- Fix: support multiplication of arrays with units (#3456). Thanks @Delaney.

# 2025-05-21, 14.5.0

- Feat: improve the performance of the `map` and `forEach` methods of 
  `DenseMatrix` (#3446). Thanks @dvd101x.
- Feat: improve the performance of `subset` (#3467). Thanks @dvd101x.
- Feat: define embedded docs for `compile`, `evaluate`, `parse`, and `parser`,
  and add tests for the examples in embedded docs (#3413). Thanks @dvd101x.
- Fix: #3450 support multiplication of valueless units by arbitrary types
  (#3454).
- Fix: #3474 correctly parse `(lbf in)` (#3476). Thanks @costerwi.

# 2025-03-28, 14.4.0

- Feat: improve the performance of function `flatten` (#3400). Thanks @dvd101x.
- Feat: improve the performance of `map` and `forEach` (#3409).
  Thanks @dvd101x.
- Feat: add LaTeX representation for fractions (#3434, #3419). Thanks @orelbn.
- Fix: #3422 allow dot operators after symbol E (#3425).
- Fix: issue in the `nthRoots` latex function template string (#3427).
  Thanks @aitee.
- Fix: upgrade to the latest version of `@babel/runtime`.

# 2025-03-06, 14.3.1

- Fix: #3350 cannot import a constant that is a complex number.

# 2025-02-28, 14.3.0

- Feat: improved performance of function `flatten` (#3354). Thanks @dvd101x.
- Feat: improved performance of `DenseMatrix` Symbol.iterator (#3395). 
  Thanks @dvd101x.
- Feat: improved performance of functions `map` and `forEach` (#3399).
  Thanks @dvd101x.
- Fix: #3390 issue in callback optimization and add error handling for invalid
  argument types (#3394). Thanks @dvd101x.
- Fix: #3356 add missing eigsDependencies export to TypeScript definitions 
  (#3397). Thanks @porst17.
- Fix: #3406 infer the correct type for multi-dimensional arrays in function 
  `multiply` (#3408). Thanks @orelbn.
- Fix: #3387 use utility `math.isNaN` for consistent `max` and `min` results 
  (#3389). Thanks @orelbn.

# 2025-02-05, 14.2.1

- Fix: #3377 remove redundant dependency `@lambdatest/node-tunnel`.

# 2025-01-30, 14.2.0

- Feat: #3041, #3340 rename `apply` to `mapSlices` (#3357). Function
  `apply` is still available but is now marked deprecated. Thanks @gwhitney.
- Fix: #3247 don't override type-native floor/ceil within tolerance of value 
  (#3369). Thanks @gwhitney.
- Fix: #3360 add bigint support to matrix indices and ranges (#3361).
  Thanks @gwhitney.
- Fix: #3115 type definitions for matrixFrom* (#3371). Thanks @Hudsxn 
  and @gwhitney.

# 2025-01-24, 14.1.0

- Feat: implement `bigint` support in functions `log`, `log2`, `log10`, 
  `larger`, `smaller`, `max`, `min` (#3345). Thanks @gwhitney.
- Fix: #3342 hexadecimal input not turned into a `bigint` (#3348).
- Fix `randomInt()` not working (#3345).
- Docs: fixed description of `sign` in the embedded docs (#3338). 
  Thanks @witer33.

# 2024-12-11, 14.0.1

- Fix: make derivative much faster (#3322). Thanks @paulftw.
- Fix: #3317 export `Fraction` type from the `fraction.js` library instead of
  using a custom interface (#3330). Thanks @fchu.

# 2024-11-20, 14.0.0

!!! BE CAREFUL: BREAKING CHANGES !!!

- Feat: Upgrade to `fraction.js@5`, using `bigint` under the hood (#3283).
- Feat: Implement support for `Unit` in functions `ceil`, `floor`, and `fix`.
  Possible breaking changes in the type definitions of arrays and matrices
  due to the introduction of generics (#3269). Thanks @orelbn.
- Feat: Implement support for `log(x: Fraction, base: Fraction)`.
- Fix: #3301 precedence of `%` (mod) being higher than `*` and `/` (#3311).
  Thanks @nkumawat34.
- Fix: #3222 prevent `math.import(...)` from overriding units unless you 
  specify `{ override: true }` (#3225).
- Fix: #3219 let functions `dotDivide`, `dotPow`, `bitXor`, `xor`, `equal`,
  `larger`, `largerEq`, `smaller`, `smallerEq`, and `unequal` return a sparse 
  matrix when the input is two sparse matrices (#3307). Thanks @Aakash-Rana.
- Fix: Improve type definitions of arrays (#3306). Thanks @orelbn.

# 2024-11-20, 13.2.3

- Fix: #3260 improve type definitions and documentation on the callback 
  indices of `map`, `filter`, and `forEach`.
- Fix: #3323 support functions in function `clone`.
- Docs: fix a broken link in the documentation (#3316). 
  Thanks @emmanuel-ferdman.

# 2024-11-13, 13.2.2

- Fix: #1455 implicit multiplication of a fraction with unit `in` is incorrect 
  (#3315). Thanks @nkumawat34.

# 2024-11-06, 13.2.1

- Update to the latest version of `complex.js`.
- Fix `Index.dimension(dim)` accepting non-numeric input.
- Fix: #3290 should validate variables names in method `Parser.set` (#3308).
  Thanks @nkumawat34.

# 2024-10-02, 13.2.0

- Feat: improve performance of functions `map`, `filter` and `forEach` (#3256).
  Thanks @dvd101x.
- Feat: improve performance of the methods `map()` and `forEach()`
  of `DenseMatrix` (#3251). Thanks @Galm007.
- Fix: #3253 cannot use identifiers containing special characters in function
  `derivative`.
- Fix: improve the type definitions of `ConstantNode` to support all data 
  types (#3257). Thanks @smith120bh.
- Fix: #3259 function `symbolicEqual` missing in the TypeScript definitions.
- Fix: #3246 function `leafCount` missing in the TypeScript definitions.
- Fix: #3267 implicit multiplication with a negative number and unit `in`.
- Docs: fix broken links on the Configuration page. Thanks @vassudanagunta.
- Docs: document the syntax of `map` and `forEach` in the expression parser
  (#3272). Thanks @dvd101x.

# 2024-08-27, 13.1.1

- Fix security vulnerability in the CLI and web API allowing to call functions
  `import`, `createUnit` and `reviver`, allowing to get access to the internal
  math namespace and allowing arbitrary code execution. Thanks @StarlightPWN.
- Fix security vulnerability: when overwriting a `rawArgs` function with a 
  non-`rawArgs` function, it was still called with raw arguments. This was both
  a functional issue and a security issue. Thanks @StarlightPWN.
- Fix security vulnerability: ensure that `ObjectWrappingMap` cannot delete
  unsafe properties. Thanks @StarlightPWN.
- Fix: not being able to use methods and properties on arrays inside the
  expression parser.

# 2024-08-26, 13.1.0

- Feat: support multiple inputs in function `map` (#3228, #3196). 
  Thanks @dvd101x.
- Feat: add matrix datatypes in more cases (#3235). Thanks @dvd101x.
- Feat: export util functions `isMap`, `isPartitionedMap`, and 
  `isObjectWrappingMap`.
- Fix: #3241 function `map` not always working with matrices (#3242). 
  Thanks @dvd101x.
- Fix: #3244 fix broken link to `ResultSet` in the docs about classes.
- Docs: add a link to the documentation page about the syntax expression
  from the function `evaluate` (see #3238).
- Docs: improve the documentation of `scope` and fix the example
  `custom_scope_objects.js` (#3150)
- Docs: spelling fixes in the embedded docs (#3252). Thanks @dvd101x.

# 2024-07-19, 13.0.3

- Fix: #3232 fix type definitions of function `format` to support notations
  `hex`, `bin`, and `oct`.
- Fix: use more precise definitions for US liquid volume units (#3229).
  Thanks @Vistinum.
- Fix: #2286 types static methods and members for Unit class (#3230).
  Thanks @orelbn.

# 2024-07-04, 13.0.2

- Fix an error in the type definitions of `quantileSeq` (#3223).
  Thanks @domdomegg.

# 2024-06-28, 13.0.1

- Fix: #3227 generated bundle containing `catch` blocks without parameters.
- Fix: #2348 update type definitions of the `Parser` methods (#3226).
  Thanks @orelbn.

# 2024-05-31, 13.0.0

Breaking changes:

- Change `isZero`, `isPositive`, and `isNegative` to respect `config.epsilon`
  (#3139, #2838). Thanks @dvd101x.
- Change the behavior of the internal `nearlyEqual` to align with Python and
  Julia (#3152, #2838). Thanks @dvd101x.
- Upgrade to `fraction.js@4.3.7`,
  see <https://github.com/rawify/Fraction.js/issues/68>.
- Dropped support for JavaScript engines that do not fully support ES6 or
  `bigint`, or are not actively maintained. ES2020 is now the minimum required
  EcmaScript version.

Non-breaking changes:

- Implemented support for `bigint` (#3207, #3207)
- Implemented a new config option `config.numberFallback` needed for `bigint`
  (#3207).
- Internal: refactored tooling to ES modules and upgraded all devDependencies.

# 2024-05-31, 12.4.3

- Fix: serialization of Units without a value, see #1240.
- Fix: outdated, incorrect documentation about the order of precedence for
  operator modulus `%`. See #3189.
- Fix: #3197 improve `quantileSeq` type definitions (#3198). Thanks @domdomegg.

# 2024-04-24, 12.4.2

- Fix #3192: function `isNaN` returns `false` for `NaN` units in a matrix or
  array (#3193). Thanks @lgerin.
- Fix: #3180 fix type definitions of functions `add` and `multiply` to allow
  more than two arguments.
- Docs: correct the docs about `traverse` returning void (#3177).
  Thanks @rohildshah.

# 2024-03-13, 12.4.1

- Docs: implement an interactive version of the Lorenz example, and show the
  chart full screen (#3151). Thanks @dvd101x.
- Fix #3172: simplify `"true and true"`.
- Fix #3163: `toTex` wrongly returning `Infinity` for large BigNumbers.
- Fix #3162: add license information about CSParse (#3164).
- Fix #3175: cannot delete units using `math.Unit.deleteUnit`.
- Fix: faster startup time of the CLI and REPL by loading the bundle.
- Fix: remove using polyfill.io inside the example
  `pretty_printing_with_mathjax.html` (#3167). Thanks @SukkaW.

# 2024-02-22, 12.4.0

- Feat: implement support for trailing commas in matrices (#3154, #2968).
  Thanks @dvd101x.
- Feat: improve the performance of `multiply` a lot by adding matrix type
  inferencing (#3149). Thanks @RandomGamingDev.
- Fix: #3100 function `round` not handling round-off errors (#3136).
  Thanks @BrianFugate.
- Fix: `PartitionedMap` and `ObjectWrappingMap` missing a property
  `Symbol.iterator`, causing problems when trying `new Map(scope)` (#3156).
- Fix: type definitions of function `mode` (#3153). Thanks @rich-martinez.
- Docs: describe method `getAllAsMap` in the Parser docs (#3158, #3157).
  Thanks @dvd101x.

# 2024-02-08, 12.3.2

- Improved the performance of custom defined functions in the expression
  parser (#3150).
- Fix: #3143 cannot use `and` and `or` inside a function definition.
  Regression since `v12.1.0` (#3150).

# 2024-02-01, 12.3.1

- Improved the typings of the arguments of `ArrayNode`, `FunctionNode`,
  `IndexNode`, `OperatorNode`, and `RelationalNode` (#3123). Thanks @sylee957.
- Added a fully featured code editor example with CodeMirror and Katex (#3027).
  Thanks @dvd101x.
- Fix: #3114 build warnings related to a number of wrong `/* #__PURE__ */`
  annotations.
- Fix: #3142 support BigNumber values for the options of function `format`:
  `precision`, `wordSize`, `lowerExp`, `upperExp`. Support BigNumber values
  for the option `wordSize` in the functions `hex`, `bin`, and `oct`.
- Fix: #3125 type definitions of function `hypot` (#3144).
  Thanks @silentmissile.
- Fix: #3141 `help(config)` altering the actual `config` when evaluating the
  examples.
- Docs: #3145 fix documentation about REPL, it does require a build step
  nowadays.

# 2024-01-12, 12.3.0

- Implement support new metric prefixes: `ronna` (`R`), `quetta` (`Q`),
  `ronto` (`r`), and `quecto` (`q`) (#3113, #3112). Thanks @AlexEdgcomb.
- Fix a bug converting a unitless unit (#3117). Thanks @costerwi.
- Fix: #3097 `toSI()` wrongly converting `degC` (#3118). Thanks @costerwi.

# 2023-12-20, 12.2.1

- Fix #3109: method `Node.toHTML` not accepting a custom `handler`.

# 2023-12-08, 12.2.0

- Feat: lazy evaluation of operators `and`, `or`, `&`, `|` (#3090, #3101,
  #2766). Thanks @smith120bh.
- Fix: passing a 4th argument with a scope to raw functions.
- Fix: #3096 embedded docs of eigs throwing an error.

# 2023-11-17, 12.1.0

- Feat: Extend function `round` with support for units (#2761, #3095).
- Feat: Extend function `mod` with support for negative divisors in when
  using `BigNumber` or `Fraction` (#3087).
- Fix: #3092 a typo in an error message when converting a string into a number.
- Fix: #3094 function `derivative` mutates the input expression when it fails.

# 2023-10-26, 12.0.0

Breaking changes:

- Fix #2879, #2927, #3014: change the confusing interface of `eigs` (#3037),
  thanks @gwhitney.
  Before, functions `eigs` returned an object:

  ```
  { values: MathCollection; vectors: MathCollection }
  ```

  where `vectors` was a 2d matrix of which the columns contained the vectors.
  This is changed to `eigs` returning an object:

  ```
  { 
    values: MathCollection
    eigenvectors: Array<{
      value: number | BigNumber
      vector: MathCollection
    }>
  }
  ```

  Where `eigenvectors` is an array containing an object with the corresponding
  eigenvalue and vector.
- Refactored the TypeScript type definitions to make them work with a `NodeNext`
  module resolution (#3079, #2919).
  - Type `MathJsStatic` is renamed to `MathJsInstance`.
  - Type `FactoryDependencies` is deprecated, use `MathJsFactory` instead, and
    import dependency maps directly from the library.
- Change the assignment operator of `.toTex()` output from `:=` to `=` (see
  #2980, #2987).
- Drop official support for Node.js 14 and 16.

Features:

- Function `eigs` now has an option to turn off calculation of eigenvectors
  (#3057, #2180). Thanks @gwhitney.

Fixes:

- Find eigenvectors of defective matrices (#3037). Thanks @gwhitney.

# 2023-10-26, 11.12.0

- Implemented function `subtractScalar` (#3081, #2643), thanks @vrushaket.
- Fix #3073: function format not escaping control characters and double
  quotes (#3082).
- Fix: function `clone` not throwing an error when passing an unsupported
  type like a function.
- Fix: #2960 add type definition of function `symbolicEqual` (#3035),
  thanks @juancodeaudio.

# 2023-10-11, 11.11.2

- Fix #3025: improve handling of matrices and error handling
  in function `corr` (#3030). Thanks @vrushaket.
- Fix #3074: improve error message when using function `max` in `derivative`.
- Fix #3073: fix parsing quotes inside a string.
- Fix #2027: cannot use named operators like `to` or `mod` as property name.

# 2023-09-20, 11.11.1

- Fix #2989: use one-based indices in `print` in the parser (#3009).
  Thanks @dvd101x.
- Fix #2936: `mod` sometimes giving wrong results due to internal round-off
  errors (#3011). Thanks @praisennamonu1.
- Internal refactor of `quantileSeq`, and fixed the embedded help (#3003).
  Thanks @dvd101x.
- Updated dependencies and devDependencies.

# 2023-09-05, 11.11.0

- Implement function `corr` to calculate the correlation between two matrices
  (#3015, #2624). Thanks @vrushaket.
- Lock `fraction.js` at version `4.3.4` for now, see #3024, 3022,
  <https://github.com/rawify/Fraction.js/issues/68>.

# 2023-08-31, 11.10.1

- Upgrade to `fraction.js@4.3.4`, see #3022.
- Fix #3020: `lruQueue` using the global `hasOwnProperty` which may be
  polluted.
- Add support for prefixes for the unit `erg`, and restrict prefixes of the
  unit `joule` to only long prefixes like `kilo` and no short prefixes
  like `k` (#3019). Thanks @costerwi.
- Add a new browser example `examples/browser/lorenz.html` that uses `solveODE`
  and plots the result in a chart (#3018). Thanks @dvd101x.

# 2023-08-23, 11.10.0

- Extend function `quantileSeq` with support for a `dimension` (#3002).
  Thanks @dvd101x.
- Implement #2735: Support indexing with an array of booleans, for
  example `a[[true, false, true]]` and `a[a > 2]` (#2994). Thanks @dvd101x.
- Implement function `zeta` (#2950, #2975, #2904). Thanks @Bobingstern.
- Fix #2990: `DenseMatrix` can mutate input arrays (#2991).

# 2023-07-24, 11.9.1

- Fix a security vulnerability in `FunctionNode` and `SymbolNode` allowing
  arbitrary code execution via `math.evaluate`. Thanks Harry Chen.
- Fix #3001: mathjs bundle containing `new Function(...)` (CSP issue).

# 2023-07-19, 11.9.0

- Implement function `solveODE` (#2958). Thanks @dvd101x.
- Implement functions `zpk2tf` and `freqz` (#2988, #2969). Thanks @alykhaled.
- Implement support for units in function `range` (#2997). Thanks @dvd101x.
- Fix #2974: `simplify` puts plus and minus signs next to each other (#2981).
  Thanks @MaybePixem.
- Fix #2973: fixes and improvements in the embedded docs (#2976).
  Thanks @dvd101x.
- Fix #2996: two errors in the examples in the documentation about Expression
  trees.
- Fix round-off errors near zero when converting temperatures (#2962).
  Thanks @costerwi.
- Refactored function `range`, reducing the amount of code (#2995).
  Thanks @dvd101x.

# 2023-06-20, 11.8.2

- Fix #2971: improve typings of statistics functions `min`, `max`, `mean`,
  `median`, `mode`, `std`, `sum`, `prod`, `variance`. Fixes a regression
  introduced in v11.8.1.
- Fix #2972: type definitions of `Unit.divide(Unit)` have a wrong return type.

# 2023-06-13, 11.8.1

- Fix #2964: issue in function `distance` when calculate the distance from
  a point to a line (#2965). Thanks @Kiku-CN.
- Fix `math.format` not working correctly for `engineering` notation when using
  BigNumbers and for `fixed` notation with `precision: 0` configured (#2956).
  Thanks @mgreminger.
- Fix #2880: not possible to map cube root `cbrt`.
- Fix #2938: make the syntax description of all functions consistent in the
  docs (#2941). Thanks @dvd101x.
- Fix #2954: improve the TypeScript definitions the return type of functions
  `min` and `max` (#2955). Thanks @Maxim-Mazurok.
- Fix #2959: typo in an example in the docs. Thanks @kunalagrwl.
- Drop official support for Node.js 14, has reached end of life.

# 2023-04-03, 11.8.0

- Extended functions `fraction`, `bignumber`, and `number` with support for
  units, see #2918 (#2926).
- Implemented aliases `amp` and `amps` for unit `ampere` (#2917).
  Thanks @veggiesaurus.
- Improve TypeScript definitions of function `gcd` (#2922). Thanks @brunoSnoww.
- Fix #2923: improve docs of the function `distance` (#2924). Thanks @tmtron.

# 2023-03-15, 11.7.0

- Implement #2567: accept array as parameter for function `gcd` (#2878).
  Thanks @jakubriegel.
- Fix #2908: improvements in the docs and examples of functions
  `partitionSelect`, `diff`, `expm1`, `round`, `nthRoots`, `sign`,
  `rigthArithShift`, `setIsSubset`, `setSize`, and the docs about units.
  Thanks @tmtron.
- Fix #2907: determinant of empty matrix should be 1.
- Refactor index.d.ts by writing function declarations using a generic,
  reducing a lot of repetition (#2913). Thanks @brunoSnoww.

# 2023-02-24, 11.6.0

- Implement broadcasting for the following functions and their corresponding
  operator: `add`, `dotDivide`, `dotMultiply`, `dotPow`, `gcd`, `lcm`, `mod`,
  `nthRoot`, `subtract`, `bitAnd`, `bitOr`, `bitXor`, `leftShift`,
  `rightArithShift`, `rightLogShift`, `and`, `or`, `xor`, `compare`,
  `compareText`, `equal`, `larger`, `largerEq`, `smaller`, `smallerEq`,
  `unequal`, `atan2` and `to` (#2895, #2753). Thanks @dvd101x.
- Implement support for non-power-of-2 fft (#2900, #2577). Thanks @cyavictor88.
- Fix #2888: update type definitions of function `unit` to allow creating a
  unit from a fraction or complex number.
- Fix #2892: an error in the examples of the embedded help of function `sort`.
- Fix #2891: functions `column` and `row` sometimes returning a scalar number.
- Fix #2896: define the fourth argument of function `intersect` as optional
  in the TypeScript definitions. Thanks @wodndb.
- Fix: quantileSeq not accepting a matrix as second argument `prob` (see #2902).
- Fix broken examples in functions `to`, `distance`, `getMatrixDataType`,
  `subset`, and `max` (see #2902).

# 2023-01-31, 11.5.1

- Add type definitions for function `rotationMatrix` (#2860).
  Thanks @brunoSnoww.
- Add type signature for `lusolve(LUDecomposition, ...)` (#2864).
  Thanks @evanmiller.
- Fix #2873: the rocket_trajectory_optimization.html example being partly
  broken. Thanks @dvd101x.
- Fix #2871: coverage report broken (#2877). Thanks @bornova.
- Fix #2883: update documentation for stat functions, describe missing syntax.
- Fix #2884: fix examples in the embedded docs of function `pow` and some other
  functions.
- Fix type definition of function `complex` for one numeric input (#2886),
  thanks @ariymarkowitz.
- Fix type definitions of `map()` and `forEach()` (#2887), thanks @xiaohk.
- Fix #2606: improve type definitions of `dotMultiply`, `dotPow` and
  `dotDivide` (#2890). Thanks @brunoSnoww.

# 2022-12-05, 11.5.0

- Improve `simplify` rule matches in non-commutative contexts (#2841).
  Thanks @samueltlg.
- Simplify: add rules and restructure tests for non-commutative contexts
  (#2847). Thanks @samueltlg.
- Fix function `reshape` mutating the input in case of a matrix (see #2854).
- Fix TypeScript types for `multiply()` with `number[]` and `number[][]`
  (#2852). Thanks @hfhchan.

# 2022-11-18, 11.4.0

- Implemented more wildcards to describe rules for `simplify`, making it easier
  for example to describe unary minus (#1915). Thanks @thatcomputerguy0101.
- Implemented functions `schur`, `sylvester`, and `lyap` (#2646).
  Thanks @egidioln.
- Implemented function `polynomialRoot`, and use it in a benchmark (#2839).
  Thanks @gwhitney.
- Fix #2825 partly: improve simplifying operations on constants in
  non-commutative contexts (#2827). Thanks @samueltlg.
- Fix #2840: a bug in the docs and type definitions of `Node.traverse` and
  `Node.forEach`, they do return `void`.

# 2022-11-07, 11.3.3

- Fix #2830: Prevent inserting zero values when creating a `SparseMatrix` from a
  `DenseMatrix` (#2836). Thanks @AlexandreAlvesDB.
- Fix #2835: a regression in the type definitions of `FunctionNode`, introduced
  in `v11.3.2`. See #2733. Thanks @dsteve.

# 2022-10-25, 11.3.2

- Add generics to remaining Node type definitions (#2733). Thanks @mattvague.
- Allow unit prefixes for (absolute) temperatures `kelvin`, `rankine`,
  `celsius`, and `fahrenheit` (#2824). Thanks @jfeist

# 2022-10-19, 11.3.1

- Fix #2809: code completion issues in some IDE's (#2812).
- Fix #2818: throw an error when a function assignment has duplicate
  parameter names (#2819).
- Update `decimal.js` to version `10.4.2`.

# 2022-10-11, 11.3.0

- Allow creating new subclasses of `Node` in TypeScript (#2772).
  Note that this disables being able to narrow MathNodes by using the `.type`
  property. Use typeguards like `isOperatorNode(...)` instead (see #2810).
  Thanks @mattvague.
- Fix #2793: `flatten()` cloning entries of array/Matrix (#2799).
- Fix #2627: TypeScript definitions of `pinv` missing (#2804).
  Thanks @HanchaiN.
- Update dependencies to `decimal.js@10.4.1`.

# 2022-09-13, 11.2.1

- Fix doc generator being broken, not generating a function reference.

# 2022-09-12, 11.2.0

- Implement function `isRelationalNode` (#2731). Thanks @isaacbyr.
- Added missing types `'largerEq'` and `'or'` in `OperatorNodeMap` in the
  TypeScript definitions. Thanks @ajinkyac03.
- Fixed typos in min func type defs (#2768). Thanks @mabdullahadeel.
- Improved the TypeScript definitions for `pickRandom`. Thanks @mattvague.
- Fixed documentation of unit `min` which means `minutes`, not `minim` (#2773).
  Thanks @jasonhornsby.

# 2022-08-23, 11.1.0

- Add Unit constructor from value and pure (valueless) Unit (#2628).
  Thanks @costerwi
- Fix #2144: `examples/advanced/custom_loading.js` was broken.
- Fix JSON `replacer` function missing in the TypeScript definitions.
  Thanks @mattvague.
- Update dependencies to `typed-function@4.1.0` and `decimal.js@10.4.0`.

# 2022-07-25, version 11.0.1

- Fix #2632: TypeScript issue of `simplifyConstant` and `simplifyCore`
  not having a return type defined.

# 2022-07-23, version 11.0.0

!!! BE CAREFUL: BREAKING CHANGES !!!

Breaking changes:

- Dropped official support for IE11.
- Upgraded to `typed-function@3`, see [josdejong/typed-function/HISTORY.md](https://github.com/josdejong/typed-function/blob/develop/HISTORY.md#2022-05-12-version-300). Thanks @gwhitney. Most importantly:
  - Conversions now have preference over `any`.
  - The `this` variable is no longer bound to the typed function itself.
  - The properties `typed.types`, `typed.conversions`, and `typed.ignore`
      have been removed.
  - There are new static functions available like `typed.referTo`,
      `typed.referToSelf`, `typed.addTypes`, `typed.addConversions`.
- Implement amended "Rule 2" for implicit multiplication (#2370, #2460):
  when having a division followed by an implicit multiplication, the division
  gets higher precedence over the implicit multiplication when (a) the
  numerator is a constant with optionally a prefix operator (`-`, `+`, `~`),
  and (b) the denominator is a constant. For example: formerly `-1 / 2 x` was
  interpreted as `-1 / (2 * x)` and now it is interpreted as `(-1 / 2) * x`.
  Thanks @gwhitney.
- Drop elementwise matrix support for trigonometric functions, exp, log, gamma,
  square, sqrt, cube, and cbrt to prevent confusion with standard matrix
  functions (#2440, #2465). Instead, use `math.map(matrix, fn)`.
  Thanks @gwhitney.
- Simplify: convert equivalent function calls into operators, for example,
  `add(2, x)` will now be simplified into `2 + x` (#2415, #2466).
  Thanks @gwhitney.
- Removed the automatic conversion from `number` to `string` (#2482).
  Thanks @gwhitney.
- Fix #2412: let function `diff` return an empty matrix when the input contains
  only one element (#2422).
- Internal refactoring in the `simplifyCore` logic (#2490, #2484, #2459).
  The function `simplifyCore` will no longer (partially) merge constants, that
  behavior has been moved to `simplifyConstant`. The combination of
  `simplifyConstant` and `simplifyCore` is still close to the old behavior
  of `simplifyCore`, but there are some differences. To reproduce the same
  behavior as the old `simplifyCore`, you can use
  `math.simplify(expr, [math.simplifyCore, math.simplifyConstant])`.
  Thanks to the refactoring, `simplify` is more thorough in reducing constants.
  Thanks @gwhitney.
- Disable support for splitting rest parameters in chained calculations
  (#2485, #2474). For example: `math.chain(3).max(4, 2).done()` will now throw
  an error rather than return `4`, because the rest parameter of
  `math.max(...number)` has been split between the contents of the chain and
  the arguments to the max call. Thanks @gwhitney.
- Function `typeOf` now returns `function` (lowercase) for a function instead
  of `Function` (#2560). Thanks @gwhitney.

Non-breaking changes:

- Fix #2600: improve the TypeScript definitions of `simplify`.
  Thanks @laureen-m and @mattvague.
- Fix #2607: improve type definition of `createUnit`. Thanks @egziko.
- Fix #2608: clarify the docs on the need to configure a smaller `epsilon`
  when using BigNumbers.
- Fix #2613: describe matrix methods `get` and `set` in the docs.
- Fix link to `math.rationalize` in the docs (#2616). Thanks @nukisman.
- Fix #2621: add TypeScript definitions for `count` (#2622). Thanks @Hansuku.
- Improved TypeScript definitions of `multiply` (#2623). Thanks @Windrill.

# 2022-06-28, version 10.6.4

- Improve TypeScript definitions of the `factory` function, thanks @mattvague.

# 2022-06-24, version 10.6.3

- Revert the TypeScript definition fixes for `factory` applied in `v10.6.2`,
  they give some complications.

# 2022-06-24, version 10.6.2

- Improve TypeScript definitions of `ParenthesisNode`. Thanks @mattvague.
- Change the TypeScript definition of `MathNodeCommon['type']` into a less
  strict string, so it is possible to extend with new Node classes.
  Thanks @mattvague.
- Improve TypeScript definitions of the `factory` function, thanks @mattvague.

# 2022-05-31, version 10.6.1

- Improve the  TypeScript types For `OperatorNode`: you can now define generic
  types like `OperatorNode<'+', 'add'>`. Thanks @mattvague.

# 2022-05-24, version 10.6.0

- Implementation of Fourier transform functions `fft` and `ifft` (#2540).
  Thanks @HanchaiN.
- Fix TypeScript types not being listed in the exported fields (#2569).
  Thanks @mattvague.
- Large improvements in TypeScript definitions for chained expressions (#2537).
  Thanks @mattvague.
- Fix #2571: improve TypeScript definition of functions `clone` and `cloneDeep`
  (#2572). Thanks @mattvague.
- Fix the first argument of `derivative` holding the expression not correctly
  being converted when using `.toTex()` (#2564). Thanks @mattvague.

# 2022-05-11, version 10.5.3

- Fix #2337: npm package containing examples and docs to solve security
  vulnerabilities being reported on the examples and their dependencies.
- Fix core, construction, and some other functions missing in docs.
- Drop official support for Node.js 12 which has reached its end of life.

# 2022-05-09, version 10.5.2

- Fix #2553: `@types/mocha` defined in `dependencies` instead of
  `devDependencies`, causing problems in projects that use a different version
  of this dependency. Thanks @Kolahzary.
- Fix #2550: remove `examples/node_modules` folder from the npm package.
- Fix #2528: improve contribution guidelines (#2548).
- Document `SymbolNode.onUndefinedSymbol` and
  `FunctionNode.onUndefinedFunction`.

# 2022-05-02, version 10.5.1

- Fix #2526, #2529: improve TypeScript definitions of function `round`, `fix`,
  `floor`, `ceil`, and `nthRoot`, and improved the number only implementations
  of those functions  (#2531, #2539). Thanks @simlaticak and @gwhitney.
- Fix #2532: matrix index symbol `end` not working when used inside
  a sub-expression.
- Fix #2524: In generating AUTHORS list, ignore a list of specific commits
  (e.g., to avoid spurious duplicates in list). (#2543)
- Add type definitions of function `resolve` (#2536). Thanks @mattvague.

# 2022-04-19, version 10.5.0

- Implement #1563: function `pinv`, Moore–Penrose inverse (#2521).
  Thanks @HanchaiN.
- Optimize function `det` for integers by switching to the Bareiss algorithm:
  no more round-off errors for integer input (#2516). Thanks @HanchaiN.
- Implement #2463: allow negative integer powers of invertible square matrices
  (#2517). Thanks @HanchaiN.
- Implement the `lgamma` function (defined as log(gamma(z))) for number and
  Complex types. Supersedes #320. (#2417). Thanks @yifanwww.
- Fix #2523: update to the latest complex.js to improve `sin(z)` for small
  `im(z)` (#2525). Thanks @gwhitney.
- Fix #2526: update TypeScript definition of `ceil` (#2531). Thanks @simlaticak
- Change mocha reporter to 'dot' to avoid excessively long log files. (#2520)

# 2022-04-08, version 10.4.3

- Fix #2508: improve the precision of stirlingS2 (#2509). Thanks @gwhitney.
- Fix #2514: implement optional argument `base` in the number implementation
  of function `log` (#2515). Thanks @gwhitney.
- Improve the documentation on operator `;` (#2512). Thanks @gwhitney.

# 2022-03-29, version 10.4.2

- Fix #2499: different behavior for unit conversion "degC" and "K" (#2501).
  Also disables getting the sign for units with an offset, which is ambiguous.
  Thanks @gwhitney.
- Fix #2503: fix an issue in `log()` for complex numbers in which the imaginary
  part is much larger in absolute value than the real part, fixed in
  `complex.js@2.1.0` (#2505), thanks @gwhitney, @infusion.
- Fix #2493: unclear error message when an entity that is not a function
  is being called as a function (#2494). Thanks @gwhitney.
- Some fixes in the docs on units (#2498). Thanks @dvd101x.
- Add `forEach` example in embedded docs (#2507). Thanks @dvd101x.
- Correct approx.deepEqual() to accept an epsilon argument giving the
  comparison tolerance. It was already being called this way, but was
  silently ignoring the tolerance. Thanks @yifanwww.

# 2022-03-23, version 10.4.1

- Improve TypeScript definitions for function `unit` (#2479).
  Thanks @SinanAkkoyun.
- Add tests for type declarations (#2448). Thanks @samestep.
- Further improvement to TypeScript definitions of `std` and `variance`
  (make dimension parameter optional, #2474). Thanks @NattapongSiri.
- Next step (as per #2431) for full publication of "is" functions like
  `isMatrix` etc: Provide TypeScript definitions of "is" functions and
  make them type guards. (#2432). Thanks @ChristopherChudzicki.
- Fix #2491: Multi line object expressions don't work with comments (#2492).
  Thanks @gwhitney.
- Fix #2478: a bug in calculating the eigenvectors when dealing with complex
  numbers (#2496). Thanks @gwhitney.
- Update project dependencies and devDependencies.

# 2022-03-07, version 10.4.0

- Fix #2461: make sure `simplifyCore` recurses over all binary nodes (#2462).
  Thanks @gwhitney.
- Fix #2429: fix the TypeScript definitions of functions `std` and `variance`
  (#2455). Thanks @NattapongSiri.
- Fix #1633: implement a `cumsum` function generating cumulative sums of a list
  of values or a matrix. (#1870). Thanks @hjonasson.
- Upgrade to the latest version of `Fraction.js`, having more strict input,
  only accepting an integer numerator and denominator. See #2427.
- Fix typo in documentation example for `format`. (#2468) Thanks @abranhe.
- Write unit tests for all jsdoc examples. See #2452. Thanks @gwhitney.

# 2021-03-02, version 10.3.0

- Fix #1260: implement function `symbolicEqual` (#2424). Thanks @gwhitney.
- Fix #2441, #2442: support passing a function as argument to functions created
  in the expression parser (#2443). Thanks @gwhitney.
- Fix #2325: improve documentation of subset indices (#2446). Thanks @gwhitney.
- Fix #2439: fix a bug in `complexEigs` in which real-valued norms were
  inadvertently being typed as complex numbers (#2445). Thanks @gwhitney.
- Fix #2436: improve documentation and error message of function `map` (#2457).
  Thanks @gwhitney.

# 2022-03-01, version 10.2.0

- Implemented context options to control simplifications allowed in `simplify`,
  see #2399, #2391. Thanks @gwhitney.
- Implemented function `leafCount` as a first simple measure of the complexity
  of an expression, see #2411, #2389. Thanks @gwhitney.
- Fix #2413: improve `combinations` to return an integer result without rounding
  errors for larger values, see #2414. Thanks @gwhitney.
- Fix #2385: function `rotate` missing in TypeScript definitions.
  Thanks @DIVYA-19.
- Fix #2450: Add BigNumber to parameter type in `math.unit` and add TypeScript
  types for `Unit.simplify` and `Unit.units` (#2353). Thanks @joshhansen.
- Fix #2383: detect infinite loops in `simplify` (#2405). Thanks @gwhitney.
- Fix #1423: collect like factors and cancel like terms in sums (#2388).
  Thanks @gwhitney.

# 2022-02-02, version 10.1.1

- Improvements and fixes in function `simplify`, thanks @gwhitney:
  - Fix #2393: regression bug in `simplify('2-(x+1)')`.
  - Ad option `consoleDebug` to `simplify` to see what is going on.
- Fix TypeScript definition of `ConfigOptions`, which was missing option
  `predictable`.

# 2022-01-15, version 10.1.0

- Implemented function `invmod`, see #2368, #1744. Thanks @thetazero.
- Improvements and fixes in function `simplify`, thanks @gwhitney:
  - Fix #1179, #1290: improve collection of non-constant like terms (#2384).
  - Fix #2152: do not transform strings into numbers (#2372).
  - Fix #1913: implement support for array and object simplification (#2382).
- Fix #2379: add embedded documentation for function `print`.
- Remove broken example from the embedded documentation of function `forEach`.

# 2021-12-29, version 10.0.2

- Fix #2156: simplify expressions like `-1 / (-x)` to `1/x`. Thanks @ony3000.
- Fix #2363: remove a redundant part of the regex to split a number.
- Fix #2291: add support for fractions in function `intersect`.
  Thanks @thetazero.
- Fix #2358: bug in `SparseMatrix` when replacing a subset of a matrix with
  a non-consecutive index. Thanks @Al-0.

# 2021-12-22, version 10.0.1

- Fix #1681: function `gamma` giving inaccurate complex results in some cases.
  Thanks @kmdrGroch.
- Fixed a typo in an example, see #2366. Thanks @blackwindforce.

# 2021-11-03, version 10.0.0

!!! BE CAREFUL: BREAKING CHANGES IN THE TYPESCRIPT DEFINITIONS !!!

- Improvements to the Typescript typings (commit fc5c202e).
  Thanks @joshhansen. First introduced in v9.5.1, but reverted because
  it contains breaking changes.
  
  Breaking changes: interface `MathNode` is now renamed to `MathNodeCommon`
  and the related interfaces are structured in a different way.

- Fixed a typo in the TypeScript definition of toHTML. Thanks @TheToto.

# 2021-11-03, version 9.5.2`

- Revert the improvements to the Typescript typings because they contain
  breaking changes. The improvements will be published in v10.0.0. See #2339.

# 2021-10-13, version 9.5.1

- Various improvements to the Typescript typings.
  Thanks @joshhansen and @DianaTdr.

# 2021-09-22, version 9.5.0

- Implemented support for calculations with percentage, see #2303.
  Thanks @rvramesh.
- Fix #2319: make the API of `Parser.evaluate` consistent with `math.evaluate`:
  support a list with expressions as input.
- Improved documentation of function `setCartesian`. Thanks @fieldfoxWim.

# 2021-09-15, version 9.4.5

- Improved the performance of `Node.equals` by improving the internal
  function `deepStrictEqual`. Thanks @tomlarkworthy.
- Fixes in the TypeScript definitions:
  - Define `hasNumericValue`. Thanks @write2kcl.
  - Define `MathNode.isRelationalNode`. Thanks @m93a.
  - Fix typo in `MathNode.isConditionalNode`. Thanks @m93a.

# 2021-07-07, version 9.4.4

- Fixed `ArrayNode.toTex()`: remove the row delimiter on the last row,
  see #2267. Thanks @davidtranhq.
- Fix #2269: `intersect`  not returning `null` for matrix input. Thanks @m93a.
- Fix #2245: mathjs not working in IE11 anymore due to a missing polyfill for
  `Symbol`. The browser bundle now includes the necessary polyfills (it is
  larger now because of that, see also #2266). Thanks @m93a.
- Update dependencies (`complex.js@2.0.15`, `decimal.js@10.3.1`)
- Drop official support for node.js 10, which has reached end of life.
  See #2258.

# 2021-06-23, version 9.4.3

- Fix #2222: mathjs polluting the `Decimal` prototype. Thanks @m93a.
- Fix #2253: expression parser throwing an error when accessing nested object
  properties named `e`.
- Fixes in the TypeScript definitions:
  - function `floor`, #2159, #2246. Thanks @write2kcl.
  - function `simplify`, see #2252. Thanks @nitroin.
- Upgraded to `decimal.js@10.3.0`

# 2021-06-05, version 9.4.2

- Implemented iterative eigenvalue finder for `eigs`, making it much more
  robust. See #2179, #2237. Thanks @m93a.
- Improved TypeScript definitions of function `parse`. Thanks @OpportunityLiu.

# 2021-05-24, version 9.4.1

- Fix #2100: add TypeScript declaration for `eigs`. Thanks @andrebianchessi.
- Fix #2220: add TypeScript files to published npm package. Thanks @dhritzkiv.
- Update readme regarding TypeScript definition files. Thanks @dhritzkiv.
- Update to `fraction.js@4.1.1`

# 2021-05-16, version 9.4.0

- Implemented support to use objects with a `Map` interface as scope,
  see #2143, #2166. Thanks @jhugman.
- Extend `eigs` to support general complex matrices, see #1741. Thanks @m93a.
- DenseMatrix and SparseMatrix are now iterable, see #1184. Thanks @m93a.
- Implemented utility functions `matrixFromRows`, `matrixFromColumns`, and
  `matrixFromFunction`, see #2155, #2153. Thanks @m93a.
- Added TypeScript definitions to the project, making it redundant to install
  `@types/mathjs`, and making it easier to improve the definitions. See #2187,
  #2192. Thanks @CatsMiaow.
- Upgraded dependencies
  - `complex.js@2.0.13` (fixing #2211). Thanks @infusion
  - `fraction.js@4.1.0` (`pow` now supporting rational exponents).
- Fix #2174: function `pickRandom` having no name. Thanks @HK-SHAO.
- Fix #2019: VSCode auto import keeps adding import { null } from 'mathjs'.
- Fix #2185: Fix TypeScript definition of unit division, which can also return
  a number.
- Fix #2123: add type definitions for functions `row` and `column`.
- Fix some files not exposed in the package, see #2213. Thanks @javiermarinros.

# 2021-04-12, version 9.3.2

- Fix #2169: mathjs requesting `@babel/runtime` dependency.
  Regression introduced in `v9.3.1`.

# 2021-04-10, version 9.3.1

- Fix #2133: strongly improved the performance of `isPrime`, see #2139.
  Thanks @Yaffle.
- Fix #2150: give a clear error "Error: Undefined function ..." instead when
  evaluating a non-existing function.
- Fix #660: expose internal functions `FunctionNode.onUndefinedFunction(name)`
  and `SymbolNode.onUndefinedSymbol(name)`, allowing to override the behavior.
  By default, an Error is thrown.

# 2021-03-10, version 9.3.0

- Implemented support for parsing non decimal numbers with radix point,
  see #2122, #2121. Thanks @clnhlzmn.
- Fix #2128: typo in docs of `luSolveAll` and `usolveAll`.

# 2021-02-03, version 9.2.0

- Implemented function `count` to count the total elements in a matrix,
  see #2085. Thanks @Josef37.
- Fix #2096: cleanup old reference to external dependency `crypto`.
- Some refactoring in the code to remove duplications, see #2093.
  Thanks @Josef37.

# 2021-01-27, version 9.1.0

- Extended function `reshape` with support for a wildcard `-1` to automatically
  calculate the remaining size, like `reshape([1, 2, 3, 4, 5, 6], [-1, 2])`
  which will output `[[0, 1], [2, 3], [4, 5]]`. See #2075. Thanks @Josef37.
- Fix #2087: function `simplify` ignores second argument of `log`, for example
  in `simplify('log(e, 9)')` . Thanks @quentintruong.

# 2021-01-16, version 9.0.0

- Improved support for bin, hex, and oct literals. See #1996. Thanks @clnhlzmn.
  - **Breaking change**: parse literals with prefixes `0b`, `0c`, and `0x` are  
    now unsigned by default. To parse them as signed, you have to specify a
    suffix specifying the word size such as `i16` or `i32`.
  - Function `format` now supports more notations: `bin`, 'hex', and `oct`,
    for example `format(255, {notation: "hex"})`.
  - The functions `format`, `bin`, `hex`, `oct` now allow specifying a wordSize,
    like `bin(10, 32)` and `format(10, {notation: "bin", wordSize: 32})`.
  - BigNumber support for the bin, hex, and oct literals.
- Extended and improved the example rocket_trajectory_optimization.html.
  Thanks @Josef37.

# 2020-12-30, version 8.1.1

- Improved the performance of parsing and evaluating units a lot, see #2065.
  Thanks @flaviut.
- Upgraded dependency `fraction.js` to `v4.0.13`.
- Moved continuous integration testing from Travis CI to Github Workflow,
  see #2024, #2041. Thanks @harrysarson.

# 2020-12-04, version 8.1.0

- Implemented units `kilogramforce` (`kgf`). Thanks @rnd-debug.
- Fix #2026: Implement a new option `fractionsLimit` for function `simplify`,
  defaulting to `Infinity`.
- Improved the documentation of function `clone`. Thanks @redbar0n.

# 2020-11-09, version 8.0.1

- Fix #1979: missing "subset" dependency when using "mathjs/number" entry point.
- Fix #2022: update pretty printing with MathJax example to the latest version
  of MathJax. Thanks @pkra.

# 2020-11-06, version 8.0.0

!!! BE CAREFUL: BREAKING CHANGES !!!

- You can now use mathjs directly in node.js using ES modules without need for
  a transpiler (see #1928, #1941, #1962).
  Automatically loading either commonjs code or ES modules code is improved.
  All generated code is moved under `/lib`: the browser bundle is moved from
  `/dist` to `/lib/browser`, ES module files are moved to `/lib/esm`,
  and commonjs files are moved to `/lib/cjs`. Thanks @GreenImp.
- Non-minified bundle `dist/math.js` is no longer provided. Either use the
  minified bundle, or create a bundle yourself.
- Replaced random library `seed-random` with `seedrandom`, see #1955.
  Thanks @poppinlp.
- Breaking changes in `pickRandom`, see #1990, #1976.
  - Will no longer return the input matrix when the given number is greater
    than the length of the provided possibles. Instead, the function always
    returns results with the requested number of picks.
  - Will now return a `Matrix` as output when input was a `Matrix`.
  - Introduced a new syntax:

    ```
    math.pickRandom(array, { weights, number, elementWise })
    ```

  - Introduced a new option `elementWise`, which is `true` by default.
    When setting `elementWise` to false, an array containing arrays will return
    random pick of arrays instead of the elements inside of the nested arrays.

# 2020-11-02, version 7.6.0

- Implemented function `rotate(w, theta)`. See #1992, #1160. Thanks @rnd-debug.
- Implemented support for custom characters in Units via `Unit.isValidAlpha`.
  See #1663, #2000. Thanks @rnd-debug.

# 2020-10-10, version 7.5.1

- Fix object pollution vulnerability in `math.config`. Thanks Snyk.

# 2020-10-07, version 7.5.0

- Function `pickRandom` now allows randomly picking elements from matrices
  with 2 or more dimensions instead of only from a vector, see #1974.
  Thanks @KonradLinkowski.

# 2020-10-07, version 7.4.0

- Implemented support for passing a precision in functions `ceil`, `floor`,
  and `fix`, similar to `round`, see #1967, #1901. Thanks @rnd-debug.
- Implemented function `rotationMatrix`, see #1160, #1984. Thanks @rnd-debug.
- Implement a clear error message when using `sqrtm` with a matrix having
  more than two dimensions. Thanks @KonradLinkowski.
- Update dependency `decimal.js` to `10.2.1`.

# 2020-09-26, version 7.3.0

- Implemented functions `usolveAll` and `lsolveAll`, see #1916. Thanks @m93a.
- Implemented support for units in functions `std` and `variance`, see #1950.
  Thanks @rnd-debug.
- Implemented support for binary, octal, and hexadecimal notation in the
  expression parser, and implemented functions `bin`, `oct`, and `hex` for
  formatting. Thanks @clnhlzmn.
- Fix #1964: inconsistent calculation of negative dividend modulo for
  `BigNumber` and `Fraction`. Thanks @ovk.

# 2020-08-24, version 7.2.0

- Implemented new function `diff`, see #1634, #1920. Thanks @Veeloxfire.
- Implemented support for norm 2 for matrices in function `norm`.
  Thanks @rnd-debug.

# 2020-07-13, version 7.1.0

- Implement support for recursion (self-referencing) of typed-functions,
  new in `typed-function@2.0.0`. This fixes #1885: functions which where
  extended with a new data type did not always work. Thanks @nickewing.
- Fix #1899: documentation on expression trees still using old namespace
  `math.expression.node.*` instead of `math.*`.

# 2020-06-24, version 7.0.2

- Fix #1882: have `DenseMatrix.resize` and `SparseMatrix.resize` accept
  `DenseMatrix` and `SparseMatrix` as inputs too, not only `Array`.
- Fix functions `sum`, `prod`, `min`, and `max` not throwing a conversion error
  when passing a single string, like `sum("abc")`.

# 2020-05-30, version 7.0.1

- Fix #1844: clarify the documentation of function `eigs`. Thanks @Lazersmoke.
- Fix #1855: Fix error in the documentation for `math.nthRoots(x)`.  
- Fix #1856: make the library robust against Object prototype pollution.

# 2020-05-07, version 7.0.0

Breaking changes:

- Improvements in calculation of the `dot` product of complex values.
  The first argument is now conjugated. See #1761. Thanks @m93a.  
- Dropped official support for Node.js v8 which has reached end of life.
- Removed all deprecation warnings introduced in v6.
  To upgrade smoothly from v5 to v7 or higher, upgrade to v6 first
  and resolve all deprecation warnings.

# 2020-05-04, version 6.6.5

- Fix #1834: value `Infinity` cannot be serialized and deserialized.
  This is solved now with a new `math.replacer` function used as
  `JSON.stringify(value, math.replacer)`.
- Fix #1842: value `Infinity` not turned into the latex symbol `\\infty`.

# 2020-04-15, version 6.6.4

- Fix published files containing Windows line endings (CRLF instead of LF).  

# 2020-04-10, version 6.6.3

- Fix #1813: bug in engineering notation for numbers of function `format`,
  sometimes resulting in needless trailing zeros.
- Fix #1808: methods `.toNumber()` and `.toNumeric()` not working on a
  unitless unit.
- Fix #1645: not being able to use named operators `mod`, `and`, `not`, `or`,
  `xor`, `to`, `in` as object keys. Thanks @Veeloxfire.
- Fix `eigs` not using `config.epsilon`.

# 2020-03-29, version 6.6.2

- Fix #1789: Function `eigs` not calculating with BigNumber precision
  when input contains BigNumbers.
- Run the build script during npm `prepare`, so you can use the library
  directly when installing directly from git. See #1751. Thanks @cinderblock.

# 2020-02-26, version 6.6.1

- Fix #1725: simplify `a/(b/c)`. Thanks @dbramwell.
- Fix examples in documentation of `row` and `column`.

# 2020-02-01, version 6.6.0

- Implemented function `eigs`, see #1705, #542 #1175. Thanks @arkajitmandal.
- Fixed #1727: validate matrix size when creating a `DenseMatrix` using
  `fromJSON`.
- Fixed `DenseMatrix.map` copying the size and datatype from the original
  matrix instead of checking the returned dimensions and type of the callback.
- Add a caret to dependencies (like) `^1.2.3`) to allow downstream updates
  without having to await a new release of mathjs.

# 2020-01-08, version 6.5.0

- Implemented `baseName` option for `createUnit`, see #1707.
  Thanks @ericman314.

# 2020-01-06, version 6.4.0

- Extended function `dimension` with support for n-dimensional points.
  Thanks @Veeloxfire.

# 2019-12-31, version 6.3.0

- Improved performance of `factorial` for `BigNumber` up to a factor two,
  see #1687. Thanks @kmdrGroch.

# 2019-11-20, version 6.2.5

- Fixed `IndexNode` using a hardcoded, one-based implementation of `index`,
  making it impossible to instantiate a zero-based version of the expression
  parser. See #782.

# 2019-11-20, version 6.2.4

- Fixed #1669: function 'qr' threw an error if the pivot was zero,
  thanks @kevinkelleher12 and @harrysarson.
- Resolves #942: remove misleading assert in 'qr'. Thanks @harrysarson.
- Work around a bug in complex.js where `sign(0)` returns complex NaN.
  Thanks @harrysarson.

# 2019-10-06, version 6.2.3

- Fixed #1640: function `mean` not working for units. Thanks @clintonc.
- Fixed #1639: function `min` listed twice in the "See also" section of the
  embedded docs of function `std`.
- Improved performance of `isPrime`, see #1641. Thanks @arguiot.

# 2019-09-23, version 6.2.2

- Fixed methods `map` and `clone` not copying the `dotNotation` property of
  `IndexNode`. Thanks @rianmcguire.
- Fixed a typo in the documentation of `toHTML`. Thanks @maytanthegeek.
- Fixed #1615: error in the docs of `isNumeric`.
- Fixed #1628: Cannot call methods on empty strings or numbers with value `0`.

# 2019-08-31, version 6.2.1

- Fixed #1606: function `format` not working for expressions.

# 2019-08-28, version 6.2.0

- Improved performance of `combinationsWithRep`. Thanks @waseemyusuf.
- Add unit aliases `bit` and `byte`.
- Fix docs referring to `bit` and `byte` instead of `bits` and `bytes`.
- Updated dependency `typed-function@1.1.1`.

# 2019-08-17, version 6.1.0

- Implemented function `combinationsWithRep` (see #1329). Thanks @waseemyusuf.

# 2019-08-05, version 6.0.4

- Fixed #1554, #1565: ES Modules where not transpiled to ES5, giving issues on
  old browsers. Thanks @mockdeep for helping to find a solution.

# 2019-07-07, version 6.0.3

- Add `unpkg` and `jsdelivr` fields in package.json pointing to UMD build.
  Thanks @tmcw.
- Fix #1550: nested user defined function not receiving variables of an
  outer user defined function.

# 2019-06-11, version 6.0.2

- Fix not being able to set configuration after disabling function `import`
  (regression since v6.0.0).

# 2019-06-09, version 6.0.1

- Fix function reference not published in npm library.
- Fix function `evaluate` and `parse` missing in generated docs.

# 2019-06-08, version 6.0.0

!!! BE CAREFUL: BREAKING CHANGES !!!

### Most notable changes

1. Full support for **ES modules**. Support for tree-shaking out of the box.

    Load all functions:

    ```js
    import * as math from 'mathjs'
    ```

    Use a few functions:

    ```js
    import { add, multiply } from 'mathjs'
    ```

    Load all functions with custom configuration:

    ```js
    import { create, all } from 'mathjs'
    const config = { number: 'BigNumber' }
    const math = create(all, config)
    ```

    Load a few functions with custom configuration:

    ```js
    import { create, addDependencies, multiplyDependencies } from 'mathjs'
    const config = { number: 'BigNumber' }
    const { add, multiply } = create({
      addDependencies,
      multiplyDependencies
    }, config)
    ```

2. Support for **lightweight, number-only** implementations of all functions:

    ```
    import { add, multiply } from 'mathjs/number'
    ```

3. New **dependency injection** solution used under the hood.

### Breaking changes

- Node 6 is no longer supported.

- Functions `config` and `import` are not available anymore in the global
  context:

  ```js
  // v5
  import * as mathjs from 'mathjs'
  mathjs.config(...) // error in v6.0.0
  mathjs.import(...) // error in v6.0.0
  ```

  Instead, create your own mathjs instance and pass config and imports
  there:

  ```js
  // v6
  import { create, all } from 'mathjs'
  const config = { number: 'BigNumber' }
  const mathjs = create(all, config)
  mathjs.import(...)
  ```

- Renamed function `typeof` to `typeOf`, `var` to `variance`,
  and `eval` to `evaluate`. (the old function names are reserved keywords
  which can not be used as a variable name).
- Deprecated the `Matrix.storage` function. Use `math.matrix` instead to create
  a matrix.
- Deprecated function `math.expression.parse`, use `math.parse` instead.
  Was used before for example to customize supported characters by replacing
  `math.parse.isAlpha`.
- Moved all classes like `math.type.Unit` and `math.expression.Parser` to
  `math.Unit` and `math.Parser` respectively.
- Fixed #1428: transform iterating over replaced nodes. New behavior
  is that it stops iterating when a node is replaced.
- Dropped support for renaming factory functions when importing them.
- Dropped fake BigNumber support of function `erf`.
- Removed all index.js files used to load specific functions instead of all, like:

  ```
  // v5
  // ... set up empty instance of mathjs, then load a set of functions:
  math.import(require('mathjs/lib/function/arithmetic'))
  ```

  Individual functions are now loaded simply like:

  ```js
  // v6
  import { add, multiply } from 'mathjs'
  ```

  To set a specific configuration on the functions:

  ```js
  // v6
  import { create, addDependencies, multiplyDependencies } from 'mathjs'
  const config = { number: 'BigNumber' }
  const math = create({ addDependencies, multiplyDependencies }, config)
  ```

  See example `advanced/custom_loading.js`.

- Updated the values of all physical units to their latest official values.
  See #1529. Thanks @ericman314.

### Non breaking changes

- Implemented units `t`, `tonne`, `bel`, `decibel`, `dB`, and prefixes
  for `candela`. Thanks @mcvladthegoat.
- Fixed `epsilon` setting being applied globally to Complex numbers.
- Fix `math.simplify('add(2, 3)')` throwing an error.
- Fix #1530: number formatting first applied `lowerExp` and `upperExp`
  and after that rounded the value instead of the other way around.
- Fix #1473: remove `'use strict'` in every file, not needed anymore.

# 2019-05-18, version 5.10.3

- Fixed dependency `del` being a dependency instead of devDependency.

# 2019-05-18, version 5.10.2

- Fix #1515, #1516, #1517: broken package due to a naming conflict in
  the build folder of a util file `typeOf.js` and `typeof.js`.
  Solved by properly cleaning all build folders before building.

# 2019-05-17, version 5.10.1

- Fix #1512: format using notation `engineering` can give wrong results
  when the value has less significant digits than the number of digits in
  the output.

# 2019-05-08, version 5.10.0

- Fix `lib/header.js` not having filled in date and version. Thanks @kevjin.
- Upgraded dependency `decimal.js@10.2.0`, fixing an issue on node.js 12.

# 2019-04-08, version 5.9.0

- Implemented functions `row` and `column` (see #1413). Thanks @SzechuanSage.
- Fixed #1459: `engineering` notation of function `format` not available
  for `BigNumber`.
- Fixed #1465: `node.toHTML()` not correct for unary operators like
  `factorial`.

# 2019-03-20, version 5.8.0

- Implemented new function `apply`. Thanks @bnlcas.
- Implemented passing an optional `dimension` argument to `std` and `var`.
  Thanks @bnlcas.

# 2019-03-10, version 5.7.0

- Implemented support for `pow()` in `derivative`. Thanks @sam-19.
- Gracefully handle round-off errors in fix, ceil, floor, and range
  (Fixes #1429, see also #1434, #1432). Thanks @ericman314.

# 2019-03-02, version 5.6.0

- Upgrade decimal.js to v10.1.1 (#1421).
- Fixed #1418: missing whitespace when stringifying an expression
  containing "not".

# 2019-02-20, version 5.5.0

- Fixed #1401: methods `map` and `forEach` of `SparseMatrix` not working
  correctly when indexes are unordered.
- Fixed #1404: inconsistent rounding of negative numbers.
- Upgrade tiny-emitter to v2.1.0 (#1397).

# 2019-01-25, version 5.4.2

- Fixed `math.format` not working for BigNumbers with a precision above
  1025 digits (see #1385). Thanks @ericman314.
- Fixed incorrect LaTeX output of `RelationalNode`. Thanks @rianmcguire.
- Fixed a bug the methods `map`, `forEach`, `traverse`, and `transform`
  of `FunctionNode`.

# 2019-01-10, version 5.4.1

- Fix #1378: negative bignumbers not formatted correctly.
- Upgrade fraction.js to version 4.0.12 (#1369).

# 2018-12-09, version 5.4.0

- Extended sum.js to accept a dimension input to calculate the sum over a
  specific axis. Thanks @bnlcas.
- Fix #1328: objects can't be written multi-line. Thanks @GHolk.
- Remove side effects caused by `Unit.format` and `Unit.toString`,
  making changes to the unit on execution. Thanks @ericman314.

# 2018-12-03, version 5.3.1

- Fixed #1336: Unit.toSI() returning units with prefix like `mm` instead
  of `m`. Thanks @ericman314.

# 2018-11-29, version 5.3.0

- Implemented function `hasNumericValue`. Thanks @Sathish-kumar-Subramani.
- Fix #1326: non-ascii character in print.js.
- Fix #1337: `math.format` not working correctly with `{ precision: 0 }`.
  Thanks @dkenul.

# 2018-10-30, version 5.2.3

- Fixed #1293: non-unicode characters in `escape-latex` giving issues in some
  specific cases. Thanks @dangmai.
- Fixed incorrect LaTeX output of function `bitNot`, see #1299. Thanks @FSMaxB.
- Fixed #1304: function `pow` not supporting inputs `pow(Unit, BigNumber)`.
- Upgraded dependencies (`escape-latex@1.2.0`)

# 2018-10-23, version 5.2.2

- Fixed #1286: Fixed unit base recognition and formatting for
  user-defined units. Thanks @ericman314.

# 2018-10-18, version 5.2.1

- Fixed unit `rod` being defined as `5.02921` instead of `5.0292`.
  Thanks @ericman314.
- Upgraded dependencies (`fraction.js@4.0.10`)
- Upgraded devDependencies (`@babel/core@7.1.2`, `nyc@13.1.0`,
  `webpack@4.21.0`).

# 2018-10-05, version 5.2.0

- Implemented support for chained conditionals like `10 < x <= 50`.
  Thanks @ericman314.
- Add an example showing a proof of concept of using `BigInt` in mathjs.
- Fixed #1269: Bugfix for BigNumber divided by unit. Thanks @ericman314.
- Fixed #1240: allow units having just a value and no unit.
  Thanks @ericman314.

## 2018-09-09, version 5.1.2

- Fixed a typo in the docs of `parse`. Thanks @mathiasvr.
- Fixed #1222: a typo in the docs of `subset`.
- Fixed #1236: `quantileSeq` has inconsistent return.
- Fixed #1237: norm sometimes returning a complex number instead of
  number.
- Upgraded dependencies (`fraction.js@4.0.9`)
- Upgraded devDependencies (`babel@7`, `karma-webpack@3.0.4`,
  `nyc@13.0.1`, `standard@12.0.0`, `uglify-js@3.4.9`, `webpack@4.17.2`)

## 2018-08-21, version 5.1.1

- Function `isNumeric` now recognizes more types.
- Fixed #1214: functions `sqrt`, `max`, `min`, `var`, `std`, `mode`, `mad`,
  `median`, and `partitionSelect` not neatly handling `NaN` inputs. In some
  cases (`median`, `mad`, and `partitionSelect`) this resulted in an infinite
  loop.
- Upgraded dependencies (`escape-latex@1.1.1`)
- Upgraded devDependencies (`webpack@4.17.0`)

## 2018-08-12, version 5.1.0

- Implemented support for strings enclosed in single quotes.
  Thanks @jean-emmanuel.
- Implemented function `getMatrixDataType`. Thanks @JasonShin.
- Implemented new `options` argument in `simplify`. Thanks @paulobuchsbaum.
- Bug fixes in `rationalize`, see #1173. Thanks @paulobuchsbaum.

## 2018-07-22, version 5.0.4

- Strongly improved the performance of functions `factorial` for numbers.
  This improves performance of functions `gamma`, `permutation`, and
  `combination` too. See #1170. Thanks @honeybar.
- Strongly improved the performance of function `reshape`, thanks to a
  friend of @honeybar.

## 2018-07-14, version 5.0.3

- Fixed many functions (for example `add` and `subtract`) not working
  with matrices having a `datatype` defined.
- Fixed #1147: bug in `format` with `engineering` notation in outputting
  the correct number of significant figures. Thanks @ericman314.
- Fixed #1162: transform functions not being cleaned up when overriding
  it by importing a factory function with the same name.
- Fixed broken links in the documentation. Thanks @stropitek.
- Refactored the code of `parse` into a functional approach.
  Thanks @harrysarson.
- Changed `decimal.js` import to ES6. Thanks @weinshel.

## 2018-07-07, version 5.0.2

- Fixed #1136: rocket trajectory example broken (since v4.0.0).
- Fixed #1137: `simplify` unnecessarily replacing implicit multiplication with
  explicit multiplication.
- Fixed #1146: `rationalize` throwing exceptions for some input with decimals.
  Thanks @maruta.
- Fixed #1088: function arguments not being passed to `rawArgs` functions.
- Fixed advanced example `add_new_datatypes`.
- Fixed mathjs core constants not working without complex numbers.
  Thanks @ChristopherChudzicki.
- Fixed a broken link in the documentation on units. Thanks @stropitek.
- Upgraded dependencies (`typed-function@1.0.4`, `complex.js@2.0.11`).
- Upgraded devDependencies (`babel-loader@7.1.5`, `uglify-js@3.4.3`,
  `expr-eval@1.2.2`, `webpack@4.15.1`).

## 2018-07-01, version 5.0.1

- Improved error messaging when converting units. Thanks @gap777.
- Upgraded devDependencies (`kerma`, `uglify-js`, `webpack`).

## 2018-06-16, version 5.0.0

!!! BE CAREFUL: BREAKING CHANGES !!!

- Implemented complex conjugate transpose `math.ctranspose`. See #1097.
  Thanks @jackschmidt.
- Changed the behavior of `A'` (transpose) in the expression parser to
  calculate the complex conjugate transpose. See #1097. Thanks @jackschmidt.
- Added support for `complex({abs: 1, arg: 1})`, and improved the docs on
  complex numbers. Thanks @ssaket.
- Renamed `eye` to `identity`, see #1054.
- Math.js code can now contain ES6. The ES6 source code is moved from `lib`
  to `src`, and `lib` now contains the compiled ES5 code.
- Upgraded dependencies:
  - `decimal.js` from `9.0.1` to `10.0.1`
  - Upgraded dev dependencies
- Changed code style to <https://standardjs.com/>, run linter on `npm test`.
  See #1110.
- Dropped support for bower. Use npm or an other package manages instead.
- Dropped support for (non-primitive) instances of `Number`, `Boolean`, and
  `String` from functions `clone` and `typeof`.
- Dropped official support for IE9 (probably still works, but it's not tested).
- Fixed #851: More consistent behavior of sqrt, nthRoot, and pow.
  Thanks @dakotablair.
- Fixed #1103: Calling `toTex` on node that contains `derivative` causing
  an exception. Thanks @joelhoover.

## 2018-06-02, version 4.4.2

- Drastically improved the performance of `det`. Thanks @ericman314.
- Fixed #1065, #1121: Fixed wrong documentation of function
  `compareNatural` and clarified the behavior for strings.
- Fixed #1122 a regression in function `inv` (since `v4.4.1`).
  Thanks @ericman314.

## 2018-05-29, version 4.4.1

- Fixed #1109: a bug in `inv` when dealing with values close to zero.
  Thanks @ericman314.

## 2018-05-28, version 4.4.0

- Implemented functions `equalText` and `compareText`. See #1085.

## 2018-05-21, version 4.3.0

- Implemented matrix exponential `math.expm`. Thanks @ericman314.
- Fixed #1101: math.js bundle not working when loading in a WebWorker.
- Upgraded dependencies
  - `complex.js` from `v2.0.2` to `v2.0.10`.
  - `fraction.js` from `v4.0.4` to `v4.0.8`.
- Upgraded devDependencies (`mocha`, `uglify-js`, `webpack`).

## 2018-05-05, version 4.2.2

- Fixed calculating the Frobenius norm of complex matrices correctly,
  see #1098. Thanks @jackschmidt.
- Fixed #1076: cannot use mathjs in React VR by updating to
  `escape-latex@1.0.3`.

## 2018-05-02, version 4.2.1

- Fixed `dist/math.js` being minified.

## 2018-05-02, version 4.2.0

- Implemented function `math.sqrtm`. Thanks @ferrolho.
- Implemented functions `math.log2`, `math.log1p`, and `math.expm1`.
  Thanks @BigFav and @harrysarson.
- Fixed some unit tests broken on nodejs v10.
- Upgraded development dependencies.
- Dropped integration testing on nodejs v4.

## 2018-04-18, version 4.1.2

- Fixed #1082: implemented support for unit plurals `decades`, `centuries`,
  and `millennia`.
- Fixed #1083: units `decade` and `watt` having a wrong name when stringifying.
  Thanks @ericman314.

## 2018-04-11, version 4.1.1

- Fixed #1063: derivative not working when resolving a variable with unary
  minus like `math.derivative('-x', 'x')`.

## 2018-04-08, version 4.1.0

- Extended function `math.print` with support for arrays and matrices.
  Thanks @jean-emmanuel.
- Fixed #1077: Serialization/deserialization to JSON with reviver not being
  supported by nodes.
- Fixed #1016: Extended `math.typeof` with support for `ResultSet` and nodes
  like `SymbolNode`.
- Fixed #1072: Added support for long and short prefixes for the unit `bar`
  (i.e. `millibar` and `mbar`).

## 2018-03-17, version 4.0.1

- Fixed #1062: mathjs not working on ES5 browsers like IE11 and Safari 9.3.
- Fixed #1061: `math.unit` not accepting input like `1/s`.

## 2018-02-25, version 4.0.0

!!! BE CAREFUL: BREAKING CHANGES !!!

Breaking changes (see also #682):

- **New expression compiler**

    The compiler of the expression parser is replaced with one that doesn't use
    `eval` internally. See #1019. This means:

  - a slightly improved performance on most browsers.
  - less risk of security exploits.
  - the code of the new compiler is easier to understand, maintain, and debug.

    Breaking change here: When using custom nodes in the expression parser,
    the syntax of `_compile` has changed. This is an undocumented feature though.

- **Parsed expressions**

  - The class `ConstantNode` is changed such that it just holds a value
      instead of holding a stringified value and it's type.
      `ConstantNode(valueStr, valueType`) is now `ConstantNode(value)`
      Stringification uses `math.format`, which may result in differently
      formatted numeric output.

  - The constants `true`, `false`, `null`, `undefined`, `NaN`, `Infinity`,
      and `uninitialized` are now parsed as ConstantNodes instead of
      SymbolNodes in the expression parser. See #833.

- **Implicit multiplication**

  - Changed the behavior of implicit multiplication to have higher
      precedence than explicit multiplication and division, except in
      a number of specific cases. This gives a more natural behavior
      for implicit multiplications. For example `24h / 6h` now returns `4`,
      whilst `1/2 kg` evaluates to `0.5 kg`. Thanks @ericman314. See: #792.
      Detailed documentation: <https://github.com/josdejong/mathjs/blob/v4/docs/expressions/syntax.md#implicit-multiplication>.

  - Immediately invoking a function returned by a function like `partialAdd(2)(3)`
      is no longer supported, instead these expressions are evaluated as
      an implicit multiplication `partialAdd(2) * (3)`. See #1035.

- **String formatting**

  - In function `math.format`, the options `{exponential: {lower: number, upper: number}}`
      (where `lower` and `upper` are values) are replaced with `{lowerExp: number, upperExp: number}`
      (where `lowerExp` and `upperExp` are exponents). See #676. For example:

      ```js
      math.format(2000, {exponential: {lower: 1e-2, upper: 1e2}})
      ```

      is now:

      ```js
      math.format(2000, {lowerExp: -2, upperExp: 2})
      ```

  - In function `math.format`, the option `notation: 'fixed'` no longer rounds to
      zero digits  when no precision is specified: it leaves the digits as is.
      See #676.

- **String comparison**

    Changed the behavior of relational functions (`compare`, `equal`,
    `equalScalar`, `larger`, `largerEq`, `smaller`, `smallerEq`, `unequal`)
    to compare strings by their numeric value they contain instead of
    alphabetically. This also impacts functions `deepEqual`, `sort`, `min`,
    `max`, `median`, and `partitionSelect`. Use `compareNatural` if you
    need to sort an array with text. See #680.

- **Angle units**

    Changed `rad`, `deg`, and `grad` to have short prefixes,
    and introduced `radian`, `degree`, and `gradian` and their plurals
    having long prefixes. See #749.

- **Null**

  - `null` is no longer implicitly casted to a number `0`, so input like
      `math.add(2, null)` is no longer supported. See #830, #353.

  - Dropped constant `uninitialized`, which was used to initialize
      leave new entries undefined when resizing a matrix is removed.
      Use `undefined` instead to indicate entries that are not explicitly
      set. See #833.

- **New typed-function library**

  - The `typed-function` library used to check the input types
      of functions is completely rewritten and doesn't use `eval` under
      the hood anymore. This means a reduced security risk, and easier
      to debug code. The API is the same, but error messages may differ
      a bit. Performance is comparable but may differ in specific
      use cases and browsers.

Non breaking changes:

- Thanks to the new expression compiler and `typed-function` implementation,
  mathjs doesn't use JavaScript's `eval` anymore under the hood.
  This allows using mathjs in environments with security restrictions.
  See #401.
- Implemented additional methods `isUnary()` and `isBinary()` on
  `OperatorNode`. See #1025.
- Improved error messages for statistical functions.
- Upgraded devDependencies.
- Fixed #1014: `derivative` silently dropping additional arguments
  from operator nodes with more than two arguments.

## 2018-02-07, version 3.20.2

- Upgraded to `typed-function@0.10.7` (bug-fix release).
- Fixed option `implicit` not being copied from an `OperatorNode`
  when applying function `map`. Thanks @HarrySarson.
- Fixed #995: spaces and underscores not property being escaped
  in `toTex()`. Thanks @FSMaxB.

## 2018-01-17, version 3.20.1

- Fixed #1018: `simplifyCore` failing in some cases with parentheses.
  Thanks @firepick1.

## 2018-01-14, version 3.20.0

- Implement support for 3 or more arguments for operators `+` and `*` in
  `derivative`. Thanks @HarrySarson. See #1002.
- Fixed `simplify` evalution of `simplify` of functions with more than two
  arguments wrongly: `simplify('f(x, y, z)') evaluated to`f(f(x, y), z)`
  instead of `f(x, y, z)`. Thanks @joelhoover.
- Fixed `simplify` throwing an error in some cases when simplifying unknown
  functions, for example `simplify('f(4)')`. Thanks @joelhoover.
- Fixed #1013: `simplify` wrongly simplifing some expressions containing unary
  minus, like `0 - -x`. Thanks @joelhoover.
- Fixed an error in an example in the documentation of `xor`. Thanks @denisx.

## 2018-01-06, version 3.19.0

- Extended functions `distance` and `intersect` with support for BigNumbers.
  Thanks @ovk.
- Improvements in function `simplify`: added a rule that allows combining
  of like terms in embedded quantities. Thanks @joelhoover.

## 2017-12-28, version 3.18.1

- Fixed #998: An issue with simplifying an expression containing a subtraction.
  Thanks @firepick1.

## 2017-12-16, version 3.18.0

- Implemented function `rationalize`. Thanks @paulobuchsbaum.
- Upgraded dependencies:

  ```
  decimal.js    7.2.3  →  9.0.1 (no breaking changes affecting mathjs)
  fraction.js   4.0.2  →  4.0.4
  tiny-emitter  2.0.0  →  2.0.2
  ```

- Upgraded dev dependencies.
- Fixed #975: a wrong example in the docs of lusolve.
- Fixed #983: `pickRandom` returning an array instead of single value
  when input was an array with just one value. Clarified docs.
- Fixed #969: preven issues with yarn autoclean by renaming an
  interally used folder "docs" to "embeddedDocs".

## 2017-11-18, version 3.17.0

- Improved `simplify` for nested exponentiations. Thanks @IvanVergiliev.
- Fixed a security issue in `typed-function` allowing arbitrary code execution
  in the JavaScript engine by creating a typed function with JavaScript code
  in the name. Thanks Masato Kinugawa.
- Fixed a security issue where forbidden properties like constructor could be
  replaced by using unicode characters when creating an object. No known exploit,
  but could possibly allow arbitrary code execution. Thanks Masato Kinugawa.

## 2017-10-18, version 3.16.5

- Fixed #954: Functions `add` and `multiply` not working when
  passing three or more arrays or matrices.

## 2017-10-01, version 3.16.4

- Fixed #948, #949: function `simplify` returning wrong results or
  running into an infinite recursive loop. Thanks @ericman314.
- Fixed many small issues in the embedded docs.  Thanks @Schnark.

## 2017-08-28, version 3.16.3

- Fixed #934: Wrong simplification of unary minus. Thanks @firepick1.
- Fixed #933: function `simplify` reordering operations. Thanks @firepick1.
- Fixed #930: function `isNaN` returning wrong result for complex
  numbers having just one of their parts (re/im) being `NaN`.
- Fixed #929: `FibonacciHeap.isEmpty` returning wrong result.

## 2017-08-20, version 3.16.2

- Fixed #924: a regression in `simplify` not accepting the signature
  `simplify(expr, rules, scope)` anymore. Thanks @firepick1.
- Fixed missing parenthesis when stringifying expressions containing
  implicit multiplications (see #922). Thanks @FSMaxB.

## 2017-08-12, version 3.16.1

- For security reasons, type checking is now done in a more strict
  way using functions like `isComplex(x)` instead of duck type checking
  like `x && x.isComplex === true`.
- Fixed #915: No access to property "name".
- Fixed #901: Simplify units when calling `unit.toNumeric()`.
  Thanks @AlexanderBeyn.
- Fixed `toString` of a parsed expression tree containing an
  immediately invoked function assignment not being wrapped in
  parenthesis (for example `(f(x) = x^2)(4)`).

## 2017-08-06, version 3.16.0

- Significant performance improvements in `math.simplify`.
  Thanks @firepick1.
- Improved API for `math.simplify`, optionally pass a scope with
  variables which are resolved, see #907. Thanks @firepick1.
- Fixed #912: math.js didn't work on IE10 anymore (regression
  since 3.15.0).

## 2017-07-29, version 3.15.0

- Added support for the dollar character `$` in symbol names (see #895).
- Allow objects with prototypes as scope again in the expression parser,
  this was disabled for security reasons some time ago. See #888, #899.
  Thanks @ThomasBrierley.
- Fixed #846: Issues in the functions `map`, `forEach`, and `filter`
  when used in the expression parser:
  - Not being able to use a function assignment as inline expression
    for the callback function.
  - Not being able to pass an inline expression as callback for `map`
    and `forEach`.
  - Index and original array/matrix not passed in `map` and `filter`.

## 2017-07-05, version 3.14.2

- Upgraded to `fraction.js@4.0.2`
- Fixed #891 using BigNumbers not working in browser environments.

## 2017-06-30, version 3.14.1

- Reverted to `fraction.js@4.0.0`, there is an issue with `4.0.1`
  in the browser.

## 2017-06-30, version 3.14.0

- Implemented set methods `setCartesian`, `setDifference`,
  `setDistinct`, `setIntersect`, `setIsSubset`, `setPowerset`,
  `setSize`. Thanks @Nekomajin42.
- Implemented method `toHTML` on nodes. Thanks @Nekomajin42.
- Implemented `compareNatural` and `sort([...], 'natural')`.
- Upgraded dependencies to the latest versions:
  - `complex.js@2.0.4`
  - `decimal.js@7.2.3`
  - `fraction.js@4.0.1`
  - `tiny-emitter@2.0.0`
  - And all devDependencies.
- Fixed #865: `splitUnit` can now deal with round-off errors.
  Thanks @ericman314.
- Fixed #876: incorrect definition for unit `erg`. Thanks @pjhampton.
- More informative error message when using single quotes instead of
  double quotes around a string. Thanks @HarrySarson.

## 2017-05-27, version 3.13.3

- Fixed a bug in function `intersection` of line and plane.
  Thanks @viclai.
- Fixed security vulnerabilities.

## 2017-05-26, version 3.13.2

- Disabled function `chain` inside the expression parser for security
  reasons (it's not needed there anyway).
- Fixed #856: function `subset` not returning non-primitive scalars
  from Arrays correctly. (like `math.eval('arr[1]', {arr: [math.bignumber(2)]})`.
- Fixed #861: physical constants not available in the expression parser.

## 2017-05-12, version 3.13.1

- Fixed creating units with an alias not working within the expression
  parser.
- Fixed security vulnerabilities. Thanks Sam.

## 2017-05-12, version 3.13.0

- Command line application can now evaluate inline expressions
  like `mathjs 1+2`. Thanks @slavaGanzin.
- Function `derivative` now supports `abs`. Thanks @tetslee.
- Function `simplify` now supports BigNumbers. Thanks @tetslee.
- Prevent against endless loops in `simplify`. Thanks @tetslee.
- Fixed #813: function `simplify` converting small numbers to inexact
  Fractions. Thanks @tetslee.
- Fixed #838: Function `simplify` now supports constants like `e`.
  Thanks @tetslee.

## 2017-05-05, version 3.12.3

- Fixed security vulnerabilities. Thanks Dan and Sam.

## 2017-04-30, version 3.12.2

- Added a rocket trajectory optimization example.

## 2017-04-24, version 3.12.1

- Fixed #804
  - Improved handling of powers of `Infinity`. Thanks @HarrySarson.
  - Fixed wrong formatting of complex NaN.
- Fixed security vulnerabilities in the expression parser.
  Thanks Sam and Dan.

## 2017-04-17, version 3.12.0

- Implemented QR decomposition, function `math.qr`. Thanks @HarrySarson.
- Fixed #824: Calling `math.random()` freezes IE and node.js.

## 2017-04-08, version 3.11.5

- More security measures in the expression parser.
  WARNING: the behavior of the expression parser is now more strict,
  some undocumented features may not work any longer.
  - Accessing and assigning properties is now only allowed on plain
    objects, not on classes, arrays, and functions anymore.
  - Accessing methods is restricted to a set of known, safe methods.

## 2017-04-03, version 3.11.4

- Fixed a security vulnerability in the expression parser. Thanks @xfix.

## 2017-04-03, version 3.11.3

- Fixed a security vulnerability in the expression parser. Thanks @xfix.

## 2017-04-03, version 3.11.2

- Fixed a security vulnerability in the expression parser. Thanks @xfix.

## 2017-04-02, version 3.11.1

- Fixed security vulnerabilities in the expression parser.
  Thanks Joe Vennix and @xfix.

## 2017-04-02, version 3.11.0

- Implemented method Unit.toSI() to convert a unit to base SI units.
  Thanks @ericman314.
- Fixed #821, #822: security vulnerabilities in the expression parser.
  Thanks @comex and @xfix.

## 2017-03-31, version 3.10.3

- More security fixes related to the ones fixed in `v3.10.2`.

## 2017-03-31, version 3.10.2

- Fixed a security vulnerability in the expression parser allowing
  execution of arbitrary JavaScript. Thanks @CapacitorSet and @denvit.

## 2017-03-26, version 3.10.1

- Fixed `xgcd` for negative values. Thanks @litmit.
- Fixed #807: function transform of existing functions not being removed when
  overriding such a function.

## 2017-03-05, version 3.10.0

- Implemented function `reshape`. Thanks @patgrasso and @ericman314.
- Implemented configuration option `seedRandom` for deterministic random
  numbers. Thanks @morsecodist.
- Small fixes in the docs. Thanks @HarrySarson.
- Dropped support for component package manager (which became deprecated about
  one and a half year ago).

## 2017-02-22, version 3.9.3

- Fixed #797: issue with production builds of React Native projects.
- Fixed `math.round` not accepting inputs `NaN`, `Infinity`, `-Infinity`.
- Upgraded all dependencies.

## 2017-02-16, version 3.9.2

- Fixed #795: Parse error in case of a multi-line expression with just comments.

## 2017-02-06, version 3.9.1

- Fixed #789: Math.js not supporting conversion of `string` to `BigNumber`,
  `Fraction`, or `Complex` number.
- Fixed #790: Expression parser did not pass function arguments of enclosing
  functions via `scope` to functions having `rawArgs = true`.
- Small fixes in the docs. Thanks @HarrySarson.

## 2017-01-23, version 3.9.0

- Implemented support for algebra: powerful new functions `simplify` and
  `derivative`. Thanks @ericman314, @tetslee, and @BigFav.
- Implemented Kronecker Product `kron`. Thanks @adamisntdead.
- Reverted `FunctionNode` not accepting a string as function name anymore.
- Fixed #765: `FunctionAssignmentNode.toString()` returning a string
  incompatible with the function assignment syntax.

## 2016-12-15, version 3.8.1

- Implemented function `mad` (median absolute deviation). Thanks @ruhleder.
- Fixed #762: expression parser failing to invoke a function returned
  by a function.

## 2016-11-18, version 3.8.0

- Functions `add` and `multiply` now accept more than two arguments. See #739.
- `OperatorNode` now supports more than two arguments. See #739. Thanks @FSMaxB.
- Implemented a method `Node.cloneDeep` for the expression nodes. See #745.
- Fixed a bug in `Node.clone()` not cloning implicit multiplication correctly.
  Thanks @FSMaxB.
- Fixed #737: Improved algorithm determining the best prefix for units.
  It will now retain the original unit like `1 cm` when close enough,
  instead of returning `10 mm`. Thanks @ericman314.
- Fixed #732: Allow letter-like unicode characters like Ohm `\u2126`.
- Fixed #749: Units `rad`, `deg`, and `grad` can now have prefixes like `millirad`.
- Some fixes in the docs and comments of examples. Thanks @HarrySarson.

## 2016-11-05, version 3.7.0

- Implemented method `Node.equals(other)` for all nodes of the expression parser.
- Implemented BigNumber support in function `arg()`.
- Command Line Interface loads faster.
- Implicit conversions between Fractions and BigNumbers throw a neat error now
  (See #710).

## 2016-10-21, version 3.6.0

- Implemented function `erf()`. THanks @patgrasso.
- Extended function `cross()` to support n-d vectors. Thanks @patgrasso.
- Extended function `pickRandom` with the option to pick multiple values from
  an array and give the values weights: `pickRandom(possibles, number, weights)`.
  Thanks @woylie.
- Parser now exposes test functions like `isAlpha` which can be replaced in
  order to adjust the allowed characters in variables names (See #715).
- Fixed #727: Parser not throwing an error for invalid implicit multiplications
  like `-2 2` and `2^3 4` (right after the second value of an operator).
- Fixed #688: Describe allowed variable names in the docs.

## 2016-09-21, version 3.5.3

- Some more fixes regarding numbers ending with a decimal mark (like `2.`).

## 2016-09-20, version 3.5.2

- Fixed numbers ending with a decimal mark (like `2.`) not being supported by
  the parser, solved the underlying ambiguity in the parser. See #707, #711.

## 2016-09-12, version 3.5.1

- Removed a left over console.log statement. Thanks @eknkc.

## 2016-09-07, version 3.5.0

- Comments of expressions are are now stored in the parsed nodes. See #690.
- Fixed function `print` not accepting an Object with formatting options as
  third parameter Thanks @ThomasBrierley.
- Fixed #707: The expression parser no longer accepts numbers ending with a dot
  like `2.`.

## 2016-08-08, version 3.4.1

- Fixed broken bundle files (`dist/math.js`, `dist/math.min.js`).
- Fixed some layout issues in the function reference docs.

## 2016-08-07, version 3.4.0

- Implemented support for custom units using `createUnit`. Thanks @ericman314.
- Implemented function `splitUnits`. Thanks @ericman314.
- Implemented function `isPrime`. Thanks @MathBunny.

## 2016-07-05, version 3.3.0

- Implemented function `isNaN`.
- Function `math.filter` now passes three arguments to the callback function:
  value, index, and array.
- Removed the check on the number of arguments from functions defined in the
  expression parser (see #665).
- Fixed #665: functions `map`, `forEach`, and `filter` now invoke callbacks
  which are a typed-function with the correct number of arguments.

## 2016-04-26, version 3.2.1

- Fixed #651: unable to perform calculations on "Unit-less" units.
- Fixed matrix.subset mutating the replacement matrix when unsqueezing it.

## 2016-04-16, version 3.2.0

- Implemented #644: method `Parser.getAll()` to retrieve all defined variables.
- Upgraded dependencies (decimal.js@5.0.8, fraction.js@3.3.1,
  typed-function@0.10.4).
- Fixed #601: Issue with unnamed typed-functions by upgrading to
  typed-function v0.10.4.
- Fixed #636: More strict `toTex` templates, reckon with number of arguments.
- Fixed #641: Bug in expression parser parsing implicit multiplication with
  wrong precedence in specific cases.
- Fixed #645: Added documentation about `engineering` notation of function
  `math.format`.

## 2016-04-03, version 3.1.4

- Using ES6 Math functions like `Math.sinh`, `Math.cbrt`, `Math.sign`, etc when
  available.
- Fixed #631: unit aliases `weeks`, `months`, and `years` where missing.
- Fixed #632: problem with escaped backslashes at the end of strings.
- Fixed #635: `Node.toString` options where not passed to function arguments.
- Fixed #629: expression parser throws an error when passing a number with
  decimal exponent instead of parsing them as implicit multiplication.
- Fixed #484, #555: inaccuracy of `math.sinh` for values between -1 and 1.
- Fixed #625: Unit `in` (`inch`) not always working due to ambiguity with
  the operator `a in b` (alias of `a to b`).

## 2016-03-24, version 3.1.3

- Fix broken bundle.

## 2016-03-24, version 3.1.2

- Fix broken npm release.

## 2016-03-24, version 3.1.1

- Fixed #621: a bug in parsing implicit multiplications like `(2)(3)+4`.
- Fixed #623: `nthRoot` of zero with a negative root returned `0` instead of
  `Infinity`.
- Throw an error when functions `min`, `max`, `mean`, or `median` are invoked
  with multiple matrices as arguments (see #598).

## 2016-03-19, version 3.1.0

- Hide multiplication operator by default when outputting `toTex` and `toString`
  for implicit multiplications. Implemented and option to output the operator.
- Implemented unit `kip` and alias `kips`. Thanks @hgupta9.
- Added support for prefixes for units `mol` and `mole`. Thanks @stu-blair.
- Restored support for implicit multiplications like `2(3+4)` and `(2+3)(4+5)`.
- Some improvements in the docs.
- Added automatic conversions from `boolean` and `null` to `Fraction`,
  and conversions from `Fraction` to `Complex`.

## 2016-03-04, version 3.0.0

### breaking changes

- More restricted support for implicit multiplication in the expression
  parser: `(...)(...)` is now evaluated as a function invocation,
  and `[...][...]` as a matrix subset.
- Matrix multiplication no longer squeezes scalar outputs to a scalar value,
  but leaves them as they are: a vector or matrix containing a single value.
  See #529.
- Assignments in the expression parser now return the assigned value rather
  than the created or updated object (see #533). Example:

  ```
  A = eye(3)
  A[1,1] = 2   # this assignment now returns 2 instead of A
  ```

- Expression parser now supports objects. This involves a refactoring and
  extension in expression nodes:
  - Implemented new node `ObjectNode`.
  - Refactored `AssignmentNode`, `UpdateNode`, and `IndexNode` are refactored
    into `AccessorNode`, `AssignmentNode`, and `IndexNode` having a different API.
- Upgraded the used BigNumber library `decimal.js` to v5. Replaced the
  trigonometric functions of math.js with those provided in decimal.js v5.
  This can give slightly different behavior qua round-off errors.
- Replaced the internal `Complex.js` class with the `complex.js` library
  created by @infusion.
- Entries in a matrix (typically numbers, BigNumbers, Units, etc) are now
  considered immutable, they are no longer copied when performing operations on
  the entries, improving performance.
- Implemented nearly equal comparison for relational functions (`equal`,
  `larger`, `smaller`, etc.) when using BigNumbers.
- Changed the casing of the configuration options `matrix` (`Array` or `Matrix`)
  and `number` (`number`, `BigNumber`, `Fraction`) such that they now match
  the type returned by `math.typeof`. Wrong casing gives a console warning but
  will still work.
- Changed the default config value for `epsilon` from `1e-14` to `1e-12`,
  see #561.

### non-breaking changes

- Extended function `pow` to return the real root for cubic roots of negative
  numbers. See #525, #482, #567.
- Implemented support for JSON objects in the expression parser and the
  function `math.format`.
- Function `math.fraction` now supports `BigNumber`, and function
  `math.bignumber` now supports `Fraction`.
- Expression parser now allows function and/or variable assignments inside
  accessors and conditionals, like `A[x=2]` or `a > 2 ? b="ok" : b="fail"`.
- Command line interface:
  - Outputs the variable name of assignments.
  - Fixed not rounding BigNumbers to 14 digits like numbers.
  - Fixed non-working autocompletion of user defined variables.
- Reorganized and extended docs, added docs on classes and more. Thanks @hgupta9.
- Added new units `acre`, `hectare`, `torr`, `bar`, `mmHg`, `mmH2O`, `cmH2O`,
  and added new aliases `acres`, `hectares`, `sqfeet`, `sqyard`, `sqmile`,
  `sqmiles`, `mmhg`, `mmh2o`, `cmh2o`. Thanks @hgupta9.
- Fixed a bug in the toString method of an IndexNode.
- Fixed angle units `deg`, `rad`, `grad`, `cycle`, `arcsec`, and `arcmin` not
  being defined as BigNumbers when configuring to use BigNumbers.

## 2016-02-03, version 2.7.0

- Added more unit aliases for time: `secs`, `mins`, `hr`, `hrs`. See #551.
- Added support for doing operations with mixed `Fractions` and `BigNumbers`.
- Fixed #540: `math.intersect()` returning null in some cases. Thanks @void42.
- Fixed #546: Cannot import BigNumber, Fraction, Matrix, Array.
  Thanks @brettjurgens.

## 2016-01-08, version 2.6.0

- Implemented (complex) units `VA` and `VAR`.
- Implemented time units for weeks, months, years, decades, centuries, and
  millennia. Thanks @owenversteeg.
- Implemented new notation `engineering` in function `math.format`.
  Thanks @johnmarinelli.
- Fixed #523: In some circumstances, matrix subset returned a scalar instead
  of the correct subset.
- Fixed #536: A bug in an internal method used for sparse matrices.

## 2015-12-05, version 2.5.0

- Implemented support for numeric types `Fraction` and `BigNumber` in units.
- Implemented new method `toNumeric` for units.
- Implemented new units `arcsec`, `arcsecond`, `arcmin`, `arcminute`.
  Thanks @devdevdata222.
- Implemented new unit `Herts` (`Hz`). Thanks @SwamWithTurtles.
- Fixed #485: Scoping issue with variables both used globally as well as in a
  function definition.
- Fixed: Function `number` didn't support `Fraction` as input.

## 2015-11-14, version 2.4.2

- Fixed #502: Issue with `format` in some JavaScript engines.
- Fixed #503: Removed trailing commas and the use of keyword `import` as
  property, as this gives issues with old JavaScript engines.

## 2015-10-29, version 2.4.1

- Fixed #480: `nthRoot` not working on Internet Explorer (up to IE11).
- Fixed #490: `nthRoot` returning an error for negative values like
  `nthRoot(-2, 3)`.
- Fixed #489: an issue with initializing a sparse matrix without data.
  Thanks @Retsam.
- Fixed: #493: function `combinations` did not throw an exception for
  non-integer values of `k`.
- Fixed: function `import` did not override typed functions when the option
  override was set true.
- Fixed: added functions `math.sparse` and `math.index` to the reference docs,
  they where missing.
- Fixed: removed memoization from `gamma` and `factorial` functions, this
  could blow up memory.

## 2015-10-09, version 2.4.0

- Added support in the expression parser for mathematical alphanumeric symbols
  in the expression parser: unicode range \u{1D400} to \u{1D7FF} excluding
  invalid code points.
- Extended function `distance` with more signatures. Thanks @kv-kunalvyas.
- Fixed a bug in functions `sin` and `cos`, which gave wrong results for
  BigNumber integer values around multiples of tau (i.e. `sin(bignumber(7))`).
- Fixed value of unit `stone`. Thanks @Esvandiary for finding the error.

## 2015-09-19, version 2.3.0

- Implemented function `distance`. Thanks @devanp92.
- Implemented support for Fractions in function `lcm`. Thanks @infusion.
- Implemented function `cbrt` for numbers, complex numbers, BigNumbers, Units.
- Implemented function `hypot`.
- Upgraded to fraction.js v3.0.0.
- Fixed #450: issue with non sorted index in sparse matrices.
- Fixed #463, #322: inconsistent handling of implicit multiplication.
- Fixed #444: factorial of infinity not returning infinity.

## 2015-08-30, version 2.2.0

- Units with powers (like `m^2` and `s^-1`) now output with the best prefix.
- Implemented support for units to `abs`, `cube`, `sign`, `sqrt`, `square`.
  Thanks @ericman314.
- Implemented function `catalan` (Combinatorics). Thanks @devanp92.
- Improved the `canDefineProperty` check to return false in case of IE8, which
  has a broken implementation of `defineProperty`. Thanks @golmansax.
- Fixed function `to` not working in case of a simplified unit.
- Fixed #437: an issue with row swapping in `lup`, also affecting `lusolve`.

## 2015-08-12, version 2.1.1

- Fixed wrong values of the physical constants `speedOfLight`, `molarMassC12`,
  and `magneticFluxQuantum`. Thanks @ericman314 for finding two of them.

## 2015-08-11, version 2.1.0

- Implemented derived units (like `110 km/h in m/s`). Thanks @ericman314.
- Implemented support for electric units. Thanks @ericman314.
- Implemented about 50 physical constants like `speedOfLight`, `gravity`, etc.
- Implemented function `kldivergence` (Kullback-Leibler divergence).
  Thanks @saromanov.
- Implemented function `mode`. Thanks @kv-kunalvyas.
- Added support for unicode characters in the expression parser: greek letters
  and latin letters with accents. See #265.
- Internal functions `Unit.parse` and `Complex.parse` now throw an Error
  instead of returning null when passing invalid input.

## 2015-07-29, version 2.0.1

- Fixed operations with mixed fractions and numbers be converted to numbers
  instead of fractions.

## 2015-07-28, version 2.0.0

- Large internal refactoring:
  - performance improvements.
  - allows to create custom bundles
  - functions are composed using `typed-function` and are extensible
- Implemented support for fractions, powered by the library `fraction.js`.
- Implemented matrix LU decomposition with partial pivoting and a LU based
  linear equations solver (functions `lup` and `lusolve`). Thanks @rjbaucells.
- Implemented a new configuration option `predictable`, which can be set to
  true in order to ensure predictable function output types.
- Implemented function `intersect`. Thanks @kv-kunalvyas.
- Implemented support for adding `toTex` properties to custom functions.
  Thanks @FSMaxB.
- Implemented support for complex values to `nthRoot`. Thanks @gangachris.
- Implemented util functions `isInteger`, `isNegative`, `isNumeric`,
  `isPositive`, and `isZero`.

### breaking changes

- String input is now converted to numbers by default for all functions.
- Adding two strings will no longer concatenate them, but will convert the
  strings to numbers and add them.
- Function `index` does no longer accept an array `[start, end, step]`, but
  instead accepts an array with arbitrary index values. It also accepts
  a `Range` object as input.
- Function `typeof` no longer returns lower case names, but now returns lower
  case names for primitives (like `number`, `boolean`, `string`), and
  upper-camel-case for non-primitives (like `Array`, `Complex`, `Function`).
- Function `import` no longer supports a module name as argument. Instead,
  modules can be loaded using require: `math.import(require('module-name'))`.
- Function `import` has a new option `silent` to ignore errors, and throws
  errors on duplicates by default.
- Method `Node.compile()` no longer needs `math` to be passed as argument.
- Reintroduced method `Node.eval([scope])`.
- Function `sum` now returns zero when input is an empty array. Thanks @FSMAxB.
- The size of Arrays is no longer validated. Matrices will validate this on
  creation.

## 2015-07-12, version 1.7.1

- Fixed #397: Inaccuracies in nthRoot for very large values, and wrong results
  for very small values. (backported from v2)
- Fixed #405: Parser throws error when defining a function in a multiline
  expression.

## 2015-05-31, version 1.7.0

- Implemented function `quantileSeq` and `partitionSelect`. Thanks @BigFav.
- Implemented functions `stirlingS2`, `bellNumbers`, `composition`, and
  `multinomial`. Thanks @devanp92.
- Improved the performance of `median` (see #373). Thanks @BigFav.
- Extended the command line interface with a `mode` option to output either
  the expressions result, string representation, or tex representation.
  Thanks @FSMaxB.
- Fixed #309: Function median mutating the input matrix. Thanks @FSMaxB.
- Fixed `Node.transform` not recursing over replaced parts of the
  node tree (see #349).
- Fixed #381: issue in docs of `randomInt`.

## 2015-04-22, version 1.6.0

- Improvements in `toTex`. Thanks @FSMaxB.
- Fixed #328: `abs(0 + 0i)` evaluated to `NaN`.
- Fixed not being able to override lazy loaded constants.

## 2015-04-09, version 1.5.2

- Fixed #313: parsed functions did not handle recursive calls correctly.
- Fixed #251: binary prefix and SI prefix incorrectly used for byte. Now
  following SI standards (`1 KiB == 1024 B`, `1 kB == 1000 B`).
- Performance improvements in parsed functions.

## 2015-04-08, version 1.5.1

- Fixed #316: a bug in rounding values when formatting.
- Fixed #317, #319: a bug in formatting negative values.

## 2015-03-28, version 1.5.0

- Added unit `stone` (6.35 kg).
- Implemented support for sparse matrices. Thanks @rjbaucells.
- Implemented BigNumber support for function `atan2`. Thanks @BigFav.
- Implemented support for custom LaTeX representations. Thanks @FSMaxB.
- Improvements and bug fixes in outputting parentheses in `Node.toString` and
  `Node.toTex` functions. Thanks @FSMaxB.
- Fixed #291: function `format` sometimes returning exponential notation when
  it should return a fixed notation.

## 2015-02-28, version 1.4.0

- Implemented trigonometric functions:
  `acosh`, `acoth`, `acsch`, `asech`, `asinh`, `atanh`, `acot`, `acsc`, `asec`.
  Thanks @BigFav.
- Added BigNumber support for functions: `cot`, `csc`, `sec`, `coth`,
  `csch`, `sech`. Thanks @BigFav.
- Implemented support for serialization and deserialization of math.js data
  types.
- Fixed the calculation of `norm()` and `abs()` for large complex numbers.
  Thanks @rjbaucells.
- Fixed #281: improved formatting complex numbers. Round the real or imaginary
  part to zero when the difference is larger than the configured precision.

## 2015-02-09, version 1.3.0

- Implemented BigNumber implementations of most trigonometric functions: `sin`,
  `cos`, `tan`, `asin`, `acos`, `atan`, `cosh`, `sinh`, `tanh`. Thanks @BigFav.
- Implemented function `trace`. Thanks @pcorey.
- Faster loading of BigNumber configuration with a high precision by lazy
  loading constants like `pi` and `e`.
- Fixed constants `NaN` and `Infinity` not being BigNumber objects when
  BigNumbers are configured.
- Fixed missing parentheses in the `toTex` representation of function
  `permutations`.
- Some minor fixes in the docs. Thanks @KenanY.

## 2014-12-25, version 1.2.0

- Support for bitwise operations `bitAnd`, `bitNot`, `bitOr`, `bitXor`,
  `leftShift`, `rightArithShift`, and `rightLogShift`. Thanks @BigFav.
- Support for boolean operations `and`, `not`, `or`, `xor`. Thanks @BigFav.
- Support for `gamma` function. Thanks @BigFav.
- Converting a unit without value will now result in a unit *with* value,
  i.e. `inch in cm` will return `2.54 cm` instead of `cm`.
- Improved accuracy of `sinh` and complex `cos` and `sin`. Thanks @pavpanchekha.
- Renamed function `select` to `chain`. The old function `select` will remain
  functional until math.js v2.0.
- Upgraded to decimal.js v4.0.1 (BigNumber library).

## 2014-11-22, version 1.1.1

- Fixed Unit divided by Number returning zero.
- Fixed BigNumber downgrading to Number for a negative base in `pow`.
- Fixed some typos in error messaging (thanks @andy0130tw) and docs.

## 2014-11-15, version 1.1.0

- Implemented functions `dot` (dot product), `cross` (cross product), and
  `nthRoot`.
- Officially opened up the API of expression trees:
  - Documented the API.
  - Implemented recursive functions `clone`, `map`, `forEach`, `traverse`,
    `transform`, and `filter` for expression trees.
  - Parameter `index` in the callbacks of `map` and `forEach` are now cloned
    for every callback.
  - Some internal refactoring inside nodes to make the API consistent:
    - Renamed `params` to `args` and vice versa to make things consistent.
    - Renamed `Block.nodes` to `Block.blocks`.
    - `FunctionNode` now has a `name: string` instead of a `symbol: SymbolNode`.
    - Changed constructor of `RangeNode` to
      `new RangeNode(start: Node, end: Node [, step: Node])`.
    - Nodes for a `BlockNode` must now be passed via the constructor instead
      of via a function `add`.
- Fixed `2e` giving a syntax error instead of being parsed as `2 * e`.

## 2014-09-12, version 1.0.1

- Disabled array notation for ranges in a matrix index in the expression parser
  (it is confusing and redundant there).
- Fixed a regression in the build of function subset not being able to return
  a scalar.
- Fixed some missing docs and broken links in the docs.

## 2014-09-04, version 1.0.0

- Implemented a function `filter(x, test)`.
- Removed `math.distribution` for now, needs some rethinking.
- `math.number` can convert units to numbers (requires a second argument)
- Fixed some precedence issues with the range and conversion operators.
- Fixed an zero-based issue when getting a matrix subset using an index
  containing a matrix.

## 2014-08-21, version 0.27.0

- Implemented functions `sort(x [, compare])` and `flatten(x)`.
- Implemented support for `null` in all functions.
- Implemented support for "rawArgs" functions in the expression parser. Raw
  functions are invoked with unevaluated parameters (nodes).
- Expressions in the expression parser can now be spread over multiple lines,
  like '2 +\n3'.
- Changed default value of the option `wrap` of function `math.import` to false.
- Changed the default value for new entries in a resized matrix when to zero.
  To leave new entries uninitialized, use the new constant `math.uninitialized`
  as default value.
- Renamed transform property from `__transform__` to `transform`, and documented
  the transform feature.
- Fixed a bug in `math.import` not applying options when passing a module name.
- A returned matrix subset is now only squeezed when the `index` consists of
  scalar values, and no longer for ranges resolving into a single value.

## 2014-08-03, version 0.26.0

- A new instance of math.js can no longer be created like `math([options])`,
  to prevent side effects from math being a function instead of an object.
  Instead, use the function `math.create([options])` to create a new instance.
- Implemented `BigNumber` support for all constants: `pi`, `tau`, `e`, `phi`,
  `E`, `LN2`, `LN10`, `LOG2E`, `LOG10E`, `PI`, `SQRT1_2`, and `SQRT2`.
- Implemented `BigNumber` support for functions `gcd`, `xgcd`, and `lcm`.
- Fixed function `gxcd` returning an Array when math.js was configured
  as `{matrix: 'matrix'}`.
- Multi-line expressions now return a `ResultSet` instead of an `Array`.
- Implemented transforms (used right now to transform one-based indices to
  zero-based for expressions).
- When used inside the expression parser, functions `concat`, `min`, `max`,
  and `mean` expect an one-based dimension number.
- Functions `map` and `forEach` invoke the callback with one-based indices
  when used from within the expression parser.
- When adding or removing dimensions when resizing a matrix, the dimensions
  are added/removed from the inner side (right) instead of outer side (left).
- Improved index out of range errors.
- Fixed function `concat` not accepting a `BigNumber` for parameter `dim`.
- Function `squeeze` now squeezes both inner and outer singleton dimensions.
- Output of getting a matrix subset is not automatically squeezed anymore
  except for scalar output.
- Renamed `FunctionNode` to `FunctionAssignmentNode`, and renamed `ParamsNode`
  to `FunctionNode` for more clarity.
- Fixed broken auto completion in CLI.
- Some minor fixes.

## 2014-07-01, version 0.25.0

- The library now immediately returns a default instance of mathjs, there is
  no need to instantiate math.js in a separate step unless one ones to set
  configuration options:

        // instead of:
        var mathjs = require('mathjs'),  // load math.js
            math = mathjs();             // create an instance

        // just do:
        var math = require('mathjs');
- Implemented support for implicit multiplication, like `math.eval('2a', {a:3})`
  and `math.eval('(2+3)(1-3)')`. This changes behavior of matrix indexes as
  well: an expression like `[...][...]` is not evaluated as taking a subset of
  the first matrix, but as an implicit multiplication of two matrices.
- Removed utility function `ifElse`. This function is redundant now the
  expression parser has a conditional operator `a ? b : c`.
- Fixed a bug with multiplying a number with a temperature,
  like `math.eval('10 * celsius')`.
- Fixed a bug with symbols having value `undefined` not being evaluated.

## 2014-06-20, version 0.24.1

- Something went wrong with publishing on npm.

## 2014-06-20, version 0.24.0

- Added constant `null`.
- Functions `equal` and `unequal` support `null` and `undefined` now.
- Function `typeof` now recognizes regular expressions as well.
- Objects `Complex`, `Unit`, and `Help` now return their string representation
  when calling `.valueOf()`.
- Changed the default number of significant digits for BigNumbers from 20 to 64.
- Changed the behavior of the conditional operator (a ? b : c) to lazy
  evaluating.
- Fixed imported, wrapped functions not accepting `null` and `undefined` as
  function arguments.

## 2014-06-10, version 0.23.0

- Renamed some functions (everything now has a logical, camel case name):
  - Renamed functions `edivide`, `emultiply`, and `epow` to `dotDivide`,
    `dotMultiply`, and `dotPow` respectively.
  - Renamed functions `smallereq` and `largereq` to `smallerEq` and `largerEq`.
  - Renamed function `unary` to `unaryMinus` and added support for strings.
- `end` is now a reserved keyword which cannot be used as function or symbol
  name in the expression parser, and is not allowed in the scope against which
  an expression is evaluated.
- Implemented function `unaryPlus` and unary plus operator.
- Implemented function `deepEqual` for matrix comparisons.
- Added constant `phi`, the golden ratio (`phi = 1.618...`).
- Added constant `version`, returning the version number of math.js as string.
- Added unit `drop` (`gtt`).
- Fixed not being able to load math.js using AMD/require.js.
- Changed signature of `math.parse(expr, nodes)` to `math.parse(expr, options)`
  where `options: {nodes: Object.<String, Node>}`
- Removed matrix support from conditional function `ifElse`.
- Removed automatic assignment of expression results to variable `ans`.
  This functionality can be restored by pre- or postprocessing every evaluation,
  something like:

        function evalWithAns (expr, scope) {
          var ans = math.eval(expr, scope);
          if (scope) {
            scope.ans = ans;
          }
          return ans;
        }

## 2014-05-22, version 0.22.0

- Implemented support to export expressions to LaTeX. Thanks Niels Heisterkamp
  (@nheisterkamp).
- Output of matrix multiplication is now consistently squeezed.
- Added reference documentation in the section /docs/reference.
- Fixed a bug in multiplying units without value with a number (like `5 * cm`).
- Fixed a bug in multiplying two matrices containing vectors (worked fine for
  arrays).
- Fixed random functions not accepting Matrix as input, and always returning
  a Matrix as output.

## 2014-05-13, version 0.21.1

- Removed `crypto` library from the bundle.
- Deprecated functions `Parser.parse` and `Parser.compile`. Use
  `math.parse` and `math.compile` instead.
- Fixed function `add` not adding strings and matrices element wise.
- Fixed parser not being able to evaluate an exponent followed by a unary minus
  like `2^-3`, and a transpose followed by an index like `[3]'[1]`.

## 2014-04-24, version 0.21.0

- Implemented trigonometric hyperbolic functions `cosh`, `coth`, `csch`,
  `sech`, `sinh`, `tanh`. Thanks Rogelio J. Baucells (@rjbaucells).
- Added property `type` to all expression nodes in an expression tree.
- Fixed functions `log`, `log10`, `pow`, and `sqrt` not supporting complex
  results from BigNumber input (like `sqrt(bignumber(-4))`).

## 2014-04-16, version 0.20.0

- Switched to module `decimal.js` for BigNumber support, instead of
  `bignumber.js`.
- Implemented support for polar coordinates to the `Complex` datatype.
  Thanks Finn Pauls (@finnp).
- Implemented BigNumber support for functions `exp`, `log`, and `log10`.
- Implemented conditional operator `a ? b : c` in expression parser.
- Improved floating point comparison: the functions now check whether values
  are nearly equal, against a configured maximum relative difference `epsilon`.
  Thanks Rogelio J. Baucells (@rjbaucells).
- Implemented function `norm`. Thanks Rogelio J. Baucells (@rjbaucells).
- Improved function `ifElse`, is now specified for special data types too.
- Improved function `det`. Thanks Bryan Cuccioli (@bcuccioli).
- Implemented `BigNumber` support for functions `det` and `diag`.
- Added unit alias `lbs` (pound mass).
- Changed configuration option `decimals` to `precision` (applies to BigNumbers
  only).
- Fixed support for element-wise comparisons between a string and a matrix.
- Fixed: expression parser now trows IndexErrors with one-based indices instead
  of zero-based.
- Minor bug fixes.

## 2014-03-30, version 0.19.0

- Implemented functions `compare`, `sum`, `prod`, `var`, `std`, `median`.
- Implemented function `ifElse` Thanks @mtraynham.
- Minor bug fixes.

## 2014-02-15, version 0.18.1

- Added unit `feet`.
- Implemented function `compile` (shortcut for parsing and then compiling).
- Improved performance of function `pow` for matrices. Thanks @hamadu.
- Fixed broken auto completion in the command line interface.
- Fixed an error in function `combinations` for large numbers, and
  improved performance of both functions `combinations` and `permutations`.

## 2014-01-18, version 0.18.0

- Changed matrix index notation of expression parser from round brackets to
  square brackets, for example `A[1, 1:3]` instead of `A(1, 1:3)`.
- Removed need to use the `function` keyword for function assignments in the
  expression parser, you can define a function now like `f(x) = x^2`.
- Implemented a compilation step in the expression parser: expressions are
  compiled into JavaScript, giving much better performance (easily 10x as fast).
- Renamed unit conversion function and operator `in` to `to`. Operator `in` is
  still available in the expression parser as an alias for `to`. Added unit
  `in`, an abbreviation for `inch`. Thanks Elijah Insua (@tmpvar).
- Added plurals and aliases for units.
- Implemented an argument `includeEnd` for function `range` (false by default).
- Ranges in the expression parser now support big numbers.
- Implemented functions `permutations` and `combinations`.
  Thanks Daniel Levin (@daniel-levin).
- Added lower case abbreviation `l` for unit litre.

## 2013-12-19, version 0.17.1

- Fixed a bug with negative temperatures.
- Fixed a bug with prefixes of units squared meter `m2` and cubic meter `m3`.

## 2013-12-12, version 0.17.0

- Renamed and flattened configuration settings:
  - `number.defaultType` is now `number`.
  - `number.precision` is now `decimals`.
  - `matrix.defaultType` is now `matrix`.
- Function `multiply` now consistently outputs a complex number on complex input.
- Fixed `mod` and `in` not working as function (only as operator).
- Fixed support for old browsers (IE8 and older), compatible when using es5-shim.
- Fixed support for Java's ScriptEngine.

## 2013-11-28, version 0.16.0

- Implemented BigNumber support for arbitrary precision calculations.
  Added settings `number.defaultType` and `number.precision` to configure
  big numbers.
- Documentation is extended.
- Removed utility functions `isScalar`, `toScalar`, `isVector`, `toVector`
  from `Matrix` and `Range`. Use `math.squeeze` and `math.size` instead.
- Implemented functions `get` and `set` on `Matrix`, for easier and faster
  retrieval/replacement of elements in a matrix.
- Implemented function `resize`, handling matrices, scalars, and strings.
- Functions `ones` and `zeros` now return an empty matrix instead of a
  number 1 or 0 when no arguments are provided.
- Implemented functions `min` and `max` for `Range` and `Index`.
- Resizing matrices now leaves new elements undefined by default instead of
  filling them with zeros. Function `resize` now has an extra optional
  parameter `defaultValue`.
- Range operator `:` in expression parser has been given a higher precedence.
- Functions don't allow arguments of unknown type anymore.
- Options be set when constructing a math.js instance or using the new function
  `config(options`. Options are no longer accessible via `math.options`.
- Renamed `scientific` notation to `exponential` in function `format`.
- Function `format` outputs exponential notation with positive exponents now
  always with `+` sign, so outputs `2.1e+3` instead of `2.1e3`.
- Fixed function `squeeze` not being able squeeze into a scalar.
- Some fixes and performance improvements in the `resize` and `subset`
  functions.
- Function `size` now adheres to the option `matrix.defaultType` for scalar
  input.
- Minor bug fixes.

## 2013-10-26, version 0.15.0

- Math.js must be instantiated now, static calls are no longer supported. Usage:
  - node.js: `var math = require('mathjs')();`
  - browser: `var math = mathjs();`
- Implemented support for multiplying vectors with matrices.
- Improved number formatting:
  - Function `format` now support various options: precision, different
    notations (`fixed`, `scientific`, `auto`), and more.
  - Numbers are no longer rounded to 5 digits by default when formatted.
  - Implemented a function `format` for `Matrix`, `Complex`, `Unit`, `Range`,
    and `Selector` to format using options.
  - Function `format` does only stringify values now, and has a new parameter
    `precision` to round to a specific number of digits.
  - Removed option `math.options.precision`,
    use `math.format(value [, precision])` instead.
  - Fixed formatting numbers as scientific notation in some cases returning
    a zero digit left from the decimal point. (like "0.33333e8" rather than
    "3.3333e7"). Thanks @husayt.
- Implemented a function `print` to interpolate values in a template string,
  this functionality was moved from the function `format`.
- Implemented statistics function `mean`. Thanks Guillermo Indalecio Fernandez
  (@guillermobox).
- Extended and changed `max` and `min` for multi dimensional matrices: they now
  return the maximum and minimum of the flattened array. An optional second
  argument `dim` allows to calculate the `max` or `min` for specified dimension.
- Renamed option `math.options.matrix.default` to
  `math.options.matrix.defaultType`.
- Removed support for comparing complex numbers in functions `smaller`,
  `smallereq`, `larger`, `largereq`. Complex numbers cannot be ordered.

## 2013-10-08, version 0.14.0

- Introduced an option `math.options.matrix.default` which can have values
  `matrix` (default) or `array`. This option is used by the functions `eye`,
  `ones`, `range`, and `zeros`, to determine the type of matrix output.
- Getting a subset of a matrix will automatically squeeze the resulting subset,
  setting a subset of a matrix will automatically unsqueeze the given subset.
- Removed concatenation of nested arrays in the expression parser.
  You can now input nested arrays like in JavaScript. Matrices can be
  concatenated using the function `concat`.
- The matrix syntax `[...]` in the expression parser now creates 1 dimensional
  matrices by default. `math.eval('[1,2,3,4]')` returns a matrix with
  size `[4]`, `math.eval('[1,2;3,4]')` returns a matrix with size `[2,2]`.
- Documentation is restructured and extended.
- Fixed non working operator `mod` (modulus operator).

## 2013-09-03, version 0.13.0

- Implemented support for booleans in all relevant functions.
- Implemented functions `map` and `forEach`. Thanks Sebastien Piquemal (@sebpic).
- All construction functions can be used to convert the type of variables,
  also element-wise for all elements in an Array or Matrix.
- Changed matrix indexes of the expression parser to one-based with the
  upper-bound included, similar to most math applications. Note that on a
  JavaScript level, math.js uses zero-based indexes with excluded upper-bound.
- Removed support for scalars in the function `subset`, it now only supports
  Array, Matrix, and String.
- Removed the functions `get` and `set` from a selector, they are a duplicate
  of the function `subset`.
- Replaced functions `get` and `set` of `Matrix` with a single function
  `subset`.
- Some moving around with code and namespaces:
  - Renamed namespace `math.expr` to `math.expression` (contains Scope, Parser,
    node objects).
  - Renamed namespace `math.docs` to `math.expression.docs`.
  - Moved `math.expr.Selector` to `math.chaining.Selector`.
- Fixed some edge cases in functions `lcm` and `xgcd`.

## 2013-08-22, version 0.12.1

- Fixed outdated version of README.md.
- Fixed a broken unit test.

## 2013-08-22, version 0.12.0

- Implemented functions `random([min, max])`, `randomInt([min, max])`,
  `pickRandom(array)`. Thanks Sebastien Piquemal (@sebpic).
- Implemented function `distribution(name)`, generating a distribution object
  with functions `random`, `randomInt`, `pickRandom` for different
  distributions. Currently supporting `uniform` and `normal`.
- Changed the behavior of `range` to exclude the upper bound, so `range(1, 4)`
  now returns `[1, 2, 3]` instead of `[1, 2, 3, 4]`.
- Changed the syntax of `range`, which is now `range(start, end [, step])`
  instead of `range(start, [step, ] end)`.
- Changed the behavior of `ones` and `zeros` to geometric dimensions, for
  example `ones(3)` returns a vector with length 3, filled with ones, and
  `ones(3,3)` returns a 2D array with size [3, 3].
- Changed the return type of `ones` and `zeros`: they now return an Array when
  arguments are Numbers or an Array, and returns a Matrix when the argument
  is a Matrix.
- Change matrix index notation in parser from round brackets to square brackets,
  for example `A[0, 0:3]`.
- Removed the feature introduced in v0.10.0 to automatically convert a complex
  value with an imaginary part equal to zero to a number.
- Fixed zeros being formatted as null. Thanks @TimKraft.

## 2013-07-23, version 0.11.1

- Fixed missing development dependency

## 2013-07-23, version 0.11.0

- Changed math.js from one-based to zero-based indexes.
  - Getting and setting matrix subset is now zero-based.
  - The dimension argument in function `concat` is now zero-based.
- Improvements in the string output of function help.
- Added constants `true` and `false`.
- Added constructor function `boolean`.
- Fixed function `select` not accepting `0` as input.
  Thanks Elijah Manor (@elijahmanor).
- Parser now supports multiple unary minus operators after each other.
- Fixed not accepting empty matrices like `[[], []]`.
- Some fixes in the end user documentation.

## 2013-07-08, version 0.10.0

- For complex calculations, all functions now automatically replace results
  having an imaginary part of zero with a Number. (`2i * 2i` now returns a
  Number `-4` instead of a Complex `-4 + 0i`).
- Implemented support for injecting custom node handlers in the parser. Can be
  used for example to implement a node handler for plotting a graph.
- Implemented end user documentation and a new `help` function.
- Functions `size` and `squeeze` now return a Matrix instead of an Array as
  output on Matrix input.
- Added a constant tau (2 * pi). Thanks Zak Zibrat (@palimpsests).
- Renamed function `unaryminus` to `unary`.
- Fixed a bug in determining node dependencies in function assignments.

## 2013-06-14, version 0.9.1

- Implemented element-wise functions and operators: `emultiply` (`x .* y`),
  `edivide` (`x ./ y`), `epow` (`x .^ y`).
- Added constants `Infinity` and `NaN`.
- Removed support for Workspace to keep the library focused on its core task.
- Fixed a bug in the Complex constructor, not accepting NaN values.
- Fixed division by zero in case of pure complex values.
- Fixed a bug in function multiply multiplying a pure complex value with
  Infinity.

## 2013-05-29, version 0.9.0

- Implemented function `math.parse(expr [,scope])`. Optional parameter scope can
  be a plain JavaScript Object containing variables.
- Extended function `math.expr(expr [, scope])` with an additional parameter
  `scope`, similar to `parse`. Example: `math.eval('x^a', {x:3, a:2});`.
- Implemented function `subset`, to get or set a subset from a matrix, string,
  or other data types.
- Implemented construction functions number and string (mainly useful inside
  the parser).
- Improved function `det`. Thanks Bryan Cuccioli (@bcuccioli).
- Moved the parse code from prototype math.expr.Parser to function math.parse,
  simplified Parser a little bit.
- Strongly simplified the code of Scope and Workspace.
- Fixed function mod for negative numerators, and added error messages in case
  of wrong input.

## 2013-05-18, version 0.8.2

- Extended the import function and some other minor improvements.
- Fixed a bug in merging one dimensional vectors into a matrix.
- Fixed a bug in function subtract, when subtracting a complex number from a
  real number.

## 2013-05-10, version 0.8.1

- Fixed an npm warning when installing mathjs globally.

## 2013-05-10, version 0.8.0

- Implemented a command line interface. When math.js is installed globally via
  npm, the application is available on your system as 'mathjs'.
- Implemented `end` keyword for index operator, and added support for implicit
  start and end (expressions like `a(2,:)` and `b(2:end,3:end-1)` are supported
  now).
- Function math.eval is more flexible now: it supports variables and multi-line
  expressions.
- Removed the read-only option from Parser and Scope.
- Fixed non-working unequal operator != in the parser.
- Fixed a bug in resizing matrices when replacing a subset.
- Fixed a bug in updating a subset of a non-existing variable.
- Minor bug fixes.

## 2013-05-04, version 0.7.2

- Fixed method unequal, which was checking for equality instead of inequality.
  Thanks @FJS2.

## 2013-04-27, version 0.7.1

- Improvements in the parser:
  - Added support for chained arguments.
  - Added support for chained variable assignments.
  - Added a function remove(name) to remove a variable from the parsers scope.
  - Renamed nodes for more consistency and to resolve naming conflicts.
  - Improved stringification of an expression tree.
  - Some simplifications in the code.
  - Minor bug fixes.
- Fixed a bug in the parser, returning NaN instead of throwing an error for a
  number with multiple decimal separators like `2.3.4`.
- Fixed a bug in Workspace.insertAfter.
- Fixed: math.js now works on IE 6-8 too.

## 2013-04-20, version 0.7.0

- Implemented method `math.eval`, which uses a readonly parser to evaluate
  expressions.
- Implemented method `xgcd` (extended eucledian algorithm). Thanks Bart Kiers
  (@bkiers).
- Improved math.format, which now rounds values to a maximum number of digits
  instead of decimals (default is 5 digits, for example `math.format(math.pi)`
  returns `3.1416`).
- Added examples.
- Changed methods square and cube to evaluate matrices element wise (consistent
  with all other methods).
- Changed second parameter of method import to an object with options.
- Fixed method math.typeof on IE.
- Minor bug fixes and improvements.

## 2013-04-13, version 0.6.0

- Implemented chained operations via method math.select(). For example
  `math.select(3).add(4).subtract(2).done()` will return `5`.
- Implemented methods gcd and lcm.
- Implemented method `Unit.in(unit)`, which creates a clone of the unit with a
  fixed representation. For example `math.unit('5.08 cm').in('inch')` will
  return a unit which string representation always is in inch, thus `2 inch`.
  `Unit.in(unit)` is the same as method `math.in(x, unit)`.
- Implemented `Unit.toNumber(unit)`, which returns the value of the unit when
  represented with given unit. For example
  `math.unit('5.08 cm').toNumber('inch')` returns the number `2`, as the
  representation of the unit in inches has 2 as value.
- Improved: method `math.in(x, unit)` now supports a string as second parameter,
  for example `math.in(math.unit('5.08 cm'), 'inch')`.
- Split the end user documentation of the parser functions from the source
  files.
- Removed function help and the built-in documentation from the core library.
- Fixed constant i being defined as -1i instead of 1i.
- Minor bug fixes.

## 2013-04-06, version 0.5.0

- Implemented data types Matrix and Range.
- Implemented matrix methods clone, concat, det, diag, eye, inv, ones, size,
  squeeze, transpose, zeros.
- Implemented range operator `:`, and transpose operator `'` in parser.
- Changed: created construction methods for easy object creation for all data
  types and for the parser. For example, a complex value is now created
  with `math.complex(2, 3)` instead of `new math.Complex(2, 3)`, and a parser
  is now created with `math.parser()` instead of `new math.parser.Parser()`.
- Changed: moved all data types under the namespace math.type, and moved the
  Parser, Workspace, etc. under the namespace math.expr.
- Changed: changed operator precedence of the power operator:
  - it is now right associative instead of left associative like most scripting
    languages. So `2^3^4` is now calculated as `2^(3^4)`.
  - it has now higher precedence than unary minus most languages, thus `-3^2` is
    now calculated as `-(3^2)`.
- Changed: renamed the parsers method 'put' into 'set'.
- Fixed: method 'in' did not check for units to have the same base.

## 2013-03-16, version 0.4.0

- Implemented Array support for all methods.
- Implemented Array support in the Parser.
- Implemented method format.
- Implemented parser for units, math.Unit.parse(str).
- Improved parser for complex values math.Complex.parse(str);
- Improved method help: it now evaluates the examples.
- Fixed: a scoping issue with the Parser when defining functions.
- Fixed: method 'typeof' was not working well with minified and mangled code.
- Fixed: errors in determining the best prefix for a unit.

## 2013-03-09, version 0.3.0

- Implemented Workspace
- Implemented methods cot, csc, sec.
- Implemented Array support for methods with one parameter.

## 2013-02-25, version 0.2.0

- Parser, Scope, and expression tree with Nodes implemented.
- Implemented method import which makes it easy to extend math.js.
- Implemented methods arg, conj, cube, equal, factorial, im, largereq,
  log(x, base), log10, mod, re, sign, smallereq, square, unequal.

## 2013-02-18, version 0.1.0

- Reached full compatibility with Javascripts built-in Math library.
- More functions implemented.
- Some bugfixes.

## 2013-02-16, version 0.0.2

- All constants of Math implemented, plus the imaginary unit i.
- Data types Complex and Unit implemented.
- First set of functions implemented.

## 2013-02-15, version 0.0.1

- First publish of the mathjs package. (package is still empty)<|MERGE_RESOLUTION|>--- conflicted
+++ resolved
@@ -1,7 +1,6 @@
 # History
 
 # Unpublished changes scheduled for v15
-<<<<<<< HEAD
 
 !!! BE CAREFUL: BREAKING CHANGES !!!
 
@@ -12,8 +11,6 @@
   Thanks @kiprobinsonknack.
 
 # unpublished changes since 14.5.2
-=======
->>>>>>> 5655d71e
 
 !!! BE CAREFUL: BREAKING CHANGES !!!
 
