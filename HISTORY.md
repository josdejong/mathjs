--- conflicted
+++ resolved
@@ -1,7 +1,6 @@
 # History
 
 
-<<<<<<< HEAD
 ## not yet released, version 3.0.0
 
 ### breaking changes
@@ -20,8 +19,13 @@
   A[1,1] = 2   # this assignment now returns 2 instead of A
   ```
 
+- Replaced the internal `Complex.js` class with the `complex.js` library
+  created by @infusion.
+
 ### non-breaking changes
 
+- Extended function `pow` to return the real root for cubic roots of negative
+  numbers. See #525, #482, #567.
 - Implemented support for JSON objects in the expression parser and the
   function `math.format`.
 - Command line interface:
@@ -29,14 +33,6 @@
   - Fixed not rounding BigNumbers to 14 digits like numbers.
   - Fixed non-working autocompletion of user defined variables.
 - Fixed a bug in the toString method of an IndexNode.
-=======
-## not yet released, version 2.7.1
-
-- Extended function `pow` to return the real root for cubic roots of negative
-  numbers. See #525, #482, #567.
-- Replaced the internal `Complex.js` class with the `complex.js` library
-  created by @infusion.
->>>>>>> a9187676
 
 
 ## 2016-02-03, version 2.7.0
