--- conflicted
+++ resolved
@@ -1,24 +1,29 @@
 # History
 
 
-## 2016-01-08, version 2.6.0
+## not yet released, version 3.0.0
+
+### breaking changes
+
+### non-breaking changes
 
 - Implemented support for JSON objects in the expression parser.
 - Implemented support for JSON objects in the function `math.format`.
+- The command line interface does no longer round BigNumbers to 14 digits as 
+  it does with numbers.
+- Fixed a bug in the toString method of an IndexNode.
+
+
+## 2016-01-08, version 2.6.0
+
 - Implemented (complex) units `VA` and `VAR`.
 - Implemented time units for weeks, months, years, decades, centuries, and 
   millennia. Thanks @owenversteeg.
 - Implemented new notation `engineering` in function `math.format`. 
   Thanks @johnmarinelli.
-- The command line interface does no longer round BigNumbers to 14 digits as 
-  it does with numbers.
 - Fixed #523: In some circumstances, matrix subset returned a scalar instead 
   of the correct subset.
-<<<<<<< HEAD
-- Fixed a bug in the toString method of an IndexNode.
-=======
 - Fixed #536: A bug in an internal method used for sparse matrices.
->>>>>>> 5911fe6f
 
 
 ## 2015-12-05, version 2.5.0
