# History


<<<<<<< HEAD
# 2019-04-31, version 6.0.0-beta.1

!!! BE CAREFUL: BREAKING CHANGES !!!

### Most notable changes

1.  Full support for **ES6 modules**. Support for tree-shaking out of the box.

    Load all functions:

    ```js
    import * as math from 'mathjs'
    ```

    Use a few functions:

    ```js
    import { add, multiply } from 'mathjs'
    ```

    Load all functions with custom configuration:

    ```js
    import { create, all } from 'mathjs'
    const config = { number: 'BigNumber' }
    const math = create(all, config)
    ```

    Load a few functions with custom configuration:

    ```js
    import { create, addDependencies, multiplyDependencies } from 'mathjs'
    const config = { number: 'BigNumber' }
    const { add, multiply } = create({
      addDependencies,
      multiplyDependencies
    }, config)
    ```

2.  Support for **lightweight, number-only** implementations of all functions:

    ```
    import { add, multiply } from 'mathjs/number'
    ```

3.  New **dependency injection** solution used under the hood.


### Breaking changes

- Functions `config` and `import` are not available anymore in the global
  context:

  ```js
  // v5
  import * as mathjs from 'mathjs'
  mathjs.config(...) // error in v6.0.0
  mathjs.import(...) // error in v6.0.0
  ```

  Instead, create your own mathjs instance and pass config and imports
  there:

  ```js
  // v6
  import { create, all } from 'mathjs'
  const config = { number: 'BigNumber' }
  const mathjs = create(all, config)
  mathjs.import(...)
  ```

- Renamed function `typeof` to `typeOf`, `var` to `variance`,
  and `eval` to `evaluate`. (the old function names are reserved keywords
  which can not be used as a variable name).
- Deprecated having a `.toTex` property attached to functions.
  Use a custom toTex handler instead.
- Deprecated the `Matrix.storage` function. Use `math.matrix` instead to create
  a matrix.
- Deprecated function `math.expression.parse`, use `math.parse` instead.
  Was used before for example to customize supported characters by replacing
  `math.parse.isAlpha`.
- Moved all classes like `math.type.Unit` and `math.expression.Parser` to
  `math.Unit` and `math.Parser` respectively.
- Fixed #1428: transform iterating over replaced nodes. New behavior
  is that it stops iterating when a node is replaced.
- Removed all index.js files used to load specific functions instead of all, like:

  ```
  // v5
  // ... set up empty instance of mathjs, then load a set of functions:
  math.import(require('mathjs/lib/function/arithmetic'))
  ```

  Individual functions are now loaded simply like:

  ```js
  // v6
  import { add, multiply } from 'mathjs'
  ```

  To set a specific configuration on the functions:

  ```js
  // v6
  import { create, addDependencies, multiplyDependencies } from 'mathjs'
  const config = { number: 'BigNumber' }
  const math = create({ addDependencies, multiplyDependencies }, config)
  ```

  See example `advanced/custom_loading.js`.

### Non breaking changes

- Fixed `epsilon` setting being applied globally to Complex numbers.
- Fix `math.simplify('add(2, 3)')` throwing an error.


# not yet published, version 5.9.1
=======
# 2019-05-08, version 5.10.0
>>>>>>> df4b334b

- Fix `lib/header.js` not having filled in date and version. Thanks @kevjin.
- Upgraded dependency `decimal.js@10.2.0`, fixing an issue on node.js 12.


# 2019-04-08, version 5.9.0

- Implemented functions `row` and `column` (see #1413). Thanks @SzechuanSage.
- Fixed #1459: `engineering` notation of function `format` not available
  for `BigNumber`.
- Fixed #1465: `node.toHTML()` not correct for unary operators like
  `factorial`.


# 2019-03-20, version 5.8.0

- Implemented new function `apply`. Thanks @bnlcas.
- Implemented passing an optional `dimension` argument to `std` and `var`.
  Thanks @bnlcas.


# 2019-03-10, version 5.7.0

- Implemented support for `pow()` in `derivative`. Thanks @sam-19.
- Gracefully handle round-off errors in fix, ceil, floor, and range
  (Fixes #1429, see also #1434, #1432). Thanks @ericman314.


# 2019-03-02, version 5.6.0

- Upgrade decimal.js to v10.1.1 (#1421).
- Fixed #1418: missing whitespace when stringifying an expression
  containing "not".


# 2019-02-20, version 5.5.0

- Fixed #1401: methods `map` and `forEach` of `SparseMatrix` not working
  correctly when indexes are unordered.
- Fixed #1404: inconsistent rounding of negative numbers.
- Upgrade tiny-emitter to v2.1.0 (#1397).


# 2019-01-25, version 5.4.2

- Fixed `math.format` not working for BigNumbers with a precision above
  1025 digits (see #1385). Thanks @ericman314.
- Fixed incorrect LaTeX output of `RelationalNode`. Thanks @rianmcguire.
- Fixed a bug the methods `map`, `forEach`, `traverse`, and `transform`
  of `FunctionNode`.


# 2019-01-10, version 5.4.1

- Fix #1378: negative bignumbers not formatted correctly.
- Upgrade fraction.js to version 4.0.12 (#1369).


# 2018-12-09, version 5.4.0

- Extended sum.js to accept a dimension input to calculate the sum over a
  specific axis. Thanks @bnlcas.
- Fix #1328: objects can't be written multi-line. Thanks @GHolk.
- Remove side effects caused by `Unit.format` and `Unit.toString`,
  making changes to the unit on execution. Thanks @ericman314.


# 2018-12-03, version 5.3.1

- Fixed #1336: Unit.toSI() returning units with prefix like `mm` instead
  of `m`. Thanks @ericman314.


# 2018-11-29, version 5.3.0

- Implemented function `hasNumericValue`. Thanks @Sathish-kumar-Subramani.
- Fix #1326: non-ascii character in print.js.
- Fix #1337: `math.format` not working correctly with `{ precision: 0 }`.
  Thanks @dkenul.


# 2018-10-30, version 5.2.3

- Fixed #1293: non-unicode characters in `escape-latex` giving issues in some
  specific cases. Thanks @dangmai.
- Fixed incorrect LaTeX output of function `bitNot`, see #1299. Thanks @FSMaxB.
- Fixed #1304: function `pow` not supporting inputs `pow(Unit, BigNumber)`.
- Upgraded dependencies (`escape-latex@1.2.0`)


# 2018-10-23, version 5.2.2

- Fixed #1286: Fixed unit base recognition and formatting for
  user-defined units. Thanks @ericman314.


# 2018-10-18, version 5.2.1

- Fixed unit `rod` being defined as `5.02921` instead of `5.0292`.
  Thanks @ericman314.
- Upgraded dependencies (`fraction.js@4.0.10`)
- Upgraded devDependencies (`@babel/core@7.1.2`, `nyc@13.1.0`,
  `webpack@4.21.0`).


# 2018-10-05, version 5.2.0

- Implemented support for chained conditionals like `10 < x <= 50`.
  Thanks @ericman314.
- Add an example showing a proof of concept of using `BigInt` in mathjs.
- Fixed #1269: Bugfix for BigNumber divided by unit. Thanks @ericman314.
- Fixed #1240: allow units having just a value and no unit.
  Thanks @ericman314.


## 2018-09-09, version 5.1.2

- Fixed a typo in the docs of `parse`. Thanks @mathiasvr.
- Fixed #1222: a typo in the docs of `subset`.
- Fixed #1236: `quantileSeq` has inconsistent return.
- Fixed #1237: norm sometimes returning a complex number instead of
  number.
- Upgraded dependencies (`fraction.js@4.0.9`)
- Upgraded devDependencies (`babel@7`, `karma-webpack@3.0.4`,
  `nyc@13.0.1`, `standard@12.0.0`, `uglify-js@3.4.9`, `webpack@4.17.2`)


## 2018-08-21, version 5.1.1

- Function `isNumeric` now recognizes more types.
- Fixed #1214: functions `sqrt`, `max`, `min`, `var`, `std`, `mode`, `mad`,
  `median`, and `partitionSelect` not neatly handling `NaN` inputs. In some
  cases (`median`, `mad`, and `partitionSelect`) this resulted in an infinite
  loop.
- Upgraded dependencies (`escape-latex@1.1.1`)
- Upgraded devDependencies (`webpack@4.17.0`)


## 2018-08-12, version 5.1.0

- Implemented support for strings enclosed in single quotes.
  Thanks @jean-emmanuel.
- Implemented function `getMatrixDataType`. Thanks @JasonShin.
- Implemented new `options` argument in `simplify`. Thanks @paulobuchsbaum.
- Bug fixes in `rationalize`, see #1173. Thanks @paulobuchsbaum.


## 2018-07-22, version 5.0.4

- Strongly improved the performance of functions `factorial` for numbers.
  This improves performance of functions `gamma`, `permutation`, and
  `combination` too. See #1170. Thanks @honeybar.
- Strongly improved the performance of function `reshape`, thanks to a
  friend of @honeybar.


## 2018-07-14, version 5.0.3

- Fixed many functions (for example `add` and `subtract`) not working
  with matrices having a `datatype` defined.
- Fixed #1147: bug in `format` with `engineering` notation in outputting
  the correct number of significant figures. Thanks @ericman314.
- Fixed #1162: transform functions not being cleaned up when overriding
  it by importing a factory function with the same name.
- Fixed broken links in the documentation. Thanks @stropitek.
- Refactored the code of `parse` into a functional approach.
  Thanks @harrysarson.
- Changed `decimal.js` import to ES6. Thanks @weinshel.


## 2018-07-07, version 5.0.2

- Fixed #1136: rocket trajectory example broken (since v4.0.0).
- Fixed #1137: `simplify` unnecessarily replacing implicit multiplication with
  explicit multiplication.
- Fixed #1146: `rationalize` throwing exceptions for some input with decimals.
  Thanks @maruta.
- Fixed #1088: function arguments not being passed to `rawArgs` functions.
- Fixed advanced example `add_new_datatypes`.
- Fixed mathjs core constants not working without complex numbers.
  Thanks @ChristopherChudzicki.
- Fixed a broken link in the documentation on units. Thanks @stropitek.
- Upgraded dependencies (`typed-function@1.0.4`, `complex.js@2.0.11`).
- Upgraded devDependencies (`babel-loader@7.1.5 `, `uglify-js@3.4.3`,
  `expr-eval@1.2.2`, `webpack@4.15.1`).


## 2018-07-01, version 5.0.1

- Improved error messaging when converting units. Thanks @gap777.
- Upgraded devDependencies (`kerma`, `uglify-js`, `webpack`).


## 2018-06-16, version 5.0.0

!!! BE CAREFUL: BREAKING CHANGES !!!

- Implemented complex conjugate transpose `math.ctranspose`. See #1097.
  Thanks @jackschmidt.
- Changed the behavior of `A'` (transpose) in the expression parser to
  calculate the complex conjugate transpose. See #1097. Thanks @jackschmidt.
- Added support for `complex({abs: 1, arg: 1})`, and improved the docs on
  complex numbers. Thanks @ssaket.
- Renamed `eye` to `identity`, see #1054.
- Math.js code can now contain ES6. The ES6 source code is moved from `lib`
  to `src`, and `lib` now contains the compiled ES5 code.
- Upgraded dependencies:
  - `decimal.js` from `9.0.1` to `10.0.1`
  - Upgraded dev dependencies
- Changed code style to https://standardjs.com/, run linter on `npm test`.
  See #1110.
- Dropped support for bower. Use npm or an other package manages instead.
- Dropped support for (non-primitive) instances of `Number`, `Boolean`, and
  `String` from functions `clone` and `typeof`.
- Dropped official support for IE9 (probably still works, but it's not tested).
- Fixed #851: More consistent behavior of sqrt, nthRoot, and pow.
  Thanks @dakotablair.
- Fixed #1103: Calling `toTex` on node that contains `derivative` causing
  an exception. Thanks @joelhoover.


## 2018-06-02, version 4.4.2

- Drastically improved the performance of `det`. Thanks @ericman314.
- Fixed #1065, #1121: Fixed wrong documentation of function
  `compareNatural` and clarified the behavior for strings.
- Fixed #1122 a regression in function `inv` (since `v4.4.1`).
  Thanks @ericman314.


## 2018-05-29, version 4.4.1

- Fixed #1109: a bug in `inv` when dealing with values close to zero.
  Thanks @ericman314.


## 2018-05-28, version 4.4.0

- Implemented functions `equalText` and `compareText`. See #1085.


## 2018-05-21, version 4.3.0

- Implemented matrix exponential `math.expm`. Thanks @ericman314.
- Fixed #1101: math.js bundle not working when loading in a WebWorker.
- Upgraded dependencies
  - `complex.js` from `v2.0.2` to `v2.0.10`.
  - `fraction.js` from `v4.0.4` to `v4.0.8`.
- Upgraded devDependencies (`mocha`, `uglify-js`, `webpack`).


## 2018-05-05, version 4.2.2

- Fixed calculating the Frobenius norm of complex matrices correctly,
  see #1098. Thanks @jackschmidt.
- Fixed #1076: cannot use mathjs in React VR by updating to
  `escape-latex@1.0.3`.


## 2018-05-02, version 4.2.1

- Fixed `dist/math.js` being minified.


## 2018-05-02, version 4.2.0

- Implemented function `math.sqrtm`. Thanks @ferrolho.
- Implemented functions `math.log2`, `math.log1p`, and `math.expm1`.
  Thanks @BigFav and @harrysarson.
- Fixed some unit tests broken on nodejs v10.
- Upgraded development dependencies.
- Dropped integration testing on nodejs v4.


## 2018-04-18, version 4.1.2

- Fixed #1082: implemented support for unit plurals `decades`, `centuries`,
  and `millennia`.
- Fixed #1083: units `decade` and `watt` having a wrong name when stringifying.
  Thanks @ericman314.


## 2018-04-11, version 4.1.1

- Fixed #1063: derivative not working when resolving a variable with unary
  minus like `math.derivative('-x', 'x')`.


## 2018-04-08, version 4.1.0

- Extended function `math.print` with support for arrays and matrices.
  Thanks @jean-emmanuel.
- Fixed #1077: Serialization/deserialization to JSON with reviver not being
  supported by nodes.
- Fixed #1016: Extended `math.typeof` with support for `ResultSet` and nodes
  like `SymbolNode`.
- Fixed #1072: Added support for long and short prefixes for the unit `bar`
  (i.e. `millibar` and `mbar`).


## 2018-03-17, version 4.0.1

- Fixed #1062: mathjs not working on ES5 browsers like IE11 and Safari 9.3.
- Fixed #1061: `math.unit` not accepting input like `1/s`.


## 2018-02-25, version 4.0.0

!!! BE CAREFUL: BREAKING CHANGES !!!

Breaking changes (see also #682):

- **New expression compiler**

    The compiler of the expression parser is replaced with one that doesn't use
    `eval` internally. See #1019. This means:

    - a slightly improved performance on most browsers.
    - less risk of security exploits.
    - the code of the new compiler is easier to understand, maintain, and debug.

    Breaking change here: When using custom nodes in the expression parser,
    the syntax of `_compile` has changed. This is an undocumented feature though.

- **Parsed expressions**

    - The class `ConstantNode` is changed such that it just holds a value
      instead of holding a stringified value and it's type.
      `ConstantNode(valueStr, valueType`) is now `ConstantNode(value)`
      Stringification uses `math.format`, which may result in differently
      formatted numeric output.

    - The constants `true`, `false`, `null`, `undefined`, `NaN`, `Infinity`,
      and `uninitialized` are now parsed as ConstantNodes instead of
      SymbolNodes in the expression parser. See #833.

- **Implicit multiplication**

    - Changed the behavior of implicit multiplication to have higher
      precedence than explicit multiplication and division, except in
      a number of specific cases. This gives a more natural behavior
      for implicit multiplications. For example `24h / 6h` now returns `4`,
      whilst `1/2 kg` evaluates to `0.5 kg`. Thanks @ericman314. See: #792.
      Detailed documentation: https://github.com/josdejong/mathjs/blob/v4/docs/expressions/syntax.md#implicit-multiplication.

    - Immediately invoking a function returned by a function like `partialAdd(2)(3)`
      is no longer supported, instead these expressions are evaluated as
      an implicit multiplication `partialAdd(2) * (3)`. See #1035.

- **String formatting**

    - In function `math.format`, the options `{exponential: {lower: number, upper: number}}`
      (where `lower` and `upper` are values) are replaced with `{lowerExp: number, upperExp: number}`
      (where `lowerExp` and `upperExp` are exponents). See #676. For example:
      ```js
      math.format(2000, {exponential: {lower: 1e-2, upper: 1e2}})
      ```
      is now:
      ```js
      math.format(2000, {lowerExp: -2, upperExp: 2})
      ```

    - In function `math.format`, the option `notation: 'fixed'` no longer rounds to
      zero digits  when no precision is specified: it leaves the digits as is.
      See #676.

- **String comparison**

    Changed the behavior of relational functions (`compare`, `equal`,
    `equalScalar`, `larger`, `largerEq`, `smaller`, `smallerEq`, `unequal`)
    to compare strings by their numeric value they contain instead of
    alphabetically. This also impacts functions `deepEqual`, `sort`, `min`,
    `max`, `median`, and `partitionSelect`. Use `compareNatural` if you
    need to sort an array with text. See #680.

- **Angle units**

    Changed `rad`, `deg`, and `grad` to have short prefixes,
    and introduced `radian`, `degree`, and `gradian` and their plurals
    having long prefixes. See #749.

- **Null**

    - `null` is no longer implicitly casted to a number `0`, so input like
      `math.add(2, null)` is no longer supported. See #830, #353.

    - Dropped constant `uninitialized`, which was used to initialize
      leave new entries undefined when resizing a matrix is removed.
      Use `undefined` instead to indicate entries that are not explicitly
      set. See #833.

- **New typed-function library**

    - The `typed-function` library used to check the input types
      of functions is completely rewritten and doesn't use `eval` under
      the hood anymore. This means a reduced security risk, and easier
      to debug code. The API is the same, but error messages may differ
      a bit. Performance is comparable but may differ in specific
      use cases and browsers.

Non breaking changes:

- Thanks to the new expression compiler and `typed-function` implementation,
  mathjs doesn't use JavaScript's `eval` anymore under the hood.
  This allows using mathjs in environments with security restrictions.
  See #401.
- Implemented additional methods `isUnary()` and `isBinary()` on
  `OperatorNode`. See #1025.
- Improved error messages for statistical functions.
- Upgraded devDependencies.
- Fixed #1014: `derivative` silently dropping additional arguments
  from operator nodes with more than two arguments.


## 2018-02-07, version 3.20.2

- Upgraded to `typed-function@0.10.7` (bug-fix release).
- Fixed option `implicit` not being copied from an `OperatorNode`
  when applying function `map`. Thanks @HarrySarson.
- Fixed #995: spaces and underscores not property being escaped
  in `toTex()`. Thanks @FSMaxB.


## 2018-01-17, version 3.20.1

- Fixed #1018: `simplifyCore` failing in some cases with parentheses.
  Thanks @firepick1.


## 2018-01-14, version 3.20.0

- Implement support for 3 or more arguments for operators `+` and `*` in
  `derivative`. Thanks @HarrySarson. See #1002.
- Fixed `simplify` evalution of `simplify` of functions with more than two
  arguments wrongly: `simplify('f(x, y, z)') evaluated to `f(f(x, y), z)`
  instead of `f(x, y, z)`. Thanks @joelhoover.
- Fixed `simplify` throwing an error in some cases when simplifying unknown
  functions, for example `simplify('f(4)')`. Thanks @joelhoover.
- Fixed #1013: `simplify` wrongly simplifing some expressions containing unary
  minus, like `0 - -x`. Thanks @joelhoover.
- Fixed an error in an example in the documentation of `xor`. Thanks @denisx.


## 2018-01-06, version 3.19.0

- Extended functions `distance` and `intersect` with support for BigNumbers.
  Thanks @ovk.
- Improvements in function `simplify`: added a rule that allows combining
  of like terms in embedded quantities. Thanks @joelhoover.


## 2017-12-28, version 3.18.1

- Fixed #998: An issue with simplifying an expression containing a subtraction.
  Thanks @firepick1.


## 2017-12-16, version 3.18.0

- Implemented function `rationalize`. Thanks @paulobuchsbaum.
- Upgraded dependencies:
  ```
  decimal.js    7.2.3  →  9.0.1 (no breaking changes affecting mathjs)
  fraction.js   4.0.2  →  4.0.4
  tiny-emitter  2.0.0  →  2.0.2
  ```
- Upgraded dev dependencies.
- Fixed #975: a wrong example in the docs of lusolve.
- Fixed #983: `pickRandom` returning an array instead of single value
  when input was an array with just one value. Clarified docs.
- Fixed #969: preven issues with yarn autoclean by renaming an
  interally used folder "docs" to "embeddedDocs".


## 2017-11-18, version 3.17.0

- Improved `simplify` for nested exponentiations. Thanks @IvanVergiliev.
- Fixed a security issue in `typed-function` allowing arbitrary code execution
  in the JavaScript engine by creating a typed function with JavaScript code
  in the name. Thanks Masato Kinugawa.
- Fixed a security issue where forbidden properties like constructor could be
  replaced by using unicode characters when creating an object. No known exploit,
  but could possibly allow arbitrary code execution. Thanks Masato Kinugawa.


## 2017-10-18, version 3.16.5

- Fixed #954: Functions `add` and `multiply` not working when
  passing three or more arrays or matrices.


## 2017-10-01, version 3.16.4

- Fixed #948, #949: function `simplify` returning wrong results or
  running into an infinite recursive loop. Thanks @ericman314.
- Fixed many small issues in the embedded docs.  Thanks @Schnark.


## 2017-08-28, version 3.16.3

- Fixed #934: Wrong simplification of unary minus. Thanks @firepick1.
- Fixed #933: function `simplify` reordering operations. Thanks @firepick1.
- Fixed #930: function `isNaN` returning wrong result for complex
  numbers having just one of their parts (re/im) being `NaN`.
- Fixed #929: `FibonacciHeap.isEmpty` returning wrong result.


## 2017-08-20, version 3.16.2

- Fixed #924: a regression in `simplify` not accepting the signature
  `simplify(expr, rules, scope)` anymore. Thanks @firepick1.
- Fixed missing parenthesis when stringifying expressions containing
  implicit multiplications (see #922). Thanks @FSMaxB.


## 2017-08-12, version 3.16.1

- For security reasons, type checking is now done in a more strict
  way using functions like `isComplex(x)` instead of duck type checking
  like `x && x.isComplex === true`.
- Fixed #915: No access to property "name".
- Fixed #901: Simplify units when calling `unit.toNumeric()`.
  Thanks @AlexanderBeyn.
- Fixed `toString` of a parsed expression tree containing an
  immediately invoked function assignment not being wrapped in
  parenthesis (for example `(f(x) = x^2)(4)`).


## 2017-08-06, version 3.16.0

- Significant performance improvements in `math.simplify`.
  Thanks @firepick1.
- Improved API for `math.simplify`, optionally pass a scope with
  variables which are resolved, see #907. Thanks @firepick1.
- Fixed #912: math.js didn't work on IE10 anymore (regression
  since 3.15.0).


## 2017-07-29, version 3.15.0

- Added support for the dollar character `$` in symbol names (see #895).
- Allow objects with prototypes as scope again in the expression parser,
  this was disabled for security reasons some time ago. See #888, #899.
  Thanks @ThomasBrierley.
- Fixed #846: Issues in the functions `map`, `forEach`, and `filter`
  when used in the expression parser:
  - Not being able to use a function assignment as inline expression
    for the callback function.
  - Not being able to pass an inline expression as callback for `map`
    and `forEach`.
  - Index and original array/matrix not passed in `map` and `filter`.


## 2017-07-05, version 3.14.2

- Upgraded to `fraction.js@4.0.2`
- Fixed #891 using BigNumbers not working in browser environments.


## 2017-06-30, version 3.14.1

- Reverted to `fraction.js@4.0.0`, there is an issue with `4.0.1`
  in the browser.


## 2017-06-30, version 3.14.0

- Implemented set methods `setCartesian`, `setDifference`,
  `setDistinct`, `setIntersect`, `setIsSubset`, `setPowerset`,
  `setSize`. Thanks @Nekomajin42.
- Implemented method `toHTML` on nodes. Thanks @Nekomajin42.
- Implemented `compareNatural` and `sort([...], 'natural')`.
- Upgraded dependencies to the latest versions:
  - `complex.js@2.0.4`
  - `decimal.js@7.2.3`
  - `fraction.js@4.0.1`
  - `tiny-emitter@2.0.0`
  - And all devDependencies.
- Fixed #865: `splitUnit` can now deal with round-off errors.
  Thanks @ericman314.
- Fixed #876: incorrect definition for unit `erg`. Thanks @pjhampton.
- More informative error message when using single quotes instead of
  double quotes around a string. Thanks @HarrySarson.


## 2017-05-27, version 3.13.3

- Fixed a bug in function `intersection` of line and plane.
  Thanks @viclai.
- Fixed security vulnerabilities.


## 2017-05-26, version 3.13.2

- Disabled function `chain` inside the expression parser for security
  reasons (it's not needed there anyway).
- Fixed #856: function `subset` not returning non-primitive scalars
  from Arrays correctly. (like `math.eval('arr[1]', {arr: [math.bignumber(2)]})`.
- Fixed #861: physical constants not available in the expression parser.


## 2017-05-12, version 3.13.1

- Fixed creating units with an alias not working within the expression
  parser.
- Fixed security vulnerabilities. Thanks Sam.


## 2017-05-12, version 3.13.0

- Command line application can now evaluate inline expressions
  like `mathjs 1+2`. Thanks @slavaGanzin.
- Function `derivative` now supports `abs`. Thanks @tetslee.
- Function `simplify` now supports BigNumbers. Thanks @tetslee.
- Prevent against endless loops in `simplify`. Thanks @tetslee.
- Fixed #813: function `simplify` converting small numbers to inexact
  Fractions. Thanks @tetslee.
- Fixed #838: Function `simplify` now supports constants like `e`.
  Thanks @tetslee.


## 2017-05-05, version 3.12.3

- Fixed security vulnerabilities. Thanks Dan and Sam.


## 2017-04-30, version 3.12.2

- Added a rocket trajectory optimization example.


## 2017-04-24, version 3.12.1

- Fixed #804
  - Improved handling of powers of `Infinity`. Thanks @HarrySarson.
  - Fixed wrong formatting of complex NaN.
- Fixed security vulnerabilities in the expression parser.
  Thanks Sam and Dan.


## 2017-04-17, version 3.12.0

- Implemented QR decomposition, function `math.qr`. Thanks @HarrySarson.
- Fixed #824: Calling `math.random()` freezes IE and node.js.


## 2017-04-08, version 3.11.5

- More security measures in the expression parser.
  WARNING: the behavior of the expression parser is now more strict,
  some undocumented features may not work any longer.
  - Accessing and assigning properties is now only allowed on plain
    objects, not on classes, arrays, and functions anymore.
  - Accessing methods is restricted to a set of known, safe methods.


## 2017-04-03, version 3.11.4

- Fixed a security vulnerability in the expression parser. Thanks @xfix.


## 2017-04-03, version 3.11.3

- Fixed a security vulnerability in the expression parser. Thanks @xfix.


## 2017-04-03, version 3.11.2

- Fixed a security vulnerability in the expression parser. Thanks @xfix.


## 2017-04-02, version 3.11.1

- Fixed security vulnerabilities in the expression parser.
  Thanks Joe Vennix and @xfix.


## 2017-04-02, version 3.11.0

- Implemented method Unit.toSI() to convert a unit to base SI units.
  Thanks @ericman314.
- Fixed #821, #822: security vulnerabilities in the expression parser.
  Thanks @comex and @xfix.


## 2017-03-31, version 3.10.3

- More security fixes related to the ones fixed in `v3.10.2`.


## 2017-03-31, version 3.10.2

- Fixed a security vulnerability in the expression parser allowing
  execution of arbitrary JavaScript. Thanks @CapacitorSet and @denvit.


## 2017-03-26, version 3.10.1

- Fixed `xgcd` for negative values. Thanks @litmit.
- Fixed #807: function transform of existing functions not being removed when
  overriding such a function.


## 2017-03-05, version 3.10.0

- Implemented function `reshape`. Thanks @patgrasso and @ericman314.
- Implemented configuration option `seedRandom` for deterministic random
  numbers. Thanks @morsecodist.
- Small fixes in the docs. Thanks @HarrySarson.
- Dropped support for component package manager (which became deprecated about
  one and a half year ago).


## 2017-02-22, version 3.9.3

- Fixed #797: issue with production builds of React Native projects.
- Fixed `math.round` not accepting inputs `NaN`, `Infinity`, `-Infinity`.
- Upgraded all dependencies.


## 2017-02-16, version 3.9.2

- Fixed #795: Parse error in case of a multi-line expression with just comments.


## 2017-02-06, version 3.9.1

- Fixed #789: Math.js not supporting conversion of `string` to `BigNumber`,
  `Fraction`, or `Complex` number.
- Fixed #790: Expression parser did not pass function arguments of enclosing
  functions via `scope` to functions having `rawArgs = true`.
- Small fixes in the docs. Thanks @HarrySarson.


## 2017-01-23, version 3.9.0

- Implemented support for algebra: powerful new functions `simplify` and
  `derivative`. Thanks @ericman314, @tetslee, and @BigFav.
- Implemented Kronecker Product `kron`. Thanks @adamisntdead.
- Reverted `FunctionNode` not accepting a string as function name anymore.
- Fixed #765: `FunctionAssignmentNode.toString()` returning a string
  incompatible with the function assignment syntax.


## 2016-12-15, version 3.8.1

- Implemented function `mad` (median absolute deviation). Thanks @ruhleder.
- Fixed #762: expression parser failing to invoke a function returned
  by a function.


## 2016-11-18, version 3.8.0

- Functions `add` and `multiply` now accept more than two arguments. See #739.
- `OperatorNode` now supports more than two arguments. See #739. Thanks @FSMaxB.
- Implemented a method `Node.cloneDeep` for the expression nodes. See #745.
- Fixed a bug in `Node.clone()` not cloning implicit multiplication correctly.
  Thanks @FSMaxB.
- Fixed #737: Improved algorithm determining the best prefix for units.
  It will now retain the original unit like `1 cm` when close enough,
  instead of returning `10 mm`. Thanks @ericman314.
- Fixed #732: Allow letter-like unicode characters like Ohm `\u2126`.
- Fixed #749: Units `rad`, `deg`, and `grad` can now have prefixes like `millirad`.
- Some fixes in the docs and comments of examples. Thanks @HarrySarson.


## 2016-11-05, version 3.7.0

- Implemented method `Node.equals(other)` for all nodes of the expression parser.
- Implemented BigNumber support in function `arg()`.
- Command Line Interface loads faster.
- Implicit conversions between Fractions and BigNumbers throw a neat error now
  (See #710).


## 2016-10-21, version 3.6.0

- Implemented function `erf()`. THanks @patgrasso.
- Extended function `cross()` to support n-d vectors. Thanks @patgrasso.
- Extended function `pickRandom` with the option to pick multiple values from
  an array and give the values weights: `pickRandom(possibles, number, weights)`.
  Thanks @woylie.
- Parser now exposes test functions like `isAlpha` which can be replaced in
  order to adjust the allowed characters in variables names (See #715).
- Fixed #727: Parser not throwing an error for invalid implicit multiplications
  like `-2 2` and `2^3 4` (right after the second value of an operator).
- Fixed #688: Describe allowed variable names in the docs.


## 2016-09-21, version 3.5.3

- Some more fixes regarding numbers ending with a decimal mark (like `2.`).


## 2016-09-20, version 3.5.2

- Fixed numbers ending with a decimal mark (like `2.`) not being supported by
  the parser, solved the underlying ambiguity in the parser. See #707, #711.


## 2016-09-12, version 3.5.1

- Removed a left over console.log statement. Thanks @eknkc.


## 2016-09-07, version 3.5.0

- Comments of expressions are are now stored in the parsed nodes. See #690.
- Fixed function `print` not accepting an Object with formatting options as
  third parameter Thanks @ThomasBrierley.
- Fixed #707: The expression parser no longer accepts numbers ending with a dot
  like `2.`.


## 2016-08-08, version 3.4.1

- Fixed broken bundle files (`dist/math.js`, `dist/math.min.js`).
- Fixed some layout issues in the function reference docs.


## 2016-08-07, version 3.4.0

- Implemented support for custom units using `createUnit`. Thanks @ericman314.
- Implemented function `splitUnits`. Thanks @ericman314.
- Implemented function `isPrime`. Thanks @MathBunny.


## 2016-07-05, version 3.3.0

- Implemented function `isNaN`.
- Function `math.filter` now passes three arguments to the callback function:
  value, index, and array.
- Removed the check on the number of arguments from functions defined in the
  expression parser (see #665).
- Fixed #665: functions `map`, `forEach`, and `filter` now invoke callbacks
  which are a typed-function with the correct number of arguments.


## 2016-04-26, version 3.2.1

- Fixed #651: unable to perform calculations on "Unit-less" units.
- Fixed matrix.subset mutating the replacement matrix when unsqueezing it.


## 2016-04-16, version 3.2.0

- Implemented #644: method `Parser.getAll()` to retrieve all defined variables.
- Upgraded dependencies (decimal.js@5.0.8, fraction.js@3.3.1,
  typed-function@0.10.4).
- Fixed #601: Issue with unnamed typed-functions by upgrading to
  typed-function v0.10.4.
- Fixed #636: More strict `toTex` templates, reckon with number of arguments.
- Fixed #641: Bug in expression parser parsing implicit multiplication with
  wrong precedence in specific cases.
- Fixed #645: Added documentation about `engineering` notation of function
  `math.format`.


## 2016-04-03, version 3.1.4

- Using ES6 Math functions like `Math.sinh`, `Math.cbrt`, `Math.sign`, etc when
  available.
- Fixed #631: unit aliases `weeks`, `months`, and `years` where missing.
- Fixed #632: problem with escaped backslashes at the end of strings.
- Fixed #635: `Node.toString` options where not passed to function arguments.
- Fixed #629: expression parser throws an error when passing a number with
  decimal exponent instead of parsing them as implicit multiplication.
- Fixed #484, #555: inaccuracy of `math.sinh` for values between -1 and 1.
- Fixed #625: Unit `in` (`inch`) not always working due to ambiguity with
  the operator `a in b` (alias of `a to b`).


## 2016-03-24, version 3.1.3

- Fix broken bundle.


## 2016-03-24, version 3.1.2

- Fix broken npm release.


## 2016-03-24, version 3.1.1

- Fixed #621: a bug in parsing implicit multiplications like `(2)(3)+4`.
- Fixed #623: `nthRoot` of zero with a negative root returned `0` instead of
  `Infinity`.
- Throw an error when functions `min`, `max`, `mean`, or `median` are invoked
  with multiple matrices as arguments (see #598).


## 2016-03-19, version 3.1.0

- Hide multiplication operator by default when outputting `toTex` and `toString`
  for implicit multiplications. Implemented and option to output the operator.
- Implemented unit `kip` and alias `kips`. Thanks @hgupta9.
- Added support for prefixes for units `mol` and `mole`. Thanks @stu-blair.
- Restored support for implicit multiplications like `2(3+4)` and `(2+3)(4+5)`.
- Some improvements in the docs.
- Added automatic conversions from `boolean` and `null` to `Fraction`,
  and conversions from `Fraction` to `Complex`.


## 2016-03-04, version 3.0.0

### breaking changes

- More restricted support for implicit multiplication in the expression
  parser: `(...)(...)` is now evaluated as a function invocation,
  and `[...][...]` as a matrix subset.
- Matrix multiplication no longer squeezes scalar outputs to a scalar value,
  but leaves them as they are: a vector or matrix containing a single value.
  See #529.
- Assignments in the expression parser now return the assigned value rather
  than the created or updated object (see #533). Example:

  ```
  A = eye(3)
  A[1,1] = 2   # this assignment now returns 2 instead of A
  ```

- Expression parser now supports objects. This involves a refactoring and
  extension in expression nodes:
  - Implemented new node `ObjectNode`.
  - Refactored `AssignmentNode`, `UpdateNode`, and `IndexNode` are refactored
    into `AccessorNode`, `AssignmentNode`, and `IndexNode` having a different API.
- Upgraded the used BigNumber library `decimal.js` to v5. Replaced the
  trigonometric functions of math.js with those provided in decimal.js v5.
  This can give slightly different behavior qua round-off errors.
- Replaced the internal `Complex.js` class with the `complex.js` library
  created by @infusion.
- Entries in a matrix (typically numbers, BigNumbers, Units, etc) are now
  considered immutable, they are no longer copied when performing operations on
  the entries, improving performance.
- Implemented nearly equal comparison for relational functions (`equal`,
  `larger`, `smaller`, etc.) when using BigNumbers.
- Changed the casing of the configuration options `matrix` (`Array` or `Matrix`)
  and `number` (`number`, `BigNumber`, `Fraction`) such that they now match
  the type returned by `math.typeof`. Wrong casing gives a console warning but
  will still work.
- Changed the default config value for `epsilon` from `1e-14` to `1e-12`,
  see #561.

### non-breaking changes

- Extended function `pow` to return the real root for cubic roots of negative
  numbers. See #525, #482, #567.
- Implemented support for JSON objects in the expression parser and the
  function `math.format`.
- Function `math.fraction` now supports `BigNumber`, and function
  `math.bignumber` now supports `Fraction`.
- Expression parser now allows function and/or variable assignments inside
  accessors and conditionals, like `A[x=2]` or `a > 2 ? b="ok" : b="fail"`.
- Command line interface:
  - Outputs the variable name of assignments.
  - Fixed not rounding BigNumbers to 14 digits like numbers.
  - Fixed non-working autocompletion of user defined variables.
- Reorganized and extended docs, added docs on classes and more. Thanks @hgupta9.
- Added new units `acre`, `hectare`, `torr`, `bar`, `mmHg`, `mmH2O`, `cmH2O`,
  and added new aliases `acres`, `hectares`, `sqfeet`, `sqyard`, `sqmile`,
  `sqmiles`, `mmhg`, `mmh2o`, `cmh2o`. Thanks @hgupta9.
- Fixed a bug in the toString method of an IndexNode.
- Fixed angle units `deg`, `rad`, `grad`, `cycle`, `arcsec`, and `arcmin` not
  being defined as BigNumbers when configuring to use BigNumbers.


## 2016-02-03, version 2.7.0

- Added more unit aliases for time: `secs`, `mins`, `hr`, `hrs`. See #551.
- Added support for doing operations with mixed `Fractions` and `BigNumbers`.
- Fixed #540: `math.intersect()` returning null in some cases. Thanks @void42.
- Fixed #546: Cannot import BigNumber, Fraction, Matrix, Array.
  Thanks @brettjurgens.


## 2016-01-08, version 2.6.0

- Implemented (complex) units `VA` and `VAR`.
- Implemented time units for weeks, months, years, decades, centuries, and
  millennia. Thanks @owenversteeg.
- Implemented new notation `engineering` in function `math.format`.
  Thanks @johnmarinelli.
- Fixed #523: In some circumstances, matrix subset returned a scalar instead
  of the correct subset.
- Fixed #536: A bug in an internal method used for sparse matrices.


## 2015-12-05, version 2.5.0

- Implemented support for numeric types `Fraction` and `BigNumber` in units.
- Implemented new method `toNumeric` for units.
- Implemented new units `arcsec`, `arcsecond`, `arcmin`, `arcminute`.
  Thanks @devdevdata222.
- Implemented new unit `Herts` (`Hz`). Thanks @SwamWithTurtles.
- Fixed #485: Scoping issue with variables both used globally as well as in a
  function definition.
- Fixed: Function `number` didn't support `Fraction` as input.


## 2015-11-14, version 2.4.2

- Fixed #502: Issue with `format` in some JavaScript engines.
- Fixed #503: Removed trailing commas and the use of keyword `import` as
  property, as this gives issues with old JavaScript engines.


## 2015-10-29, version 2.4.1

- Fixed #480: `nthRoot` not working on Internet Explorer (up to IE 11).
- Fixed #490: `nthRoot` returning an error for negative values like
  `nthRoot(-2, 3)`.
- Fixed #489: an issue with initializing a sparse matrix without data.
  Thanks @Retsam.
- Fixed: #493: function `combinations` did not throw an exception for
  non-integer values of `k`.
- Fixed: function `import` did not override typed functions when the option
  override was set true.
- Fixed: added functions `math.sparse` and `math.index` to the reference docs,
  they where missing.
- Fixed: removed memoization from `gamma` and `factorial` functions, this
  could blow up memory.


## 2015-10-09, version 2.4.0

- Added support in the expression parser for mathematical alphanumeric symbols
  in the expression parser: unicode range \u{1D400} to \u{1D7FF} excluding
  invalid code points.
- Extended function `distance` with more signatures. Thanks @kv-kunalvyas.
- Fixed a bug in functions `sin` and `cos`, which gave wrong results for
  BigNumber integer values around multiples of tau (i.e. `sin(bignumber(7))`).
- Fixed value of unit `stone`. Thanks @Esvandiary for finding the error.


## 2015-09-19, version 2.3.0

- Implemented function `distance`. Thanks @devanp92.
- Implemented support for Fractions in function `lcm`. Thanks @infusion.
- Implemented function `cbrt` for numbers, complex numbers, BigNumbers, Units.
- Implemented function `hypot`.
- Upgraded to fraction.js v3.0.0.
- Fixed #450: issue with non sorted index in sparse matrices.
- Fixed #463, #322: inconsistent handling of implicit multiplication.
- Fixed #444: factorial of infinity not returning infinity.


## 2015-08-30, version 2.2.0

- Units with powers (like `m^2` and `s^-1`) now output with the best prefix.
- Implemented support for units to `abs`, `cube`, `sign`, `sqrt`, `square`.
  Thanks @ericman314.
- Implemented function `catalan` (Combinatorics). Thanks @devanp92.
- Improved the `canDefineProperty` check to return false in case of IE8, which
  has a broken implementation of `defineProperty`. Thanks @golmansax.
- Fixed function `to` not working in case of a simplified unit.
- Fixed #437: an issue with row swapping in `lup`, also affecting `lusolve`.


## 2015-08-12, version 2.1.1

- Fixed wrong values of the physical constants `speedOfLight`, `molarMassC12`,
  and `magneticFluxQuantum`. Thanks @ericman314 for finding two of them.


## 2015-08-11, version 2.1.0

- Implemented derived units (like `110 km/h in m/s`). Thanks @ericman314.
- Implemented support for electric units. Thanks @ericman314.
- Implemented about 50 physical constants like `speedOfLight`, `gravity`, etc.
- Implemented function `kldivergence` (Kullback-Leibler divergence).
  Thanks @saromanov.
- Implemented function `mode`. Thanks @kv-kunalvyas.
- Added support for unicode characters in the expression parser: greek letters
  and latin letters with accents. See #265.
- Internal functions `Unit.parse` and `Complex.parse` now throw an Error
  instead of returning null when passing invalid input.


## 2015-07-29, version 2.0.1

- Fixed operations with mixed fractions and numbers be converted to numbers
  instead of fractions.


## 2015-07-28, version 2.0.0

- Large internal refactoring:
  - performance improvements.
  - allows to create custom bundles
  - functions are composed using `typed-function` and are extensible
- Implemented support for fractions, powered by the library `fraction.js`.
- Implemented matrix LU decomposition with partial pivoting and a LU based
  linear equations solver (functions `lup` and `lusolve`). Thanks @rjbaucells.
- Implemented a new configuration option `predictable`, which can be set to
  true in order to ensure predictable function output types.
- Implemented function `intersect`. Thanks @kv-kunalvyas.
- Implemented support for adding `toTex` properties to custom functions.
  Thanks @FSMaxB.
- Implemented support for complex values to `nthRoot`. Thanks @gangachris.
- Implemented util functions `isInteger`, `isNegative`, `isNumeric`,
  `isPositive`, and `isZero`.

### breaking changes

- String input is now converted to numbers by default for all functions.
- Adding two strings will no longer concatenate them, but will convert the
  strings to numbers and add them.
- Function `index` does no longer accept an array `[start, end, step]`, but
  instead accepts an array with arbitrary index values. It also accepts
  a `Range` object as input.
- Function `typeof` no longer returns lower case names, but now returns lower
  case names for primitives (like `number`, `boolean`, `string`), and
  upper-camel-case for non-primitives (like `Array`, `Complex`, `Function`).
- Function `import` no longer supports a module name as argument. Instead,
  modules can be loaded using require: `math.import(require('module-name'))`.
- Function `import` has a new option `silent` to ignore errors, and throws
  errors on duplicates by default.
- Method `Node.compile()` no longer needs `math` to be passed as argument.
- Reintroduced method `Node.eval([scope])`.
- Function `sum` now returns zero when input is an empty array. Thanks @FSMAxB.
- The size of Arrays is no longer validated. Matrices will validate this on
  creation.


## 2015-07-12, version 1.7.1

- Fixed #397: Inaccuracies in nthRoot for very large values, and wrong results
  for very small values. (backported from v2)
- Fixed #405: Parser throws error when defining a function in a multiline
  expression.


## 2015-05-31, version 1.7.0

- Implemented function `quantileSeq` and `partitionSelect`. Thanks @BigFav.
- Implemented functions `stirlingS2`, `bellNumbers`, `composition`, and
  `multinomial`. Thanks @devanp92.
- Improved the performance of `median` (see #373). Thanks @BigFav.
- Extended the command line interface with a `mode` option to output either
  the expressions result, string representation, or tex representation.
  Thanks @FSMaxB.
- Fixed #309: Function median mutating the input matrix. Thanks @FSMaxB.
- Fixed `Node.transform` not recursing over replaced parts of the
  node tree (see #349).
- Fixed #381: issue in docs of `randomInt`.


## 2015-04-22, version 1.6.0

- Improvements in `toTex`. Thanks @FSMaxB.
- Fixed #328: `abs(0 + 0i)` evaluated to `NaN`.
- Fixed not being able to override lazy loaded constants.


## 2015-04-09, version 1.5.2

- Fixed #313: parsed functions did not handle recursive calls correctly.
- Fixed #251: binary prefix and SI prefix incorrectly used for byte. Now
  following SI standards (`1 KiB == 1024 B`, `1 kB == 1000 B`).
- Performance improvements in parsed functions.


## 2015-04-08, version 1.5.1

- Fixed #316: a bug in rounding values when formatting.
- Fixed #317, #319: a bug in formatting negative values.


## 2015-03-28, version 1.5.0

- Added unit `stone` (6.35 kg).
- Implemented support for sparse matrices. Thanks @rjbaucells.
- Implemented BigNumber support for function `atan2`. Thanks @BigFav.
- Implemented support for custom LaTeX representations. Thanks @FSMaxB.
- Improvements and bug fixes in outputting parentheses in `Node.toString` and
  `Node.toTex` functions. Thanks @FSMaxB.
- Fixed #291: function `format` sometimes returning exponential notation when
  it should return a fixed notation.


## 2015-02-28, version 1.4.0

- Implemented trigonometric functions:
  `acosh`, `acoth`, `acsch`, `asech`, `asinh`, `atanh`, `acot`, `acsc`, `asec`.
  Thanks @BigFav.
- Added BigNumber support for functions: `cot`, `csc`, `sec`, `coth`,
  `csch`, `sech`. Thanks @BigFav.
- Implemented support for serialization and deserialization of math.js data
  types.
- Fixed the calculation of `norm()` and `abs()` for large complex numbers.
  Thanks @rjbaucells.
- Fixed #281: improved formatting complex numbers. Round the real or imaginary
  part to zero when the difference is larger than the configured precision.


## 2015-02-09, version 1.3.0

- Implemented BigNumber implementations of most trigonometric functions: `sin`,
  `cos`, `tan`, `asin`, `acos`, `atan`, `cosh`, `sinh`, `tanh`. Thanks @BigFav.
- Implemented function `trace`. Thanks @pcorey.
- Faster loading of BigNumber configuration with a high precision by lazy
  loading constants like `pi` and `e`.
- Fixed constants `NaN` and `Infinity` not being BigNumber objects when
  BigNumbers are configured.
- Fixed missing parentheses in the `toTex` representation of function
  `permutations`.
- Some minor fixes in the docs. Thanks @KenanY.


## 2014-12-25, version 1.2.0

- Support for bitwise operations `bitAnd`, `bitNot`, `bitOr`, `bitXor`,
  `leftShift`, `rightArithShift`, and `rightLogShift`. Thanks @BigFav.
- Support for boolean operations `and`, `not`, `or`, `xor`. Thanks @BigFav.
- Support for `gamma` function. Thanks @BigFav.
- Converting a unit without value will now result in a unit *with* value,
  i.e. `inch in cm` will return `2.54 cm` instead of `cm`.
- Improved accuracy of `sinh` and complex `cos` and `sin`. Thanks @pavpanchekha.
- Renamed function `select` to `chain`. The old function `select` will remain
  functional until math.js v2.0.
- Upgraded to decimal.js v4.0.1 (BigNumber library).


## 2014-11-22, version 1.1.1

- Fixed Unit divided by Number returning zero.
- Fixed BigNumber downgrading to Number for a negative base in `pow`.
- Fixed some typos in error messaging (thanks @andy0130tw) and docs.


## 2014-11-15, version 1.1.0

- Implemented functions `dot` (dot product), `cross` (cross product), and
  `nthRoot`.
- Officially opened up the API of expression trees:
  - Documented the API.
  - Implemented recursive functions `clone`, `map`, `forEach`, `traverse`,
    `transform`, and `filter` for expression trees.
  - Parameter `index` in the callbacks of `map` and `forEach` are now cloned
    for every callback.
  - Some internal refactoring inside nodes to make the API consistent:
    - Renamed `params` to `args` and vice versa to make things consistent.
    - Renamed `Block.nodes` to `Block.blocks`.
    - `FunctionNode` now has a `name: string` instead of a `symbol: SymbolNode`.
    - Changed constructor of `RangeNode` to
      `new RangeNode(start: Node, end: Node [, step: Node])`.
    - Nodes for a `BlockNode` must now be passed via the constructor instead
      of via a function `add`.
- Fixed `2e` giving a syntax error instead of being parsed as `2 * e`.


## 2014-09-12, version 1.0.1

- Disabled array notation for ranges in a matrix index in the expression parser
  (it is confusing and redundant there).
- Fixed a regression in the build of function subset not being able to return
  a scalar.
- Fixed some missing docs and broken links in the docs.


## 2014-09-04, version 1.0.0

- Implemented a function `filter(x, test)`.
- Removed `math.distribution` for now, needs some rethinking.
- `math.number` can convert units to numbers (requires a second argument)
- Fixed some precedence issues with the range and conversion operators.
- Fixed an zero-based issue when getting a matrix subset using an index
  containing a matrix.


## 2014-08-21, version 0.27.0

- Implemented functions `sort(x [, compare])` and `flatten(x)`.
- Implemented support for `null` in all functions.
- Implemented support for "rawArgs" functions in the expression parser. Raw
  functions are invoked with unevaluated parameters (nodes).
- Expressions in the expression parser can now be spread over multiple lines,
  like '2 +\n3'.
- Changed default value of the option `wrap` of function `math.import` to false.
- Changed the default value for new entries in a resized matrix when to zero.
  To leave new entries uninitialized, use the new constant `math.uninitialized`
  as default value.
- Renamed transform property from `__transform__` to `transform`, and documented
  the transform feature.
- Fixed a bug in `math.import` not applying options when passing a module name.
- A returned matrix subset is now only squeezed when the `index` consists of
  scalar values, and no longer for ranges resolving into a single value.


## 2014-08-03, version 0.26.0

- A new instance of math.js can no longer be created like `math([options])`,
  to prevent side effects from math being a function instead of an object.
  Instead, use the function `math.create([options])` to create a new instance.
- Implemented `BigNumber` support for all constants: `pi`, `tau`, `e`, `phi`,
  `E`, `LN2`, `LN10`, `LOG2E`, `LOG10E`, `PI`, `SQRT1_2`, and `SQRT2`.
- Implemented `BigNumber` support for functions `gcd`, `xgcd`, and `lcm`.
- Fixed function `gxcd` returning an Array when math.js was configured
  as `{matrix: 'matrix'}`.
- Multi-line expressions now return a `ResultSet` instead of an `Array`.
- Implemented transforms (used right now to transform one-based indices to
  zero-based for expressions).
- When used inside the expression parser, functions `concat`, `min`, `max`,
  and `mean` expect an one-based dimension number.
- Functions `map` and `forEach` invoke the callback with one-based indices
  when used from within the expression parser.
- When adding or removing dimensions when resizing a matrix, the dimensions
  are added/removed from the inner side (right) instead of outer side (left).
- Improved index out of range errors.
- Fixed function `concat` not accepting a `BigNumber` for parameter `dim`.
- Function `squeeze` now squeezes both inner and outer singleton dimensions.
- Output of getting a matrix subset is not automatically squeezed anymore
  except for scalar output.
- Renamed `FunctionNode` to `FunctionAssignmentNode`, and renamed `ParamsNode`
  to `FunctionNode` for more clarity.
- Fixed broken auto completion in CLI.
- Some minor fixes.


## 2014-07-01, version 0.25.0

- The library now immediately returns a default instance of mathjs, there is
  no need to instantiate math.js in a separate step unless one ones to set
  configuration options:

        // instead of:
        var mathjs = require('mathjs'),  // load math.js
            math = mathjs();             // create an instance

        // just do:
        var math = require('mathjs');
- Implemented support for implicit multiplication, like `math.eval('2a', {a:3})`
  and `math.eval('(2+3)(1-3)')`. This changes behavior of matrix indexes as
  well: an expression like `[...][...]` is not evaluated as taking a subset of
  the first matrix, but as an implicit multiplication of two matrices.
- Removed utility function `ifElse`. This function is redundant now the
  expression parser has a conditional operator `a ? b : c`.
- Fixed a bug with multiplying a number with a temperature,
  like `math.eval('10 * celsius')`.
- Fixed a bug with symbols having value `undefined` not being evaluated.


## 2014-06-20, version 0.24.1

- Something went wrong with publishing on npm.


## 2014-06-20, version 0.24.0

- Added constant `null`.
- Functions `equal` and `unequal` support `null` and `undefined` now.
- Function `typeof` now recognizes regular expressions as well.
- Objects `Complex`, `Unit`, and `Help` now return their string representation
  when calling `.valueOf()`.
- Changed the default number of significant digits for BigNumbers from 20 to 64.
- Changed the behavior of the conditional operator (a ? b : c) to lazy
  evaluating.
- Fixed imported, wrapped functions not accepting `null` and `undefined` as
  function arguments.


## 2014-06-10, version 0.23.0

- Renamed some functions (everything now has a logical, camel case name):
  - Renamed functions `edivide`, `emultiply`, and `epow` to `dotDivide`,
    `dotMultiply`, and `dotPow` respectively.
  - Renamed functions `smallereq` and `largereq` to `smallerEq` and `largerEq`.
  - Renamed function `unary` to `unaryMinus` and added support for strings.
- `end` is now a reserved keyword which cannot be used as function or symbol
  name in the expression parser, and is not allowed in the scope against which
  an expression is evaluated.
- Implemented function `unaryPlus` and unary plus operator.
- Implemented function `deepEqual` for matrix comparisons.
- Added constant `phi`, the golden ratio (`phi = 1.618...`).
- Added constant `version`, returning the version number of math.js as string.
- Added unit `drop` (`gtt`).
- Fixed not being able to load math.js using AMD/require.js.
- Changed signature of `math.parse(expr, nodes)` to `math.parse(expr, options)`
  where `options: {nodes: Object.<String, Node>}`
- Removed matrix support from conditional function `ifElse`.
- Removed automatic assignment of expression results to variable `ans`.
  This functionality can be restored by pre- or postprocessing every evaluation,
  something like:

        function evalWithAns (expr, scope) {
          var ans = math.eval(expr, scope);
          if (scope) {
            scope.ans = ans;
          }
          return ans;
        }


## 2014-05-22, version 0.22.0

- Implemented support to export expressions to LaTeX. Thanks Niels Heisterkamp
  (@nheisterkamp).
- Output of matrix multiplication is now consistently squeezed.
- Added reference documentation in the section /docs/reference.
- Fixed a bug in multiplying units without value with a number (like `5 * cm`).
- Fixed a bug in multiplying two matrices containing vectors (worked fine for
  arrays).
- Fixed random functions not accepting Matrix as input, and always returning
  a Matrix as output.


## 2014-05-13, version 0.21.1

- Removed `crypto` library from the bundle.
- Deprecated functions `Parser.parse` and `Parser.compile`. Use
  `math.parse` and `math.compile` instead.
- Fixed function `add` not adding strings and matrices element wise.
- Fixed parser not being able to evaluate an exponent followed by a unary minus
  like `2^-3`, and a transpose followed by an index like `[3]'[1]`.


## 2014-04-24, version 0.21.0

- Implemented trigonometric hyperbolic functions `cosh`, `coth`, `csch`,
  `sech`, `sinh`, `tanh`. Thanks Rogelio J. Baucells (@rjbaucells).
- Added property `type` to all expression nodes in an expression tree.
- Fixed functions `log`, `log10`, `pow`, and `sqrt` not supporting complex
  results from BigNumber input (like `sqrt(bignumber(-4))`).


## 2014-04-16, version 0.20.0

- Switched to module `decimal.js` for BigNumber support, instead of
  `bignumber.js`.
- Implemented support for polar coordinates to the `Complex` datatype.
  Thanks Finn Pauls (@finnp).
- Implemented BigNumber support for functions `exp`, `log`, and `log10`.
- Implemented conditional operator `a ? b : c` in expression parser.
- Improved floating point comparison: the functions now check whether values
  are nearly equal, against a configured maximum relative difference `epsilon`.
  Thanks Rogelio J. Baucells (@rjbaucells).
- Implemented function `norm`. Thanks Rogelio J. Baucells (@rjbaucells).
- Improved function `ifElse`, is now specified for special data types too.
- Improved function `det`. Thanks Bryan Cuccioli (@bcuccioli).
- Implemented `BigNumber` support for functions `det` and `diag`.
- Added unit alias `lbs` (pound mass).
- Changed configuration option `decimals` to `precision` (applies to BigNumbers
  only).
- Fixed support for element-wise comparisons between a string and a matrix.
- Fixed: expression parser now trows IndexErrors with one-based indices instead
  of zero-based.
- Minor bug fixes.


## 2014-03-30, version 0.19.0

- Implemented functions `compare`, `sum`, `prod`, `var`, `std`, `median`.
- Implemented function `ifElse` Thanks @mtraynham.
- Minor bug fixes.


## 2014-02-15, version 0.18.1

- Added unit `feet`.
- Implemented function `compile` (shortcut for parsing and then compiling).
- Improved performance of function `pow` for matrices. Thanks @hamadu.
- Fixed broken auto completion in the command line interface.
- Fixed an error in function `combinations` for large numbers, and
  improved performance of both functions `combinations` and `permutations`.


## 2014-01-18, version 0.18.0

- Changed matrix index notation of expression parser from round brackets to
  square brackets, for example `A[1, 1:3]` instead of `A(1, 1:3)`.
- Removed need to use the `function` keyword for function assignments in the
  expression parser, you can define a function now like `f(x) = x^2`.
- Implemented a compilation step in the expression parser: expressions are
  compiled into JavaScript, giving much better performance (easily 10x as fast).
- Renamed unit conversion function and operator `in` to `to`. Operator `in` is
  still available in the expression parser as an alias for `to`. Added unit
  `in`, an abbreviation for `inch`. Thanks Elijah Insua (@tmpvar).
- Added plurals and aliases for units.
- Implemented an argument `includeEnd` for function `range` (false by default).
- Ranges in the expression parser now support big numbers.
- Implemented functions `permutations` and `combinations`.
  Thanks Daniel Levin (@daniel-levin).
- Added lower case abbreviation `l` for unit litre.


## 2013-12-19, version 0.17.1

- Fixed a bug with negative temperatures.
- Fixed a bug with prefixes of units squared meter `m2` and cubic meter `m3`.


## 2013-12-12, version 0.17.0

- Renamed and flattened configuration settings:
  - `number.defaultType` is now `number`.
  - `number.precision` is now `decimals`.
  - `matrix.defaultType` is now `matrix`.
- Function `multiply` now consistently outputs a complex number on complex input.
- Fixed `mod` and `in` not working as function (only as operator).
- Fixed support for old browsers (IE8 and older), compatible when using es5-shim.
- Fixed support for Java's ScriptEngine.


## 2013-11-28, version 0.16.0

- Implemented BigNumber support for arbitrary precision calculations.
  Added settings `number.defaultType` and `number.precision` to configure
  big numbers.
- Documentation is extended.
- Removed utility functions `isScalar`, `toScalar`, `isVector`, `toVector`
  from `Matrix` and `Range`. Use `math.squeeze` and `math.size` instead.
- Implemented functions `get` and `set` on `Matrix`, for easier and faster
  retrieval/replacement of elements in a matrix.
- Implemented function `resize`, handling matrices, scalars, and strings.
- Functions `ones` and `zeros` now return an empty matrix instead of a
  number 1 or 0 when no arguments are provided.
- Implemented functions `min` and `max` for `Range` and `Index`.
- Resizing matrices now leaves new elements undefined by default instead of
  filling them with zeros. Function `resize` now has an extra optional
  parameter `defaultValue`.
- Range operator `:` in expression parser has been given a higher precedence.
- Functions don't allow arguments of unknown type anymore.
- Options be set when constructing a math.js instance or using the new function
  `config(options`. Options are no longer accessible via `math.options`.
- Renamed `scientific` notation to `exponential` in function `format`.
- Function `format` outputs exponential notation with positive exponents now
  always with `+` sign, so outputs `2.1e+3` instead of `2.1e3`.
- Fixed function `squeeze` not being able squeeze into a scalar.
- Some fixes and performance improvements in the `resize` and `subset`
  functions.
- Function `size` now adheres to the option `matrix.defaultType` for scalar
  input.
- Minor bug fixes.


## 2013-10-26, version 0.15.0

- Math.js must be instantiated now, static calls are no longer supported. Usage:
  - node.js: `var math = require('mathjs')();`
  - browser: `var math = mathjs();`
- Implemented support for multiplying vectors with matrices.
- Improved number formatting:
  - Function `format` now support various options: precision, different
    notations (`fixed`, `scientific`, `auto`), and more.
  - Numbers are no longer rounded to 5 digits by default when formatted.
  - Implemented a function `format` for `Matrix`, `Complex`, `Unit`, `Range`,
    and `Selector` to format using options.
  - Function `format` does only stringify values now, and has a new parameter
    `precision` to round to a specific number of digits.
  - Removed option `math.options.precision`,
    use `math.format(value [, precision])` instead.
  - Fixed formatting numbers as scientific notation in some cases returning
    a zero digit left from the decimal point. (like "0.33333e8" rather than
    "3.3333e7"). Thanks @husayt.
- Implemented a function `print` to interpolate values in a template string,
  this functionality was moved from the function `format`.
- Implemented statistics function `mean`. Thanks Guillermo Indalecio Fernandez
  (@guillermobox).
- Extended and changed `max` and `min` for multi dimensional matrices: they now
  return the maximum and minimum of the flattened array. An optional second
  argument `dim` allows to calculate the `max` or `min` for specified dimension.
- Renamed option `math.options.matrix.default` to
  `math.options.matrix.defaultType`.
- Removed support for comparing complex numbers in functions `smaller`,
  `smallereq`, `larger`, `largereq`. Complex numbers cannot be ordered.


## 2013-10-08, version 0.14.0

- Introduced an option `math.options.matrix.default` which can have values
  `matrix` (default) or `array`. This option is used by the functions `eye`,
  `ones`, `range`, and `zeros`, to determine the type of matrix output.
- Getting a subset of a matrix will automatically squeeze the resulting subset,
  setting a subset of a matrix will automatically unsqueeze the given subset.
- Removed concatenation of nested arrays in the expression parser.
  You can now input nested arrays like in JavaScript. Matrices can be
  concatenated using the function `concat`.
- The matrix syntax `[...]` in the expression parser now creates 1 dimensional
  matrices by default. `math.eval('[1,2,3,4]')` returns a matrix with
  size `[4]`, `math.eval('[1,2;3,4]')` returns a matrix with size `[2,2]`.
- Documentation is restructured and extended.
- Fixed non working operator `mod` (modulus operator).


## 2013-09-03, version 0.13.0

- Implemented support for booleans in all relevant functions.
- Implemented functions `map` and `forEach`. Thanks Sebastien Piquemal (@sebpic).
- All construction functions can be used to convert the type of variables,
  also element-wise for all elements in an Array or Matrix.
- Changed matrix indexes of the expression parser to one-based with the
  upper-bound included, similar to most math applications. Note that on a
  JavaScript level, math.js uses zero-based indexes with excluded upper-bound.
- Removed support for scalars in the function `subset`, it now only supports
  Array, Matrix, and String.
- Removed the functions `get` and `set` from a selector, they are a duplicate
  of the function `subset`.
- Replaced functions `get` and `set` of `Matrix` with a single function
  `subset`.
- Some moving around with code and namespaces:
  - Renamed namespace `math.expr` to `math.expression` (contains Scope, Parser,
    node objects).
  - Renamed namespace `math.docs` to `math.expression.docs`.
  - Moved `math.expr.Selector` to `math.chaining.Selector`.
- Fixed some edge cases in functions `lcm` and `xgcd`.


## 2013-08-22, version 0.12.1

- Fixed outdated version of README.md.
- Fixed a broken unit test.


## 2013-08-22, version 0.12.0

- Implemented functions `random([min, max])`, `randomInt([min, max])`,
  `pickRandom(array)`. Thanks Sebastien Piquemal (@sebpic).
- Implemented function `distribution(name)`, generating a distribution object
  with functions `random`, `randomInt`, `pickRandom` for different
  distributions. Currently supporting `uniform` and `normal`.
- Changed the behavior of `range` to exclude the upper bound, so `range(1, 4)`
  now returns `[1, 2, 3]` instead of `[1, 2, 3, 4]`.
- Changed the syntax of `range`, which is now `range(start, end [, step])`
  instead of `range(start, [step, ] end)`.
- Changed the behavior of `ones` and `zeros` to geometric dimensions, for
  example `ones(3)` returns a vector with length 3, filled with ones, and
  `ones(3,3)` returns a 2D array with size [3, 3].
- Changed the return type of `ones` and `zeros`: they now return an Array when
  arguments are Numbers or an Array, and returns a Matrix when the argument
  is a Matrix.
- Change matrix index notation in parser from round brackets to square brackets,
  for example `A[0, 0:3]`.
- Removed the feature introduced in v0.10.0 to automatically convert a complex
  value with an imaginary part equal to zero to a number.
- Fixed zeros being formatted as null. Thanks @TimKraft.


## 2013-07-23, version 0.11.1

- Fixed missing development dependency


## 2013-07-23, version 0.11.0

- Changed math.js from one-based to zero-based indexes.
  - Getting and setting matrix subset is now zero-based.
  - The dimension argument in function `concat` is now zero-based.
- Improvements in the string output of function help.
- Added constants `true` and `false`.
- Added constructor function `boolean`.
- Fixed function `select` not accepting `0` as input.
  Thanks Elijah Manor (@elijahmanor).
- Parser now supports multiple unary minus operators after each other.
- Fixed not accepting empty matrices like `[[], []]`.
- Some fixes in the end user documentation.


## 2013-07-08, version 0.10.0

- For complex calculations, all functions now automatically replace results
  having an imaginary part of zero with a Number. (`2i * 2i` now returns a
  Number `-4` instead of a Complex `-4 + 0i`).
- Implemented support for injecting custom node handlers in the parser. Can be
  used for example to implement a node handler for plotting a graph.
- Implemented end user documentation and a new `help` function.
- Functions `size` and `squeeze` now return a Matrix instead of an Array as
  output on Matrix input.
- Added a constant tau (2 * pi). Thanks Zak Zibrat (@palimpsests).
- Renamed function `unaryminus` to `unary`.
- Fixed a bug in determining node dependencies in function assignments.


## 2013-06-14, version 0.9.1

- Implemented element-wise functions and operators: `emultiply` (`x .* y`),
  `edivide` (`x ./ y`), `epow` (`x .^ y`).
- Added constants `Infinity` and `NaN`.
- Removed support for Workspace to keep the library focused on its core task.
- Fixed a bug in the Complex constructor, not accepting NaN values.
- Fixed division by zero in case of pure complex values.
- Fixed a bug in function multiply multiplying a pure complex value with
  Infinity.


## 2013-05-29, version 0.9.0

- Implemented function `math.parse(expr [,scope])`. Optional parameter scope can
  be a plain JavaScript Object containing variables.
- Extended function `math.expr(expr [, scope])` with an additional parameter
  `scope`, similar to `parse`. Example: `math.eval('x^a', {x:3, a:2});`.
- Implemented function `subset`, to get or set a subset from a matrix, string,
  or other data types.
- Implemented construction functions number and string (mainly useful inside
  the parser).
- Improved function `det`. Thanks Bryan Cuccioli (@bcuccioli).
- Moved the parse code from prototype math.expr.Parser to function math.parse,
  simplified Parser a little bit.
- Strongly simplified the code of Scope and Workspace.
- Fixed function mod for negative numerators, and added error messages in case
  of wrong input.


## 2013-05-18, version 0.8.2

- Extended the import function and some other minor improvements.
- Fixed a bug in merging one dimensional vectors into a matrix.
- Fixed a bug in function subtract, when subtracting a complex number from a
  real number.


## 2013-05-10, version 0.8.1

- Fixed an npm warning when installing mathjs globally.


## 2013-05-10, version 0.8.0

- Implemented a command line interface. When math.js is installed globally via
  npm, the application is available on your system as 'mathjs'.
- Implemented `end` keyword for index operator, and added support for implicit
  start and end (expressions like `a(2,:)` and `b(2:end,3:end-1)` are supported
  now).
- Function math.eval is more flexible now: it supports variables and multi-line
  expressions.
- Removed the read-only option from Parser and Scope.
- Fixed non-working unequal operator != in the parser.
- Fixed a bug in resizing matrices when replacing a subset.
- Fixed a bug in updating a subset of a non-existing variable.
- Minor bug fixes.


## 2013-05-04, version 0.7.2

- Fixed method unequal, which was checking for equality instead of inequality.
  Thanks @FJS2.


## 2013-04-27, version 0.7.1

- Improvements in the parser:
  - Added support for chained arguments.
  - Added support for chained variable assignments.
  - Added a function remove(name) to remove a variable from the parsers scope.
  - Renamed nodes for more consistency and to resolve naming conflicts.
  - Improved stringification of an expression tree.
  - Some simplifications in the code.
  - Minor bug fixes.
- Fixed a bug in the parser, returning NaN instead of throwing an error for a
  number with multiple decimal separators like `2.3.4`.
- Fixed a bug in Workspace.insertAfter.
- Fixed: math.js now works on IE 6-8 too.


## 2013-04-20, version 0.7.0

- Implemented method `math.eval`, which uses a readonly parser to evaluate
  expressions.
- Implemented method `xgcd` (extended eucledian algorithm). Thanks Bart Kiers
  (@bkiers).
- Improved math.format, which now rounds values to a maximum number of digits
  instead of decimals (default is 5 digits, for example `math.format(math.pi)`
  returns `3.1416`).
- Added examples.
- Changed methods square and cube to evaluate matrices element wise (consistent
  with all other methods).
- Changed second parameter of method import to an object with options.
- Fixed method math.typeof on IE.
- Minor bug fixes and improvements.


## 2013-04-13, version 0.6.0

- Implemented chained operations via method math.select(). For example
  `math.select(3).add(4).subtract(2).done()` will return `5`.
- Implemented methods gcd and lcm.
- Implemented method `Unit.in(unit)`, which creates a clone of the unit with a
  fixed representation. For example `math.unit('5.08 cm').in('inch')` will
  return a unit which string representation always is in inch, thus `2 inch`.
  `Unit.in(unit)` is the same as method `math.in(x, unit)`.
- Implemented `Unit.toNumber(unit)`, which returns the value of the unit when
  represented with given unit. For example
  `math.unit('5.08 cm').toNumber('inch')` returns the number `2`, as the
  representation of the unit in inches has 2 as value.
- Improved: method `math.in(x, unit)` now supports a string as second parameter,
  for example `math.in(math.unit('5.08 cm'), 'inch')`.
- Split the end user documentation of the parser functions from the source
  files.
- Removed function help and the built-in documentation from the core library.
- Fixed constant i being defined as -1i instead of 1i.
- Minor bug fixes.


## 2013-04-06, version 0.5.0

- Implemented data types Matrix and Range.
- Implemented matrix methods clone, concat, det, diag, eye, inv, ones, size,
  squeeze, transpose, zeros.
- Implemented range operator `:`, and transpose operator `'` in parser.
- Changed: created construction methods for easy object creation for all data
  types and for the parser. For example, a complex value is now created
  with `math.complex(2, 3)` instead of `new math.Complex(2, 3)`, and a parser
  is now created with `math.parser()` instead of `new math.parser.Parser()`.
- Changed: moved all data types under the namespace math.type, and moved the
  Parser, Workspace, etc. under the namespace math.expr.
- Changed: changed operator precedence of the power operator:
  - it is now right associative instead of left associative like most scripting
    languages. So `2^3^4` is now calculated as `2^(3^4)`.
  - it has now higher precedence than unary minus most languages, thus `-3^2` is
    now calculated as `-(3^2)`.
- Changed: renamed the parsers method 'put' into 'set'.
- Fixed: method 'in' did not check for units to have the same base.


## 2013-03-16, version 0.4.0

- Implemented Array support for all methods.
- Implemented Array support in the Parser.
- Implemented method format.
- Implemented parser for units, math.Unit.parse(str).
- Improved parser for complex values math.Complex.parse(str);
- Improved method help: it now evaluates the examples.
- Fixed: a scoping issue with the Parser when defining functions.
- Fixed: method 'typeof' was not working well with minified and mangled code.
- Fixed: errors in determining the best prefix for a unit.


## 2013-03-09, version 0.3.0

- Implemented Workspace
- Implemented methods cot, csc, sec.
- Implemented Array support for methods with one parameter.


## 2013-02-25, version 0.2.0

- Parser, Scope, and expression tree with Nodes implemented.
- Implemented method import which makes it easy to extend math.js.
- Implemented methods arg, conj, cube, equal, factorial, im, largereq,
  log(x, base), log10, mod, re, sign, smallereq, square, unequal.


## 2013-02-18, version 0.1.0

- Reached full compatibility with Javascripts built-in Math library.
- More functions implemented.
- Some bugfixes.


## 2013-02-16, version 0.0.2

- All constants of Math implemented, plus the imaginary unit i.
- Data types Complex and Unit implemented.
- First set of functions implemented.


## 2013-02-15, version 0.0.1

- First publish of the mathjs package. (package is still empty)<|MERGE_RESOLUTION|>--- conflicted
+++ resolved
@@ -1,7 +1,5 @@
 # History
 
-
-<<<<<<< HEAD
 # 2019-04-31, version 6.0.0-beta.1
 
 !!! BE CAREFUL: BREAKING CHANGES !!!
@@ -119,10 +117,7 @@
 - Fix `math.simplify('add(2, 3)')` throwing an error.
 
 
-# not yet published, version 5.9.1
-=======
 # 2019-05-08, version 5.10.0
->>>>>>> df4b334b
 
 - Fix `lib/header.js` not having filled in date and version. Thanks @kevjin.
 - Upgraded dependency `decimal.js@10.2.0`, fixing an issue on node.js 12.
