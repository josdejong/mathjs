# History

<<<<<<< HEAD
# not yet published, 12.0.0

- Fix #2879, #2927, #3014: find eigenvectors of defective matrices.
  Thanks @gwhitney.


# unpublished changes since 11.11.1
=======
# 2023-10-11, 11.11.2
>>>>>>> f156a02b

- Fix #3025: improve handling of matrices and error handling 
  in function `corr` (#3030). Thanks @vrushaket.
- Fix #3074: improve error message when using function `max` in `derivative`.
- Fix #3073: fix parsing quotes inside a string.
- Fix #2027: cannot use named operators like `to` or `mod` as property name. 


# 2023-09-20, 11.11.1

- Fix #2989: use one-based indices in `print` in the parser (#3009). 
  Thanks @dvd101x. 
- Fix #2936: `mod` sometimes giving wrong results due to internal round-off
  errors (#3011). Thanks @praisennamonu1.
- Internal refactor of `quantileSeq`, and fixed the embedded help (#3003). 
  Thanks @dvd101x.
- Updated dependencies and devDependencies.


# 2023-09-05, 11.11.0

- Implement function `corr` to calculate the correlation between two matrices
  (#3015, #2624). Thanks @vrushaket. 
- Lock `fraction.js` at version `4.3.4` for now, see #3024, 3022, 
  https://github.com/rawify/Fraction.js/issues/68.


# 2023-08-31, 11.10.1

- Upgrade to `fraction.js@4.3.4`, see #3022.
- Fix #3020: `lruQueue` using the global `hasOwnProperty` which may be 
  polluted.
- Add support for prefixes for the unit `erg`, and restrict prefixes of the
  unit `joule` to only long prefixes like `kilo` and no short prefixes 
  like `k` (#3019). Thanks @costerwi.
- Add a new browser example `examples/browser/lorenz.html` that uses `solveODE`
  and plots the result in a chart (#3018). Thanks @dvd101x.


# 2023-08-23, 11.10.0

- Extend function `quantileSeq` with support for a `dimension` (#3002).
  Thanks @dvd101x.
- Implement #2735: Support indexing with an array of booleans, for 
  example `a[[true, false, true]]` and `a[a > 2]` (#2994). Thanks @dvd101x.
- Implement function `zeta` (#2950, #2975, #2904). Thanks @Bobingstern.
- Fix #2990: `DenseMatrix` can mutate input arrays (#2991).


# 2023-07-24, 11.9.1

- Fix a security vulnerability in `FunctionNode` and `SymbolNode` allowing
  arbitrary code execution via `math.evaluate`. Thanks Harry Chen.
- Fix #3001: mathjs bundle containing `new Function(...)` (CSP issue).


# 2023-07-19, 11.9.0

- Implement function `solveODE` (#2958). Thanks @dvd101x.
- Implement functions `zpk2tf` and `freqz` (#2988, #2969). Thanks @alykhaled.
- Implement support for units in function `range` (#2997). Thanks @dvd101x.
- Fix #2974: `simplify` puts plus and minus signs next to each other (#2981).
  Thanks @MaybePixem.
- Fix #2973: fixes and improvements in the embedded docs (#2976). 
  Thanks @dvd101x.
- Fix #2996: two errors in the examples in the documentation about Expression 
  trees.
- Fix round-off errors near zero when converting temperatures (#2962). 
  Thanks @costerwi.
- Refactored function `range`, reducing the amount of code (#2995).
  Thanks @dvd101x.


# 2023-06-20, 11.8.2

- Fix #2971: improve typings of statistics functions `min`, `max`, `mean`, 
  `median`, `mode`, `std`, `sum`, `prod`, `variance`. Fixes a regression 
  introduced in v11.8.1.
- Fix #2972: type definitions of `Unit.divide(Unit)` have a wrong return type.


# 2023-06-13, 11.8.1

- Fix #2964: issue in function ` distance` when calculate the distance from 
  a point to a line (#2965). Thanks @Kiku-CN. 
- Fix `math.format` not working correctly for `engineering` notation when using
  BigNumbers and for `fixed` notation with `precision: 0` configured (#2956). 
  Thanks @mgreminger.
- Fix #2880: not possible to map cube root `cbrt`.
- Fix #2938: make the syntax description of all functions consistent in the
  docs (#2941). Thanks @dvd101x.
- Fix #2954: improve the TypeScript definitions the return type of functions
  `min` and `max` (#2955). Thanks @Maxim-Mazurok.
- Fix #2959: typo in an example in the docs. Thanks @kunalagrwl.
- Drop official support for Node.js 14, has reached end of life.


# 2023-04-03, 11.8.0

- Extended functions `fraction`, `bignumber`, and `number` with support for 
  units, see #2918 (#2926).
- Implemented aliases `amp` and `amps` for unit `ampere` (#2917). 
  Thanks @veggiesaurus.
- Improve TypeScript definitions of function `gcd` (#2922). Thanks @brunoSnoww.
- Fix #2923: improve docs of the function `distance` (#2924). Thanks @tmtron.


# 2023-03-15, 11.7.0

- Implement #2567: accept array as parameter for function `gcd` (#2878). 
  Thanks @jakubriegel.
- Fix #2908: improvements in the docs and examples of functions 
  `partitionSelect`, `diff`, `expm1`, `round`, `nthRoots`, `sign`, 
  `rigthArithShift`, `setIsSubset`, `setSize`, and the docs about units.
  Thanks @tmtron.
- Fix #2907: determinant of empty matrix should be 1.
- Refactor index.d.ts by writing function declarations using a generic, 
  reducing a lot of repetition (#2913). Thanks @brunoSnoww.


# 2023-02-24, 11.6.0

- Implement broadcasting for the following functions and their corresponding
  operator: `add`, `dotDivide`, `dotMultiply`, `dotPow`, `gcd`, `lcm`, `mod`, 
  `nthRoot`, `subtract`, `bitAnd`, `bitOr`, `bitXor`, `leftShift`, 
  `rightArithShift`, `rightLogShift`, `and`, `or`, `xor`, `compare`, 
  `compareText`, `equal`, `larger`, `largerEq`, `smaller`, `smallerEq`, 
  `unequal`, `atan2` and `to` (#2895, #2753). Thanks @dvd101x.
- Implement support for non-power-of-2 fft (#2900, #2577). Thanks @cyavictor88.
- Fix #2888: update type definitions of function `unit` to allow creating a 
  unit from a fraction or complex number.
- Fix #2892: an error in the examples of the embedded help of function `sort`.
- Fix #2891: functions `column` and `row` sometimes returning a scalar number. 
- Fix #2896: define the fourth argument of function `intersect` as optional 
  in the TypeScript definitions. Thanks @wodndb.
- Fix: quantileSeq not accepting a matrix as second argument `prob` (see #2902).
- Fix broken examples in functions `to`, `distance`, `getMatrixDataType`, 
  `subset`, and `max` (see #2902).


# 2023-01-31, 11.5.1

- Add type definitions for function `rotationMatrix` (#2860). 
  Thanks @brunoSnoww.
- Add type signature for `lusolve(LUDecomposition, ...)` (#2864). 
  Thanks @evanmiller.
- Fix #2873: the rocket_trajectory_optimization.html example being partly 
  broken. Thanks @dvd101x.
- Fix #2871: coverage report broken (#2877). Thanks @bornova.
- Fix #2883: update documentation for stat functions, describe missing syntax.
- Fix #2884: fix examples in the embedded docs of function `pow` and some other
  functions.
- Fix type definition of function `complex` for one numeric input (#2886), 
  thanks @ariymarkowitz.
- Fix type definitions of `map()` and `forEach()` (#2887), thanks @xiaohk.
- Fix #2606: improve type definitions of `dotMultiply`, `dotPow` and 
  `dotDivide` (#2890). Thanks @brunoSnoww.


# 2022-12-05, 11.5.0

- Improve `simplify` rule matches in non-commutative contexts (#2841). 
  Thanks @samueltlg.
- Simplify: add rules and restructure tests for non-commutative contexts
  (#2847). Thanks @samueltlg.
- Fix function `reshape` mutating the input in case of a matrix (see #2854).
- Fix TypeScript types for `multiply()` with `number[]` and `number[][]`
  (#2852). Thanks @hfhchan.


# 2022-11-18, 11.4.0

- Implemented more wildcards to describe rules for `simplify`, making it easier
  for example to describe unary minus (#1915). Thanks @thatcomputerguy0101.
- Implemented functions `schur`, `sylvester`, and `lyap` (#2646). 
  Thanks @egidioln.
- Implemented function `polynomialRoot`, and use it in a benchmark (#2839). 
  Thanks @gwhitney.
- Fix #2825 partly: improve simplifying operations on constants in 
  non-commutative contexts (#2827). Thanks @samueltlg.
- Fix #2840: a bug in the docs and type definitions of `Node.traverse` and 
  `Node.forEach`, they do return `void`.


# 2022-11-07, 11.3.3

- Fix #2830: Prevent inserting zero values when creating a `SparseMatrix` from a 
  `DenseMatrix` (#2836). Thanks @AlexandreAlvesDB.
- Fix #2835: a regression in the type definitions of `FunctionNode`, introduced
  in `v11.3.2`. See #2733. Thanks @dsteve.


# 2022-10-25, 11.3.2

- Add generics to remaining Node type definitions (#2733). Thanks @mattvague. 
- Allow unit prefixes for (absolute) temperatures `kelvin`, `rankine`, 
  `celsius`, and `fahrenheit` (#2824). Thanks @jfeist


# 2022-10-19, 11.3.1

- Fix #2809: code completion issues in some IDE's (#2812).
- Fix #2818: throw an error when a function assignment has duplicate 
  parameter names (#2819).
- Update `decimal.js` to version `10.4.2`.


# 2022-10-11, 11.3.0

- Allow creating new subclasses of `Node` in TypeScript (#2772). 
  Note that this disables being able to narrow MathNodes by using the `.type`
  property. Use typeguards like `isOperatorNode(...)` instead (see #2810).
  Thanks @mattvague.
- Fix #2793: `flatten()` cloning entries of array/Matrix (#2799).
- Fix #2627: TypeScript definitions of `pinv` missing (#2804). 
  Thanks @HanchaiN.
- Update dependencies to `decimal.js@10.4.1`.


# 2022-09-13, 11.2.1

- Fix doc generator being broken, not generating a function reference.


# 2022-09-12, 11.2.0

- Implement function `isRelationalNode` (#2731). Thanks @isaacbyr.
- Added missing types `'largerEq'` and `'or'` in `OperatorNodeMap` in the
  TypeScript definitions. Thanks @ajinkyac03.
- Fixed typos in min func type defs (#2768). Thanks @mabdullahadeel.
- Improved the TypeScript definitions for `pickRandom`. Thanks @mattvague.
- Fixed documentation of unit `min` which means `minutes`, not `minim` (#2773).
  Thanks @jasonhornsby.


# 2022-08-23, 11.1.0

- Add Unit constructor from value and pure (valueless) Unit (#2628).
  Thanks @costerwi
- Fix #2144: `examples/advanced/custom_loading.js` was broken.
- Fix JSON `replacer` function missing in the TypeScript definitions. 
  Thanks @mattvague.
- Update dependencies to `typed-function@4.1.0` and `decimal.js@10.4.0`. 


# 2022-07-25, version 11.0.1

- Fix #2632: TypeScript issue of `simplifyConstant` and `simplifyCore`
  not having a return type defined.


# 2022-07-23, version 11.0.0

!!! BE CAREFUL: BREAKING CHANGES !!!

Breaking changes:

- Dropped official support for IE11. 
- Upgraded to `typed-function@3`, see [josdejong/typed-function/HISTORY.md](https://github.com/josdejong/typed-function/blob/develop/HISTORY.md#2022-05-12-version-300). Thanks @gwhitney. Most importantly: 
    - Conversions now have preference over `any`.
    - The `this` variable is no longer bound to the typed function itself.
    - The properties `typed.types`, `typed.conversions`, and `typed.ignore` 
      have been removed.
    - There are new static functions available like `typed.referTo`, 
      `typed.referToSelf`, `typed.addTypes`, `typed.addConversions`.
- Implement amended "Rule 2" for implicit multiplication (#2370, #2460):
  when having a division followed by an implicit multiplication, the division 
  gets higher precedence over the implicit multiplication when (a) the 
  numerator is a constant with optionally a prefix operator (`-`, `+`, `~`), 
  and (b) the denominator is a constant. For example: formerly `-1 / 2 x` was 
  interpreted as `-1 / (2 * x)` and now it is interpreted as `(-1 / 2) * x`.
  Thanks @gwhitney.
- Drop elementwise matrix support for trigonometric functions, exp, log, gamma,
  square, sqrt, cube, and cbrt to prevent confusion with standard matrix 
  functions (#2440, #2465). Instead, use `math.map(matrix, fn)`. 
  Thanks @gwhitney.
- Simplify: convert equivalent function calls into operators, for example, 
  `add(2, x)` will now be simplified into `2 + x` (#2415, #2466).
  Thanks @gwhitney.
- Removed the automatic conversion from `number` to `string` (#2482).
  Thanks @gwhitney.
- Fix #2412: let function `diff` return an empty matrix when the input contains
  only one element (#2422).
- Internal refactoring in the `simplifyCore` logic (#2490, #2484, #2459).
  The function `simplifyCore` will no longer (partially) merge constants, that 
  behavior has been moved to `simplifyConstant`. The combination of 
  `simplifyConstant` and `simplifyCore` is still close to the old behavior 
  of `simplifyCore`, but there are some differences. To reproduce the same 
  behavior as the old `simplifyCore`, you can use 
  `math.simplify(expr, [math.simplifyCore, math.simplifyConstant])`. 
  Thanks to the refactoring, `simplify` is more thorough in reducing constants. 
  Thanks @gwhitney.
- Disable support for splitting rest parameters in chained calculations 
  (#2485, #2474). For example: `math.chain(3).max(4, 2).done()` will now throw
  an error rather than return `4`, because the rest parameter of 
  `math.max(...number)` has been split between the contents of the chain and 
  the arguments to the max call. Thanks @gwhitney.
- Function `typeOf` now returns `function` (lowercase) for a function instead 
  of `Function` (#2560). Thanks @gwhitney.

Non-breaking changes:

- Fix #2600: improve the TypeScript definitions of `simplify`. 
  Thanks @laureen-m and @mattvague.
- Fix #2607: improve type definition of `createUnit`. Thanks @egziko.
- Fix #2608: clarify the docs on the need to configure a smaller `epsilon`
  when using BigNumbers.
- Fix #2613: describe matrix methods `get` and `set` in the docs.
- Fix link to `math.rationalize` in the docs (#2616). Thanks @nukisman.
- Fix #2621: add TypeScript definitions for `count` (#2622). Thanks @Hansuku.
- Improved TypeScript definitions of `multiply` (#2623). Thanks @Windrill.


# 2022-06-28, version 10.6.4

- Improve TypeScript definitions of the `factory` function, thanks @mattvague.


# 2022-06-24, version 10.6.3

- Revert the TypeScript definition fixes for `factory` applied in `v10.6.2`, 
  they give some complications.


# 2022-06-24, version 10.6.2

- Improve TypeScript definitions of `ParenthesisNode`. Thanks @mattvague.
- Change the TypeScript definition of `MathNodeCommon['type']` into a less 
  strict string, so it is possible to extend with new Node classes. 
  Thanks @mattvague.
- Improve TypeScript definitions of the `factory` function, thanks @mattvague.


# 2022-05-31, version 10.6.1

- Improve the  TypeScript types For `OperatorNode`: you can now define generic 
  types like `OperatorNode<'+', 'add'>`. Thanks @mattvague.


# 2022-05-24, version 10.6.0

- Implementation of fourier transform functions `fft` and `ifft` (#2540).
  Thanks @HanchaiN.
- Fix TypeScript types not being listed in the exported fields (#2569).
  Thanks @mattvague. 
- Large improvements in TypeScript definitions for chained expressions (#2537).
  Thanks @mattvague.
- Fix #2571: improve TypeScript definition of functions `clone` and `cloneDeep` 
  (#2572). Thanks @mattvague.
- Fix the first argument of `derivative` holding the expression not correctly
  being converted when using `.toTex()` (#2564). Thanks @mattvague.


# 2022-05-11, version 10.5.3

- Fix #2337: npm package containing examples and docs to solve security 
  vulnerabilities being reported on the examples and their dependencies.
- Fix core, construction, and some other functions missing in docs.
- Drop official support for Node.js 12 which has reached its end of life.


# 2022-05-09, version 10.5.2

- Fix #2553: `@types/mocha` defined in `dependencies` instead of 
  `devDependencies`, causing problems in projects that use a different version
  of this dependency. Thanks @Kolahzary.
- Fix #2550: remove `examples/node_modules` folder from the npm package.
- Fix #2528: improve contribution guidelines (#2548).
- Document `SymbolNode.onUndefinedSymbol` and 
  `FunctionNode.onUndefinedFunction`.


# 2022-05-02, version 10.5.1

- Fix #2526, #2529: improve TypeScript definitions of function `round`, `fix`,
  `floor`, `ceil`, and `nthRoot`, and improved the number only implementations 
  of those functions  (#2531, #2539). Thanks @simlaticak and @gwhitney.
- Fix #2532: matrix index symbol `end` not working when used inside
  a sub-expression.
- Fix #2524: In generating AUTHORS list, ignore a list of specific commits
  (e.g., to avoid spurious duplicates in list). (#2543)
- Add type definitions of function `resolve` (#2536). Thanks @mattvague.


# 2022-04-19, version 10.5.0

- Implement #1563: function `pinv`, Moore–Penrose inverse (#2521). 
  Thanks @HanchaiN.
- Optimize function `det` for integers by switching to the Bareiss algorithm: 
  no more round-off errors for integer input (#2516). Thanks @HanchaiN.
- Implement #2463: allow negative integer powers of invertible square matrices
  (#2517). Thanks @HanchaiN.
- Implement the `lgamma` function (defined as log(gamma(z))) for number and
  Complex types. Supersedes #320. (#2417). Thanks @yifanwww.
- Fix #2523: update to the latest complex.js to improve `sin(z)` for small
  `im(z)` (#2525). Thanks @gwhitney.
- Fix #2526: update TypeScript definition of `ceil` (#2531). Thanks @simlaticak
- Change mocha reporter to 'dot' to avoid excessively long log files. (#2520)


# 2022-04-08, version 10.4.3

- Fix #2508: improve the precision of stirlingS2 (#2509). Thanks @gwhitney.
- Fix #2514: implement optional argument `base` in the number implementation
  of function `log` (#2515). Thanks @gwhitney.
- Improve the documentation on operator `;` (#2512). Thanks @gwhitney.


# 2022-03-29, version 10.4.2

- Fix #2499: different behavior for unit conversion "degC" and "K" (#2501).
  Also disables getting the sign for units with an offset, which is ambiguous. 
  Thanks @gwhitney.
- Fix #2503: fix an issue in `log()` for complex numbers in which the imaginary
  part is much larger in absolute value than the real part, fixed in 
  `complex.js@2.1.0` (#2505), thanks @gwhitney, @infusion.
- Fix #2493: unclear error message when an entity that is not a function
  is being called as a function (#2494). Thanks @gwhitney.
- Some fixes in the docs on units (#2498). Thanks @dvd101x.
- Add `forEach` example in embedded docs (#2507). Thanks @dvd101x.
- Correct approx.deepEqual() to accept an epsilon argument giving the
  comparison tolerance. It was already being called this way, but was
  silently ignoring the tolerance. Thanks @yifanwww.


# 2022-03-23, version 10.4.1

- Improve TypeScript definitions for function `unit` (#2479). 
  Thanks @SinanAkkoyun.
- Add tests for type declarations (#2448). Thanks @samestep.
- Further improvement to TypeScript definitions of `std` and `variance`
  (make dimension parameter optional, #2474). Thanks @NattapongSiri.
- Next step (as per #2431) for full publication of "is" functions like
  `isMatrix` etc: Provide TypeScript definitions of "is" functions and
  make them type guards. (#2432). Thanks @ChristopherChudzicki.
- Fix #2491: Multi line object expressions don't work with comments (#2492).
  Thanks @gwhitney.
- Fix #2478: a bug in calculating the eigenvectors when dealing with complex
  numbers (#2496). Thanks @gwhitney.
- Update project dependencies and devDependencies.


# 2022-03-07, version 10.4.0

- Fix #2461: make sure `simplifyCore` recurses over all binary nodes (#2462).
  Thanks @gwhitney.
- Fix #2429: fix the TypeScript definitions of functions `std` and `variance`
  (#2455). Thanks @NattapongSiri.
- Fix #1633: implement a `cumsum` function generating cumulative sums of a list
  of values or a matrix. (#1870). Thanks @hjonasson.
- Upgrade to the latest version of `Fraction.js`, having more strict input, 
  only accepting an integer numerator and denominator. See #2427.
- Fix typo in documentation example for `format`. (#2468) Thanks @abranhe.
- Write unit tests for all jsdoc examples. See #2452. Thanks @gwhitney. 


# 2021-03-02, version 10.3.0

- Fix #1260: implement function `symbolicEqual` (#2424). Thanks @gwhitney.
- Fix #2441, #2442: support passing a function as argument to functions created
  in the expression parser (#2443). Thanks @gwhitney.
- Fix #2325: improve documentation of subset indices (#2446). Thanks @gwhitney.
- Fix #2439: fix a bug in `complexEigs` in which real-valued norms were 
  inadvertently being typed as complex numbers (#2445). Thanks @gwhitney.
- Fix #2436: improve documentation and error message of function `map` (#2457).
  Thanks @gwhitney.


# 2022-03-01, version 10.2.0

- Implemented context options to control simplifications allowed in `simplify`, 
  see #2399, #2391. Thanks @gwhitney.
- Implemented function `leafCount` as a first simple measure of the complexity 
  of an expression, see #2411, #2389. Thanks @gwhitney.
- Fix #2413: improve `combinations` to return an integer result without rounding
  errors for larger values, see #2414. Thanks @gwhitney.
- Fix #2385: function `rotate` missing in TypeScript definitions. 
  Thanks @DIVYA-19.
- Fix #2450: Add BigNumber to parameter type in `math.unit` and add TypeScript
  types for `Unit.simplify` and `Unit.units` (#2353). Thanks @joshhansen.
- Fix #2383: detect infinite loops in `simplify` (#2405). Thanks @gwhitney.
- Fix #1423: collect like factors and cancel like terms in sums (#2388). 
  Thanks @gwhitney.


# 2022-02-02, version 10.1.1

- Improvements and fixes in function `simplify`, thanks @gwhitney:
  - Fix #2393: regression bug in `simplify('2-(x+1)')`.
  - Ad option `consoleDebug` to `simplify` to see what is going on.
- Fix TypeScript definition of `ConfigOptions`, which was missing option 
  `predictable`.


# 2022-01-15, version 10.1.0

- Implemented function `invmod`, see #2368, #1744. Thanks @thetazero.
- Improvements and fixes in function `simplify`, thanks @gwhitney:
  - Fix #1179, #1290: improve collection of non-constant like terms (#2384).
  - Fix #2152: do not transform strings into numbers (#2372).
  - Fix #1913: implement support for array and object simplification (#2382).
- Fix #2379: add embedded documentation for function `print`.
- Remove broken example from the embedded documentation of function `forEach`.


# 2021-12-29, version 10.0.2

- Fix #2156: simplify expressions like `-1 / (-x)` to `1/x`. Thanks @ony3000.
- Fix #2363: remove a redundant part of the regex to split a number.
- Fix #2291: add support for fractions in function `intersect`. 
  Thanks @thetazero.
- Fix #2358: bug in `SparseMatrix` when replacing a subset of a matrix with
  a non-consecutive index. Thanks @Al-0.


# 2021-12-22, version 10.0.1

- Fix #1681: function `gamma` giving inaccurate complex results in some cases.
  Thanks @kmdrGroch.
- Fixed a typo in an example, see #2366. Thanks @blackwindforce.


# 2021-11-03, version 10.0.0

!!! BE CAREFUL: BREAKING CHANGES IN THE TYPESCRIPT DEFINITIONS !!!

- Improvements to the Typescript typings (commit fc5c202e). 
  Thanks @joshhansen. First introduced in v9.5.1, but reverted because
  it contains breaking changes.
  
  Breaking changes: interface `MathNode` is now renamed to `MathNodeCommon`
  and the related interfaces are structured in a different way.

- Fixed a typo in the TypeScript definition of toHTML. Thanks @TheToto.


# 2021-11-03, version 9.5.2`

- Revert the improvements to the Typescript typings because they contain
  breaking changes. The improvements will be published in v10.0.0. See #2339.


# 2021-10-13, version 9.5.1

- Various improvements to the Typescript typings. 
  Thanks @joshhansen and @DianaTdr.


# 2021-09-22, version 9.5.0

- Implemented support for calculations with percentage, see #2303. 
  Thanks @rvramesh.
- Fix #2319: make the API of `Parser.evaluate` consistent with `math.evaluate`: 
  support a list with expressions as input.
- Improved documentation of function `setCartesian`. Thanks @fieldfoxWim.


# 2021-09-15, version 9.4.5

- Improved the performance of `Node.equals` by improving the internal 
  function `deepStrictEqual`. Thanks @tomlarkworthy.
- Fixes in the TypeScript definitions:
  - Define `hasNumericValue`. Thanks @write2kcl. 
  - Define `MathNode.isRelationalNode`. Thanks @m93a.
  - Fix typo in `MathNode.isConditionalNode`. Thanks @m93a.


# 2021-07-07, version 9.4.4

- Fixed `ArrayNode.toTex()`: remove the row delimiter on the last row, 
  see #2267. Thanks @davidtranhq.
- Fix #2269: `intersect`  not returning `null` for matrix input. Thanks @m93a.
- Fix #2245: mathjs not working in IE11 anymore due to a missing polyfill for
  `Symbol`. The browser bundle now includes the necessary polyfills (it is 
  larger now because of that, see also #2266). Thanks @m93a.
- Update dependencies (`complex.js@2.0.15`, `decimal.js@10.3.1`)
- Drop official support for node.js 10, which has reached end of life. 
  See #2258.


# 2021-06-23, version 9.4.3

- Fix #2222: mathjs polluting the `Decimal` prototype. Thanks @m93a.
- Fix #2253: expression parser throwing an error when accessing nested object
  properties named `e`.
- Fixes in the TypeScript definitions:
  - function `floor`, #2159, #2246. Thanks @write2kcl.
  - function `simplify`, see #2252. Thanks @nitroin. 
- Upgraded to `decimal.js@10.3.0`


# 2021-06-05, version 9.4.2

- Implemented iterative eigenvalue finder for `eigs`, making it much more 
  robust. See #2179, #2237. Thanks @m93a.
- Improved TypeScript definitions of function `parse`. Thanks @OpportunityLiu.


# 2021-05-24, version 9.4.1

- Fix #2100: add TypeScript declaration for `eigs`. Thanks @andrebianchessi.
- Fix #2220: add TypeScript files to published npm package. Thanks @dhritzkiv.
- Update readme regarding TypeScript definition files. Thanks @dhritzkiv.
- Update to `fraction.js@4.1.1`


# 2021-05-16, version 9.4.0

- Implemented support to use objects with a `Map` interface as scope, 
  see #2143, #2166. Thanks @jhugman.
- Extend `eigs` to support general complex matrices, see #1741. Thanks @m93a.
- DenseMatrix and SparseMatrix are now iterable, see #1184. Thanks @m93a.
- Implemented utility functions `matrixFromRows`, `matrixFromColumns`, and 
  `matrixFromFunction`, see #2155, #2153. Thanks @m93a.
- Added TypeScript definitions to the project, making it redundant to install
  `@types/mathjs`, and making it easier to improve the definitions. See #2187, 
  #2192. Thanks @CatsMiaow.
- Upgraded dependencies
  - `complex.js@2.0.13` (fixing #2211). Thanks @infusion
  - `fraction.js@4.1.0` (`pow` now supporting rational exponents).
- Fix #2174: function `pickRandom` having no name. Thanks @HK-SHAO.
- Fix #2019: VSCode auto import keeps adding import { null } from 'mathjs'.
- Fix #2185: Fix TypeScript definition of unit division, which can also return 
  a number.
- Fix #2123: add type definitions for functions `row` and `column`.
- Fix some files not exposed in the package, see #2213. Thanks @javiermarinros.


# 2021-04-12, version 9.3.2

- Fix #2169: mathjs requesting `@babel/runtime` dependency. 
  Regression introduced in `v9.3.1`.


# 2021-04-10, version 9.3.1

- Fix #2133: strongly improved the performance of `isPrime`, see #2139. 
  Thanks @Yaffle.
- Fix #2150: give a clear error "Error: Undefined function ..." instead when
  evaluating a non-existing function.
- Fix #660: expose internal functions `FunctionNode.onUndefinedFunction(name)` 
  and `SymbolNode.onUndefinedSymbol(name)`, allowing to override the behavior.
  By default, an Error is thrown.


# 2021-03-10, version 9.3.0

- Implemented support for parsing non decimal numbers with radix point,
  see #2122, #2121. Thanks @clnhlzmn.
- Fix #2128: typo in docs of `luSolveAll` and `usolveAll`.


# 2021-02-03, version 9.2.0

- Implemented function `count` to count the total elements in a matrix, 
  see #2085. Thanks @Josef37.
- Fix #2096: cleanup old reference to external dependency `crypto`.
- Some refactoring in the code to remove duplications, see #2093. 
  Thanks @Josef37.


# 2021-01-27, version 9.1.0

- Extended function `reshape` with support for a wildcard `-1` to automatically
  calculate the remaining size, like `reshape([1, 2, 3, 4, 5, 6], [-1, 2])` 
  which will output `[[0, 1], [2, 3], [4, 5]]`. See #2075. Thanks @Josef37.
- Fix #2087: function `simplify` ignores second argument of `log`, for example
  in `simplify('log(e, 9)')` . Thanks @quentintruong.


# 2021-01-16, version 9.0.0

- Improved support for bin, hex, and oct literals. See #1996. Thanks @clnhlzmn.
  - **Breaking change**: parse literals with prefixes `0b`, `0c`, and `0x` are  
    now unsigned by default. To parse them as signed, you have to specify a
    suffix specifying the word size such as `i16` or `i32`.
  - Function `format` now supports more notations: `bin`, 'hex', and `oct`,
    for example `format(255, {notation: "hex"})`.
  - The functions `format`, `bin`, `hex`, `oct` now allow specifying a wordSize, 
    like `bin(10, 32)` and `format(10, {notation: "bin", wordSize: 32})`.
  - BigNumber support for the bin, hex, and oct literals. 
- Extended and improved the example rocket_trajectory_optimization.html.
  Thanks @Josef37.


# 2020-12-30, version 8.1.1

- Improved the performance of parsing and evaluating units a lot, see #2065. 
  Thanks @flaviut.
- Upgraded dependency `fraction.js` to `v4.0.13`. 
- Moved continuous integration testing from Travis CI to Github Workflow, 
  see #2024, #2041. Thanks @harrysarson.


# 2020-12-04, version 8.1.0

- Implemented units `kilogramforce` (`kgf`). Thanks @rnd-debug.
- Fix #2026: Implement a new option `fractionsLimit` for function `simplify`, 
  defaulting to `Infinity`.
- Improved the documentation of function `clone`. Thanks @redbar0n.


# 2020-11-09, version 8.0.1

- Fix #1979: missing "subset" dependency when using "mathjs/number" entry point.
- Fix #2022: update pretty printing with MathJax example to the latest version 
  of MathJax. Thanks @pkra.


# 2020-11-06, version 8.0.0

!!! BE CAREFUL: BREAKING CHANGES !!!

- You can now use mathjs directly in node.js using ES modules without need for 
  a transpiler (see #1928, #1941, #1962). 
  Automatically loading either commonjs code or ES modules code is improved.
  All generated code is moved under `/lib`: the browser bundle is moved from 
  `/dist` to `/lib/browser`, ES module files are moved to `/lib/esm`, 
  and commonjs files are moved to `/lib/cjs`. Thanks @GreenImp.
- Non-minified bundle `dist/math.js` is no longer provided. Either use the
  minified bundle, or create a bundle yourself.
- Replaced random library `seed-random` with `seedrandom`, see #1955. 
  Thanks @poppinlp.
- Breaking changes in `pickRandom`, see #1990, #1976.
  - Will no longer return the input matrix when the given number is greater 
    than the length of the provided possibles. Instead, the function always
    returns results with the requested number of picks.
  - Will now return a `Matrix` as output when input was a `Matrix`.
  - Introduced a new syntax:
    
    ```
    math.pickRandom(array, { weights, number, elementWise })
    ```
  - Introduced a new option `elementWise`, which is `true` by default. 
    When setting `elementWise` to false, an array containing arrays will return
    random pick of arrays instead of the elements inside of the nested arrays.


# 2020-11-02, version 7.6.0

- Implemented function `rotate(w, theta)`. See #1992, #1160. Thanks @rnd-debug. 
- Implemented support for custom characters in Units via `Unit.isValidAlpha`. 
  See #1663, #2000. Thanks @rnd-debug.


# 2020-10-10, version 7.5.1

- Fix object pollution vulnerability in `math.config`. Thanks Snyk.


# 2020-10-07, version 7.5.0

- Function `pickRandom` now allows randomly picking elements from matrices 
  with 2 or more dimensions instead of only from a vector, see #1974.
  Thanks @KonradLinkowski.


# 2020-10-07, version 7.4.0

- Implemented support for passing a precision in functions `ceil`, `floor`, 
  and `fix`, similar to `round`, see #1967, #1901. Thanks @rnd-debug.
- Implemented function `rotationMatrix`, see #1160, #1984. Thanks @rnd-debug.
- Implement a clear error message when using `sqrtm` with a matrix having 
  more than two dimensions. Thanks @KonradLinkowski.
- Update dependency `decimal.js` to `10.2.1`.


# 2020-09-26, version 7.3.0

- Implemented functions `usolveAll` and `lsolveAll`, see #1916. Thanks @m93a.
- Implemented support for units in functions `std` and `variance`, see #1950. 
  Thanks @rnd-debug.
- Implemented support for binary, octal, and hexadecimal notation in the 
  expression parser, and implemented functions `bin`, `oct`, and `hex` for 
  formatting. Thanks @clnhlzmn.
- Fix #1964: inconsistent calculation of negative dividend modulo for 
  `BigNumber` and `Fraction`. Thanks @ovk.


# 2020-08-24, version 7.2.0

- Implemented new function `diff`, see #1634, #1920. Thanks @Veeloxfire. 
- Implemented support for norm 2 for matrices in function `norm`. 
  Thanks @rnd-debug. 


# 2020-07-13, version 7.1.0

- Implement support for recursion (self-referencing) of typed-functions, 
  new in `typed-function@2.0.0`. This fixes #1885: functions which where 
  extended with a new data type did not always work. Thanks @nickewing.
- Fix #1899: documentation on expression trees still using old namespace 
  `math.expression.node.*` instead of `math.*`.


# 2020-06-24, version 7.0.2

- Fix #1882: have `DenseMatrix.resize` and `SparseMatrix.resize` accept 
  `DenseMatrix` and `SparseMatrix` as inputs too, not only `Array`.
- Fix functions `sum`, `prod`, `min`, and `max` not throwing a conversion error
  when passing a single string, like `sum("abc")`.


# 2020-05-30, version 7.0.1

- Fix #1844: clarify the documentation of function `eigs`. Thanks @Lazersmoke.
- Fix #1855: Fix error in the documentation for `math.nthRoots(x)`.  
- Fix #1856: make the library robust against Object prototype pollution.


# 2020-05-07, version 7.0.0

Breaking changes:

- Improvements in calculation of the `dot` product of complex values. 
  The first argument is now conjugated. See #1761. Thanks @m93a.  
- Dropped official support for Node.js v8 which has reached end of life.
- Removed all deprecation warnings introduced in v6. 
  To upgrade smoothly from v5 to v7 or higher, upgrade to v6 first
  and resolve all deprecation warnings.


# 2020-05-04, version 6.6.5

- Fix #1834: value `Infinity` cannot be serialized and deserialized. 
  This is solved now with a new `math.replacer` function used as 
  `JSON.stringify(value, math.replacer)`.
- Fix #1842: value `Infinity` not turned into the latex symbol `\\infty`.


# 2020-04-15, version 6.6.4

- Fix published files containing Windows line endings (CRLF instead of LF).  


# 2020-04-10, version 6.6.3

- Fix #1813: bug in engineering notation for numbers of function `format`,
  sometimes resulting in needless trailing zeros.
- Fix #1808: methods `.toNumber()` and `.toNumeric()` not working on a 
  unitless unit.
- Fix #1645: not being able to use named operators `mod`, `and`, `not`, `or`,
  `xor`, `to`, `in` as object keys. Thanks @Veeloxfire.
- Fix `eigs` not using `config.epsilon`.


# 2020-03-29, version 6.6.2

- Fix #1789: Function `eigs` not calculating with BigNumber precision 
  when input contains BigNumbers.
- Run the build script during npm `prepare`, so you can use the library
  directly when installing directly from git. See #1751. Thanks @cinderblock.


# 2020-02-26, version 6.6.1

- Fix #1725: simplify `a/(b/c)`. Thanks @dbramwell.
- Fix examples in documentation of `row` and `column`.


# 2020-02-01, version 6.6.0

- Implemented function `eigs`, see #1705, #542 #1175. Thanks @arkajitmandal.
- Fixed #1727: validate matrix size when creating a `DenseMatrix` using
  `fromJSON`.
- Fixed `DenseMatrix.map` copying the size and datatype from the original
  matrix instead of checking the returned dimensions and type of the callback.
- Add a caret to dependencies (like) `^1.2.3`) to allow downstream updates
  without having to await a new release of mathjs.


# 2020-01-08, version 6.5.0

- Implemented `baseName` option for `createUnit`, see #1707.
  Thanks @ericman314.


# 2020-01-06, version 6.4.0

- Extended function `dimension` with support for n-dimensional points.
  Thanks @Veeloxfire.


# 2019-12-31, version 6.3.0

- Improved performance of `factorial` for `BigNumber` up to a factor two,
  see #1687. Thanks @kmdrGroch.


# 2019-11-20, version 6.2.5

- Fixed `IndexNode` using a hardcoded, one-based implementation of `index`,
  making it impossible to instantiate a zero-based version of the expression
  parser. See #782.


# 2019-11-20, version 6.2.4

- Fixed #1669: function 'qr' threw an error if the pivot was zero,
  thanks @kevinkelleher12 and @harrysarson.
- Resolves #942: remove misleading assert in 'qr'. Thanks @harrysarson.
- Work around a bug in complex.js where `sign(0)` returns complex NaN.
  Thanks @harrysarson.


# 2019-10-06, version 6.2.3

- Fixed #1640: function `mean` not working for units. Thanks @clintonc.
- Fixed #1639: function `min` listed twice in the "See also" section of the
  embedded docs of function `std`.
- Improved performance of `isPrime`, see #1641. Thanks @arguiot.


# 2019-09-23, version 6.2.2

- Fixed methods `map` and `clone` not copying the `dotNotation` property of
  `IndexNode`. Thanks @rianmcguire.
- Fixed a typo in the documentation of `toHTML`. Thanks @maytanthegeek.
- Fixed #1615: error in the docs of `isNumeric`.
- Fixed #1628: Cannot call methods on empty strings or numbers with value `0`.


# 2019-08-31, version 6.2.1

- Fixed #1606: function `format` not working for expressions.


# 2019-08-28, version 6.2.0

- Improved performance of `combinationsWithRep`. Thanks @waseemyusuf.
- Add unit aliases `bit` and `byte`.
- Fix docs referring to `bit` and `byte` instead of `bits` and `bytes`.
- Updated dependency `typed-function@1.1.1`.


# 2019-08-17, version 6.1.0

- Implemented function `combinationsWithRep` (see #1329). Thanks @waseemyusuf.


# 2019-08-05, version 6.0.4

- Fixed #1554, #1565: ES Modules where not transpiled to ES5, giving issues on
  old browsers. Thanks @mockdeep for helping to find a solution.


# 2019-07-07, version 6.0.3

- Add `unpkg` and `jsdelivr` fields in package.json pointing to UMD build.
  Thanks @tmcw.
- Fix #1550: nested user defined function not receiving variables of an
  outer user defined function.


# 2019-06-11, version 6.0.2

- Fix not being able to set configuration after disabling function `import`
  (regression since v6.0.0).


# 2019-06-09, version 6.0.1

- Fix function reference not published in npm library.
- Fix function `evaluate` and `parse` missing in generated docs.


# 2019-06-08, version 6.0.0

!!! BE CAREFUL: BREAKING CHANGES !!!

### Most notable changes

1.  Full support for **ES modules**. Support for tree-shaking out of the box.

    Load all functions:

    ```js
    import * as math from 'mathjs'
    ```

    Use a few functions:

    ```js
    import { add, multiply } from 'mathjs'
    ```

    Load all functions with custom configuration:

    ```js
    import { create, all } from 'mathjs'
    const config = { number: 'BigNumber' }
    const math = create(all, config)
    ```

    Load a few functions with custom configuration:

    ```js
    import { create, addDependencies, multiplyDependencies } from 'mathjs'
    const config = { number: 'BigNumber' }
    const { add, multiply } = create({
      addDependencies,
      multiplyDependencies
    }, config)
    ```

2.  Support for **lightweight, number-only** implementations of all functions:

    ```
    import { add, multiply } from 'mathjs/number'
    ```

3.  New **dependency injection** solution used under the hood.


### Breaking changes

- Node 6 is no longer supported.

- Functions `config` and `import` are not available anymore in the global
  context:

  ```js
  // v5
  import * as mathjs from 'mathjs'
  mathjs.config(...) // error in v6.0.0
  mathjs.import(...) // error in v6.0.0
  ```

  Instead, create your own mathjs instance and pass config and imports
  there:

  ```js
  // v6
  import { create, all } from 'mathjs'
  const config = { number: 'BigNumber' }
  const mathjs = create(all, config)
  mathjs.import(...)
  ```

- Renamed function `typeof` to `typeOf`, `var` to `variance`,
  and `eval` to `evaluate`. (the old function names are reserved keywords
  which can not be used as a variable name).
- Deprecated the `Matrix.storage` function. Use `math.matrix` instead to create
  a matrix.
- Deprecated function `math.expression.parse`, use `math.parse` instead.
  Was used before for example to customize supported characters by replacing
  `math.parse.isAlpha`.
- Moved all classes like `math.type.Unit` and `math.expression.Parser` to
  `math.Unit` and `math.Parser` respectively.
- Fixed #1428: transform iterating over replaced nodes. New behavior
  is that it stops iterating when a node is replaced.
- Dropped support for renaming factory functions when importing them.
- Dropped fake BigNumber support of function `erf`.
- Removed all index.js files used to load specific functions instead of all, like:

  ```
  // v5
  // ... set up empty instance of mathjs, then load a set of functions:
  math.import(require('mathjs/lib/function/arithmetic'))
  ```

  Individual functions are now loaded simply like:

  ```js
  // v6
  import { add, multiply } from 'mathjs'
  ```

  To set a specific configuration on the functions:

  ```js
  // v6
  import { create, addDependencies, multiplyDependencies } from 'mathjs'
  const config = { number: 'BigNumber' }
  const math = create({ addDependencies, multiplyDependencies }, config)
  ```

  See example `advanced/custom_loading.js`.

- Updated the values of all physical units to their latest official values.
  See #1529. Thanks @ericman314.

### Non breaking changes

- Implemented units `t`, `tonne`, `bel`, `decibel`, `dB`, and prefixes
  for `candela`. Thanks @mcvladthegoat.
- Fixed `epsilon` setting being applied globally to Complex numbers.
- Fix `math.simplify('add(2, 3)')` throwing an error.
- Fix #1530: number formatting first applied `lowerExp` and `upperExp`
  and after that rounded the value instead of the other way around.
- Fix #1473: remove `'use strict'` in every file, not needed anymore.


# 2019-05-18, version 5.10.3

- Fixed dependency `del` being a dependency instead of devDependency.


# 2019-05-18, version 5.10.2

- Fix #1515, #1516, #1517: broken package due to a naming conflict in
  the build folder of a util file `typeOf.js` and `typeof.js`.
  Solved by properly cleaning all build folders before building.


# 2019-05-17, version 5.10.1

- Fix #1512: format using notation `engineering` can give wrong results
  when the value has less significant digits than the number of digits in
  the output.


# 2019-05-08, version 5.10.0

- Fix `lib/header.js` not having filled in date and version. Thanks @kevjin.
- Upgraded dependency `decimal.js@10.2.0`, fixing an issue on node.js 12.


# 2019-04-08, version 5.9.0

- Implemented functions `row` and `column` (see #1413). Thanks @SzechuanSage.
- Fixed #1459: `engineering` notation of function `format` not available
  for `BigNumber`.
- Fixed #1465: `node.toHTML()` not correct for unary operators like
  `factorial`.


# 2019-03-20, version 5.8.0

- Implemented new function `apply`. Thanks @bnlcas.
- Implemented passing an optional `dimension` argument to `std` and `var`.
  Thanks @bnlcas.


# 2019-03-10, version 5.7.0

- Implemented support for `pow()` in `derivative`. Thanks @sam-19.
- Gracefully handle round-off errors in fix, ceil, floor, and range
  (Fixes #1429, see also #1434, #1432). Thanks @ericman314.


# 2019-03-02, version 5.6.0

- Upgrade decimal.js to v10.1.1 (#1421).
- Fixed #1418: missing whitespace when stringifying an expression
  containing "not".


# 2019-02-20, version 5.5.0

- Fixed #1401: methods `map` and `forEach` of `SparseMatrix` not working
  correctly when indexes are unordered.
- Fixed #1404: inconsistent rounding of negative numbers.
- Upgrade tiny-emitter to v2.1.0 (#1397).


# 2019-01-25, version 5.4.2

- Fixed `math.format` not working for BigNumbers with a precision above
  1025 digits (see #1385). Thanks @ericman314.
- Fixed incorrect LaTeX output of `RelationalNode`. Thanks @rianmcguire.
- Fixed a bug the methods `map`, `forEach`, `traverse`, and `transform`
  of `FunctionNode`.


# 2019-01-10, version 5.4.1

- Fix #1378: negative bignumbers not formatted correctly.
- Upgrade fraction.js to version 4.0.12 (#1369).


# 2018-12-09, version 5.4.0

- Extended sum.js to accept a dimension input to calculate the sum over a
  specific axis. Thanks @bnlcas.
- Fix #1328: objects can't be written multi-line. Thanks @GHolk.
- Remove side effects caused by `Unit.format` and `Unit.toString`,
  making changes to the unit on execution. Thanks @ericman314.


# 2018-12-03, version 5.3.1

- Fixed #1336: Unit.toSI() returning units with prefix like `mm` instead
  of `m`. Thanks @ericman314.


# 2018-11-29, version 5.3.0

- Implemented function `hasNumericValue`. Thanks @Sathish-kumar-Subramani.
- Fix #1326: non-ascii character in print.js.
- Fix #1337: `math.format` not working correctly with `{ precision: 0 }`.
  Thanks @dkenul.


# 2018-10-30, version 5.2.3

- Fixed #1293: non-unicode characters in `escape-latex` giving issues in some
  specific cases. Thanks @dangmai.
- Fixed incorrect LaTeX output of function `bitNot`, see #1299. Thanks @FSMaxB.
- Fixed #1304: function `pow` not supporting inputs `pow(Unit, BigNumber)`.
- Upgraded dependencies (`escape-latex@1.2.0`)


# 2018-10-23, version 5.2.2

- Fixed #1286: Fixed unit base recognition and formatting for
  user-defined units. Thanks @ericman314.


# 2018-10-18, version 5.2.1

- Fixed unit `rod` being defined as `5.02921` instead of `5.0292`.
  Thanks @ericman314.
- Upgraded dependencies (`fraction.js@4.0.10`)
- Upgraded devDependencies (`@babel/core@7.1.2`, `nyc@13.1.0`,
  `webpack@4.21.0`).


# 2018-10-05, version 5.2.0

- Implemented support for chained conditionals like `10 < x <= 50`.
  Thanks @ericman314.
- Add an example showing a proof of concept of using `BigInt` in mathjs.
- Fixed #1269: Bugfix for BigNumber divided by unit. Thanks @ericman314.
- Fixed #1240: allow units having just a value and no unit.
  Thanks @ericman314.


## 2018-09-09, version 5.1.2

- Fixed a typo in the docs of `parse`. Thanks @mathiasvr.
- Fixed #1222: a typo in the docs of `subset`.
- Fixed #1236: `quantileSeq` has inconsistent return.
- Fixed #1237: norm sometimes returning a complex number instead of
  number.
- Upgraded dependencies (`fraction.js@4.0.9`)
- Upgraded devDependencies (`babel@7`, `karma-webpack@3.0.4`,
  `nyc@13.0.1`, `standard@12.0.0`, `uglify-js@3.4.9`, `webpack@4.17.2`)


## 2018-08-21, version 5.1.1

- Function `isNumeric` now recognizes more types.
- Fixed #1214: functions `sqrt`, `max`, `min`, `var`, `std`, `mode`, `mad`,
  `median`, and `partitionSelect` not neatly handling `NaN` inputs. In some
  cases (`median`, `mad`, and `partitionSelect`) this resulted in an infinite
  loop.
- Upgraded dependencies (`escape-latex@1.1.1`)
- Upgraded devDependencies (`webpack@4.17.0`)


## 2018-08-12, version 5.1.0

- Implemented support for strings enclosed in single quotes.
  Thanks @jean-emmanuel.
- Implemented function `getMatrixDataType`. Thanks @JasonShin.
- Implemented new `options` argument in `simplify`. Thanks @paulobuchsbaum.
- Bug fixes in `rationalize`, see #1173. Thanks @paulobuchsbaum.


## 2018-07-22, version 5.0.4

- Strongly improved the performance of functions `factorial` for numbers.
  This improves performance of functions `gamma`, `permutation`, and
  `combination` too. See #1170. Thanks @honeybar.
- Strongly improved the performance of function `reshape`, thanks to a
  friend of @honeybar.


## 2018-07-14, version 5.0.3

- Fixed many functions (for example `add` and `subtract`) not working
  with matrices having a `datatype` defined.
- Fixed #1147: bug in `format` with `engineering` notation in outputting
  the correct number of significant figures. Thanks @ericman314.
- Fixed #1162: transform functions not being cleaned up when overriding
  it by importing a factory function with the same name.
- Fixed broken links in the documentation. Thanks @stropitek.
- Refactored the code of `parse` into a functional approach.
  Thanks @harrysarson.
- Changed `decimal.js` import to ES6. Thanks @weinshel.


## 2018-07-07, version 5.0.2

- Fixed #1136: rocket trajectory example broken (since v4.0.0).
- Fixed #1137: `simplify` unnecessarily replacing implicit multiplication with
  explicit multiplication.
- Fixed #1146: `rationalize` throwing exceptions for some input with decimals.
  Thanks @maruta.
- Fixed #1088: function arguments not being passed to `rawArgs` functions.
- Fixed advanced example `add_new_datatypes`.
- Fixed mathjs core constants not working without complex numbers.
  Thanks @ChristopherChudzicki.
- Fixed a broken link in the documentation on units. Thanks @stropitek.
- Upgraded dependencies (`typed-function@1.0.4`, `complex.js@2.0.11`).
- Upgraded devDependencies (`babel-loader@7.1.5 `, `uglify-js@3.4.3`,
  `expr-eval@1.2.2`, `webpack@4.15.1`).


## 2018-07-01, version 5.0.1

- Improved error messaging when converting units. Thanks @gap777.
- Upgraded devDependencies (`kerma`, `uglify-js`, `webpack`).


## 2018-06-16, version 5.0.0

!!! BE CAREFUL: BREAKING CHANGES !!!

- Implemented complex conjugate transpose `math.ctranspose`. See #1097.
  Thanks @jackschmidt.
- Changed the behavior of `A'` (transpose) in the expression parser to
  calculate the complex conjugate transpose. See #1097. Thanks @jackschmidt.
- Added support for `complex({abs: 1, arg: 1})`, and improved the docs on
  complex numbers. Thanks @ssaket.
- Renamed `eye` to `identity`, see #1054.
- Math.js code can now contain ES6. The ES6 source code is moved from `lib`
  to `src`, and `lib` now contains the compiled ES5 code.
- Upgraded dependencies:
  - `decimal.js` from `9.0.1` to `10.0.1`
  - Upgraded dev dependencies
- Changed code style to https://standardjs.com/, run linter on `npm test`.
  See #1110.
- Dropped support for bower. Use npm or an other package manages instead.
- Dropped support for (non-primitive) instances of `Number`, `Boolean`, and
  `String` from functions `clone` and `typeof`.
- Dropped official support for IE9 (probably still works, but it's not tested).
- Fixed #851: More consistent behavior of sqrt, nthRoot, and pow.
  Thanks @dakotablair.
- Fixed #1103: Calling `toTex` on node that contains `derivative` causing
  an exception. Thanks @joelhoover.


## 2018-06-02, version 4.4.2

- Drastically improved the performance of `det`. Thanks @ericman314.
- Fixed #1065, #1121: Fixed wrong documentation of function
  `compareNatural` and clarified the behavior for strings.
- Fixed #1122 a regression in function `inv` (since `v4.4.1`).
  Thanks @ericman314.


## 2018-05-29, version 4.4.1

- Fixed #1109: a bug in `inv` when dealing with values close to zero.
  Thanks @ericman314.


## 2018-05-28, version 4.4.0

- Implemented functions `equalText` and `compareText`. See #1085.


## 2018-05-21, version 4.3.0

- Implemented matrix exponential `math.expm`. Thanks @ericman314.
- Fixed #1101: math.js bundle not working when loading in a WebWorker.
- Upgraded dependencies
  - `complex.js` from `v2.0.2` to `v2.0.10`.
  - `fraction.js` from `v4.0.4` to `v4.0.8`.
- Upgraded devDependencies (`mocha`, `uglify-js`, `webpack`).


## 2018-05-05, version 4.2.2

- Fixed calculating the Frobenius norm of complex matrices correctly,
  see #1098. Thanks @jackschmidt.
- Fixed #1076: cannot use mathjs in React VR by updating to
  `escape-latex@1.0.3`.


## 2018-05-02, version 4.2.1

- Fixed `dist/math.js` being minified.


## 2018-05-02, version 4.2.0

- Implemented function `math.sqrtm`. Thanks @ferrolho.
- Implemented functions `math.log2`, `math.log1p`, and `math.expm1`.
  Thanks @BigFav and @harrysarson.
- Fixed some unit tests broken on nodejs v10.
- Upgraded development dependencies.
- Dropped integration testing on nodejs v4.


## 2018-04-18, version 4.1.2

- Fixed #1082: implemented support for unit plurals `decades`, `centuries`,
  and `millennia`.
- Fixed #1083: units `decade` and `watt` having a wrong name when stringifying.
  Thanks @ericman314.


## 2018-04-11, version 4.1.1

- Fixed #1063: derivative not working when resolving a variable with unary
  minus like `math.derivative('-x', 'x')`.


## 2018-04-08, version 4.1.0

- Extended function `math.print` with support for arrays and matrices.
  Thanks @jean-emmanuel.
- Fixed #1077: Serialization/deserialization to JSON with reviver not being
  supported by nodes.
- Fixed #1016: Extended `math.typeof` with support for `ResultSet` and nodes
  like `SymbolNode`.
- Fixed #1072: Added support for long and short prefixes for the unit `bar`
  (i.e. `millibar` and `mbar`).


## 2018-03-17, version 4.0.1

- Fixed #1062: mathjs not working on ES5 browsers like IE11 and Safari 9.3.
- Fixed #1061: `math.unit` not accepting input like `1/s`.


## 2018-02-25, version 4.0.0

!!! BE CAREFUL: BREAKING CHANGES !!!

Breaking changes (see also #682):

- **New expression compiler**

    The compiler of the expression parser is replaced with one that doesn't use
    `eval` internally. See #1019. This means:

    - a slightly improved performance on most browsers.
    - less risk of security exploits.
    - the code of the new compiler is easier to understand, maintain, and debug.

    Breaking change here: When using custom nodes in the expression parser,
    the syntax of `_compile` has changed. This is an undocumented feature though.

- **Parsed expressions**

    - The class `ConstantNode` is changed such that it just holds a value
      instead of holding a stringified value and it's type.
      `ConstantNode(valueStr, valueType`) is now `ConstantNode(value)`
      Stringification uses `math.format`, which may result in differently
      formatted numeric output.

    - The constants `true`, `false`, `null`, `undefined`, `NaN`, `Infinity`,
      and `uninitialized` are now parsed as ConstantNodes instead of
      SymbolNodes in the expression parser. See #833.

- **Implicit multiplication**

    - Changed the behavior of implicit multiplication to have higher
      precedence than explicit multiplication and division, except in
      a number of specific cases. This gives a more natural behavior
      for implicit multiplications. For example `24h / 6h` now returns `4`,
      whilst `1/2 kg` evaluates to `0.5 kg`. Thanks @ericman314. See: #792.
      Detailed documentation: https://github.com/josdejong/mathjs/blob/v4/docs/expressions/syntax.md#implicit-multiplication.

    - Immediately invoking a function returned by a function like `partialAdd(2)(3)`
      is no longer supported, instead these expressions are evaluated as
      an implicit multiplication `partialAdd(2) * (3)`. See #1035.

- **String formatting**

    - In function `math.format`, the options `{exponential: {lower: number, upper: number}}`
      (where `lower` and `upper` are values) are replaced with `{lowerExp: number, upperExp: number}`
      (where `lowerExp` and `upperExp` are exponents). See #676. For example:
      ```js
      math.format(2000, {exponential: {lower: 1e-2, upper: 1e2}})
      ```
      is now:
      ```js
      math.format(2000, {lowerExp: -2, upperExp: 2})
      ```

    - In function `math.format`, the option `notation: 'fixed'` no longer rounds to
      zero digits  when no precision is specified: it leaves the digits as is.
      See #676.

- **String comparison**

    Changed the behavior of relational functions (`compare`, `equal`,
    `equalScalar`, `larger`, `largerEq`, `smaller`, `smallerEq`, `unequal`)
    to compare strings by their numeric value they contain instead of
    alphabetically. This also impacts functions `deepEqual`, `sort`, `min`,
    `max`, `median`, and `partitionSelect`. Use `compareNatural` if you
    need to sort an array with text. See #680.

- **Angle units**

    Changed `rad`, `deg`, and `grad` to have short prefixes,
    and introduced `radian`, `degree`, and `gradian` and their plurals
    having long prefixes. See #749.

- **Null**

    - `null` is no longer implicitly casted to a number `0`, so input like
      `math.add(2, null)` is no longer supported. See #830, #353.

    - Dropped constant `uninitialized`, which was used to initialize
      leave new entries undefined when resizing a matrix is removed.
      Use `undefined` instead to indicate entries that are not explicitly
      set. See #833.

- **New typed-function library**

    - The `typed-function` library used to check the input types
      of functions is completely rewritten and doesn't use `eval` under
      the hood anymore. This means a reduced security risk, and easier
      to debug code. The API is the same, but error messages may differ
      a bit. Performance is comparable but may differ in specific
      use cases and browsers.

Non breaking changes:

- Thanks to the new expression compiler and `typed-function` implementation,
  mathjs doesn't use JavaScript's `eval` anymore under the hood.
  This allows using mathjs in environments with security restrictions.
  See #401.
- Implemented additional methods `isUnary()` and `isBinary()` on
  `OperatorNode`. See #1025.
- Improved error messages for statistical functions.
- Upgraded devDependencies.
- Fixed #1014: `derivative` silently dropping additional arguments
  from operator nodes with more than two arguments.


## 2018-02-07, version 3.20.2

- Upgraded to `typed-function@0.10.7` (bug-fix release).
- Fixed option `implicit` not being copied from an `OperatorNode`
  when applying function `map`. Thanks @HarrySarson.
- Fixed #995: spaces and underscores not property being escaped
  in `toTex()`. Thanks @FSMaxB.


## 2018-01-17, version 3.20.1

- Fixed #1018: `simplifyCore` failing in some cases with parentheses.
  Thanks @firepick1.


## 2018-01-14, version 3.20.0

- Implement support for 3 or more arguments for operators `+` and `*` in
  `derivative`. Thanks @HarrySarson. See #1002.
- Fixed `simplify` evalution of `simplify` of functions with more than two
  arguments wrongly: `simplify('f(x, y, z)') evaluated to `f(f(x, y), z)`
  instead of `f(x, y, z)`. Thanks @joelhoover.
- Fixed `simplify` throwing an error in some cases when simplifying unknown
  functions, for example `simplify('f(4)')`. Thanks @joelhoover.
- Fixed #1013: `simplify` wrongly simplifing some expressions containing unary
  minus, like `0 - -x`. Thanks @joelhoover.
- Fixed an error in an example in the documentation of `xor`. Thanks @denisx.


## 2018-01-06, version 3.19.0

- Extended functions `distance` and `intersect` with support for BigNumbers.
  Thanks @ovk.
- Improvements in function `simplify`: added a rule that allows combining
  of like terms in embedded quantities. Thanks @joelhoover.


## 2017-12-28, version 3.18.1

- Fixed #998: An issue with simplifying an expression containing a subtraction.
  Thanks @firepick1.


## 2017-12-16, version 3.18.0

- Implemented function `rationalize`. Thanks @paulobuchsbaum.
- Upgraded dependencies:
  ```
  decimal.js    7.2.3  →  9.0.1 (no breaking changes affecting mathjs)
  fraction.js   4.0.2  →  4.0.4
  tiny-emitter  2.0.0  →  2.0.2
  ```
- Upgraded dev dependencies.
- Fixed #975: a wrong example in the docs of lusolve.
- Fixed #983: `pickRandom` returning an array instead of single value
  when input was an array with just one value. Clarified docs.
- Fixed #969: preven issues with yarn autoclean by renaming an
  interally used folder "docs" to "embeddedDocs".


## 2017-11-18, version 3.17.0

- Improved `simplify` for nested exponentiations. Thanks @IvanVergiliev.
- Fixed a security issue in `typed-function` allowing arbitrary code execution
  in the JavaScript engine by creating a typed function with JavaScript code
  in the name. Thanks Masato Kinugawa.
- Fixed a security issue where forbidden properties like constructor could be
  replaced by using unicode characters when creating an object. No known exploit,
  but could possibly allow arbitrary code execution. Thanks Masato Kinugawa.


## 2017-10-18, version 3.16.5

- Fixed #954: Functions `add` and `multiply` not working when
  passing three or more arrays or matrices.


## 2017-10-01, version 3.16.4

- Fixed #948, #949: function `simplify` returning wrong results or
  running into an infinite recursive loop. Thanks @ericman314.
- Fixed many small issues in the embedded docs.  Thanks @Schnark.


## 2017-08-28, version 3.16.3

- Fixed #934: Wrong simplification of unary minus. Thanks @firepick1.
- Fixed #933: function `simplify` reordering operations. Thanks @firepick1.
- Fixed #930: function `isNaN` returning wrong result for complex
  numbers having just one of their parts (re/im) being `NaN`.
- Fixed #929: `FibonacciHeap.isEmpty` returning wrong result.


## 2017-08-20, version 3.16.2

- Fixed #924: a regression in `simplify` not accepting the signature
  `simplify(expr, rules, scope)` anymore. Thanks @firepick1.
- Fixed missing parenthesis when stringifying expressions containing
  implicit multiplications (see #922). Thanks @FSMaxB.


## 2017-08-12, version 3.16.1

- For security reasons, type checking is now done in a more strict
  way using functions like `isComplex(x)` instead of duck type checking
  like `x && x.isComplex === true`.
- Fixed #915: No access to property "name".
- Fixed #901: Simplify units when calling `unit.toNumeric()`.
  Thanks @AlexanderBeyn.
- Fixed `toString` of a parsed expression tree containing an
  immediately invoked function assignment not being wrapped in
  parenthesis (for example `(f(x) = x^2)(4)`).


## 2017-08-06, version 3.16.0

- Significant performance improvements in `math.simplify`.
  Thanks @firepick1.
- Improved API for `math.simplify`, optionally pass a scope with
  variables which are resolved, see #907. Thanks @firepick1.
- Fixed #912: math.js didn't work on IE10 anymore (regression
  since 3.15.0).


## 2017-07-29, version 3.15.0

- Added support for the dollar character `$` in symbol names (see #895).
- Allow objects with prototypes as scope again in the expression parser,
  this was disabled for security reasons some time ago. See #888, #899.
  Thanks @ThomasBrierley.
- Fixed #846: Issues in the functions `map`, `forEach`, and `filter`
  when used in the expression parser:
  - Not being able to use a function assignment as inline expression
    for the callback function.
  - Not being able to pass an inline expression as callback for `map`
    and `forEach`.
  - Index and original array/matrix not passed in `map` and `filter`.


## 2017-07-05, version 3.14.2

- Upgraded to `fraction.js@4.0.2`
- Fixed #891 using BigNumbers not working in browser environments.


## 2017-06-30, version 3.14.1

- Reverted to `fraction.js@4.0.0`, there is an issue with `4.0.1`
  in the browser.


## 2017-06-30, version 3.14.0

- Implemented set methods `setCartesian`, `setDifference`,
  `setDistinct`, `setIntersect`, `setIsSubset`, `setPowerset`,
  `setSize`. Thanks @Nekomajin42.
- Implemented method `toHTML` on nodes. Thanks @Nekomajin42.
- Implemented `compareNatural` and `sort([...], 'natural')`.
- Upgraded dependencies to the latest versions:
  - `complex.js@2.0.4`
  - `decimal.js@7.2.3`
  - `fraction.js@4.0.1`
  - `tiny-emitter@2.0.0`
  - And all devDependencies.
- Fixed #865: `splitUnit` can now deal with round-off errors.
  Thanks @ericman314.
- Fixed #876: incorrect definition for unit `erg`. Thanks @pjhampton.
- More informative error message when using single quotes instead of
  double quotes around a string. Thanks @HarrySarson.


## 2017-05-27, version 3.13.3

- Fixed a bug in function `intersection` of line and plane.
  Thanks @viclai.
- Fixed security vulnerabilities.


## 2017-05-26, version 3.13.2

- Disabled function `chain` inside the expression parser for security
  reasons (it's not needed there anyway).
- Fixed #856: function `subset` not returning non-primitive scalars
  from Arrays correctly. (like `math.eval('arr[1]', {arr: [math.bignumber(2)]})`.
- Fixed #861: physical constants not available in the expression parser.


## 2017-05-12, version 3.13.1

- Fixed creating units with an alias not working within the expression
  parser.
- Fixed security vulnerabilities. Thanks Sam.


## 2017-05-12, version 3.13.0

- Command line application can now evaluate inline expressions
  like `mathjs 1+2`. Thanks @slavaGanzin.
- Function `derivative` now supports `abs`. Thanks @tetslee.
- Function `simplify` now supports BigNumbers. Thanks @tetslee.
- Prevent against endless loops in `simplify`. Thanks @tetslee.
- Fixed #813: function `simplify` converting small numbers to inexact
  Fractions. Thanks @tetslee.
- Fixed #838: Function `simplify` now supports constants like `e`.
  Thanks @tetslee.


## 2017-05-05, version 3.12.3

- Fixed security vulnerabilities. Thanks Dan and Sam.


## 2017-04-30, version 3.12.2

- Added a rocket trajectory optimization example.


## 2017-04-24, version 3.12.1

- Fixed #804
  - Improved handling of powers of `Infinity`. Thanks @HarrySarson.
  - Fixed wrong formatting of complex NaN.
- Fixed security vulnerabilities in the expression parser.
  Thanks Sam and Dan.


## 2017-04-17, version 3.12.0

- Implemented QR decomposition, function `math.qr`. Thanks @HarrySarson.
- Fixed #824: Calling `math.random()` freezes IE and node.js.


## 2017-04-08, version 3.11.5

- More security measures in the expression parser.
  WARNING: the behavior of the expression parser is now more strict,
  some undocumented features may not work any longer.
  - Accessing and assigning properties is now only allowed on plain
    objects, not on classes, arrays, and functions anymore.
  - Accessing methods is restricted to a set of known, safe methods.


## 2017-04-03, version 3.11.4

- Fixed a security vulnerability in the expression parser. Thanks @xfix.


## 2017-04-03, version 3.11.3

- Fixed a security vulnerability in the expression parser. Thanks @xfix.


## 2017-04-03, version 3.11.2

- Fixed a security vulnerability in the expression parser. Thanks @xfix.


## 2017-04-02, version 3.11.1

- Fixed security vulnerabilities in the expression parser.
  Thanks Joe Vennix and @xfix.


## 2017-04-02, version 3.11.0

- Implemented method Unit.toSI() to convert a unit to base SI units.
  Thanks @ericman314.
- Fixed #821, #822: security vulnerabilities in the expression parser.
  Thanks @comex and @xfix.


## 2017-03-31, version 3.10.3

- More security fixes related to the ones fixed in `v3.10.2`.


## 2017-03-31, version 3.10.2

- Fixed a security vulnerability in the expression parser allowing
  execution of arbitrary JavaScript. Thanks @CapacitorSet and @denvit.


## 2017-03-26, version 3.10.1

- Fixed `xgcd` for negative values. Thanks @litmit.
- Fixed #807: function transform of existing functions not being removed when
  overriding such a function.


## 2017-03-05, version 3.10.0

- Implemented function `reshape`. Thanks @patgrasso and @ericman314.
- Implemented configuration option `seedRandom` for deterministic random
  numbers. Thanks @morsecodist.
- Small fixes in the docs. Thanks @HarrySarson.
- Dropped support for component package manager (which became deprecated about
  one and a half year ago).


## 2017-02-22, version 3.9.3

- Fixed #797: issue with production builds of React Native projects.
- Fixed `math.round` not accepting inputs `NaN`, `Infinity`, `-Infinity`.
- Upgraded all dependencies.


## 2017-02-16, version 3.9.2

- Fixed #795: Parse error in case of a multi-line expression with just comments.


## 2017-02-06, version 3.9.1

- Fixed #789: Math.js not supporting conversion of `string` to `BigNumber`,
  `Fraction`, or `Complex` number.
- Fixed #790: Expression parser did not pass function arguments of enclosing
  functions via `scope` to functions having `rawArgs = true`.
- Small fixes in the docs. Thanks @HarrySarson.


## 2017-01-23, version 3.9.0

- Implemented support for algebra: powerful new functions `simplify` and
  `derivative`. Thanks @ericman314, @tetslee, and @BigFav.
- Implemented Kronecker Product `kron`. Thanks @adamisntdead.
- Reverted `FunctionNode` not accepting a string as function name anymore.
- Fixed #765: `FunctionAssignmentNode.toString()` returning a string
  incompatible with the function assignment syntax.


## 2016-12-15, version 3.8.1

- Implemented function `mad` (median absolute deviation). Thanks @ruhleder.
- Fixed #762: expression parser failing to invoke a function returned
  by a function.


## 2016-11-18, version 3.8.0

- Functions `add` and `multiply` now accept more than two arguments. See #739.
- `OperatorNode` now supports more than two arguments. See #739. Thanks @FSMaxB.
- Implemented a method `Node.cloneDeep` for the expression nodes. See #745.
- Fixed a bug in `Node.clone()` not cloning implicit multiplication correctly.
  Thanks @FSMaxB.
- Fixed #737: Improved algorithm determining the best prefix for units.
  It will now retain the original unit like `1 cm` when close enough,
  instead of returning `10 mm`. Thanks @ericman314.
- Fixed #732: Allow letter-like unicode characters like Ohm `\u2126`.
- Fixed #749: Units `rad`, `deg`, and `grad` can now have prefixes like `millirad`.
- Some fixes in the docs and comments of examples. Thanks @HarrySarson.


## 2016-11-05, version 3.7.0

- Implemented method `Node.equals(other)` for all nodes of the expression parser.
- Implemented BigNumber support in function `arg()`.
- Command Line Interface loads faster.
- Implicit conversions between Fractions and BigNumbers throw a neat error now
  (See #710).


## 2016-10-21, version 3.6.0

- Implemented function `erf()`. THanks @patgrasso.
- Extended function `cross()` to support n-d vectors. Thanks @patgrasso.
- Extended function `pickRandom` with the option to pick multiple values from
  an array and give the values weights: `pickRandom(possibles, number, weights)`.
  Thanks @woylie.
- Parser now exposes test functions like `isAlpha` which can be replaced in
  order to adjust the allowed characters in variables names (See #715).
- Fixed #727: Parser not throwing an error for invalid implicit multiplications
  like `-2 2` and `2^3 4` (right after the second value of an operator).
- Fixed #688: Describe allowed variable names in the docs.


## 2016-09-21, version 3.5.3

- Some more fixes regarding numbers ending with a decimal mark (like `2.`).


## 2016-09-20, version 3.5.2

- Fixed numbers ending with a decimal mark (like `2.`) not being supported by
  the parser, solved the underlying ambiguity in the parser. See #707, #711.


## 2016-09-12, version 3.5.1

- Removed a left over console.log statement. Thanks @eknkc.


## 2016-09-07, version 3.5.0

- Comments of expressions are are now stored in the parsed nodes. See #690.
- Fixed function `print` not accepting an Object with formatting options as
  third parameter Thanks @ThomasBrierley.
- Fixed #707: The expression parser no longer accepts numbers ending with a dot
  like `2.`.


## 2016-08-08, version 3.4.1

- Fixed broken bundle files (`dist/math.js`, `dist/math.min.js`).
- Fixed some layout issues in the function reference docs.


## 2016-08-07, version 3.4.0

- Implemented support for custom units using `createUnit`. Thanks @ericman314.
- Implemented function `splitUnits`. Thanks @ericman314.
- Implemented function `isPrime`. Thanks @MathBunny.


## 2016-07-05, version 3.3.0

- Implemented function `isNaN`.
- Function `math.filter` now passes three arguments to the callback function:
  value, index, and array.
- Removed the check on the number of arguments from functions defined in the
  expression parser (see #665).
- Fixed #665: functions `map`, `forEach`, and `filter` now invoke callbacks
  which are a typed-function with the correct number of arguments.


## 2016-04-26, version 3.2.1

- Fixed #651: unable to perform calculations on "Unit-less" units.
- Fixed matrix.subset mutating the replacement matrix when unsqueezing it.


## 2016-04-16, version 3.2.0

- Implemented #644: method `Parser.getAll()` to retrieve all defined variables.
- Upgraded dependencies (decimal.js@5.0.8, fraction.js@3.3.1,
  typed-function@0.10.4).
- Fixed #601: Issue with unnamed typed-functions by upgrading to
  typed-function v0.10.4.
- Fixed #636: More strict `toTex` templates, reckon with number of arguments.
- Fixed #641: Bug in expression parser parsing implicit multiplication with
  wrong precedence in specific cases.
- Fixed #645: Added documentation about `engineering` notation of function
  `math.format`.


## 2016-04-03, version 3.1.4

- Using ES6 Math functions like `Math.sinh`, `Math.cbrt`, `Math.sign`, etc when
  available.
- Fixed #631: unit aliases `weeks`, `months`, and `years` where missing.
- Fixed #632: problem with escaped backslashes at the end of strings.
- Fixed #635: `Node.toString` options where not passed to function arguments.
- Fixed #629: expression parser throws an error when passing a number with
  decimal exponent instead of parsing them as implicit multiplication.
- Fixed #484, #555: inaccuracy of `math.sinh` for values between -1 and 1.
- Fixed #625: Unit `in` (`inch`) not always working due to ambiguity with
  the operator `a in b` (alias of `a to b`).


## 2016-03-24, version 3.1.3

- Fix broken bundle.


## 2016-03-24, version 3.1.2

- Fix broken npm release.


## 2016-03-24, version 3.1.1

- Fixed #621: a bug in parsing implicit multiplications like `(2)(3)+4`.
- Fixed #623: `nthRoot` of zero with a negative root returned `0` instead of
  `Infinity`.
- Throw an error when functions `min`, `max`, `mean`, or `median` are invoked
  with multiple matrices as arguments (see #598).


## 2016-03-19, version 3.1.0

- Hide multiplication operator by default when outputting `toTex` and `toString`
  for implicit multiplications. Implemented and option to output the operator.
- Implemented unit `kip` and alias `kips`. Thanks @hgupta9.
- Added support for prefixes for units `mol` and `mole`. Thanks @stu-blair.
- Restored support for implicit multiplications like `2(3+4)` and `(2+3)(4+5)`.
- Some improvements in the docs.
- Added automatic conversions from `boolean` and `null` to `Fraction`,
  and conversions from `Fraction` to `Complex`.


## 2016-03-04, version 3.0.0

### breaking changes

- More restricted support for implicit multiplication in the expression
  parser: `(...)(...)` is now evaluated as a function invocation,
  and `[...][...]` as a matrix subset.
- Matrix multiplication no longer squeezes scalar outputs to a scalar value,
  but leaves them as they are: a vector or matrix containing a single value.
  See #529.
- Assignments in the expression parser now return the assigned value rather
  than the created or updated object (see #533). Example:

  ```
  A = eye(3)
  A[1,1] = 2   # this assignment now returns 2 instead of A
  ```

- Expression parser now supports objects. This involves a refactoring and
  extension in expression nodes:
  - Implemented new node `ObjectNode`.
  - Refactored `AssignmentNode`, `UpdateNode`, and `IndexNode` are refactored
    into `AccessorNode`, `AssignmentNode`, and `IndexNode` having a different API.
- Upgraded the used BigNumber library `decimal.js` to v5. Replaced the
  trigonometric functions of math.js with those provided in decimal.js v5.
  This can give slightly different behavior qua round-off errors.
- Replaced the internal `Complex.js` class with the `complex.js` library
  created by @infusion.
- Entries in a matrix (typically numbers, BigNumbers, Units, etc) are now
  considered immutable, they are no longer copied when performing operations on
  the entries, improving performance.
- Implemented nearly equal comparison for relational functions (`equal`,
  `larger`, `smaller`, etc.) when using BigNumbers.
- Changed the casing of the configuration options `matrix` (`Array` or `Matrix`)
  and `number` (`number`, `BigNumber`, `Fraction`) such that they now match
  the type returned by `math.typeof`. Wrong casing gives a console warning but
  will still work.
- Changed the default config value for `epsilon` from `1e-14` to `1e-12`,
  see #561.

### non-breaking changes

- Extended function `pow` to return the real root for cubic roots of negative
  numbers. See #525, #482, #567.
- Implemented support for JSON objects in the expression parser and the
  function `math.format`.
- Function `math.fraction` now supports `BigNumber`, and function
  `math.bignumber` now supports `Fraction`.
- Expression parser now allows function and/or variable assignments inside
  accessors and conditionals, like `A[x=2]` or `a > 2 ? b="ok" : b="fail"`.
- Command line interface:
  - Outputs the variable name of assignments.
  - Fixed not rounding BigNumbers to 14 digits like numbers.
  - Fixed non-working autocompletion of user defined variables.
- Reorganized and extended docs, added docs on classes and more. Thanks @hgupta9.
- Added new units `acre`, `hectare`, `torr`, `bar`, `mmHg`, `mmH2O`, `cmH2O`,
  and added new aliases `acres`, `hectares`, `sqfeet`, `sqyard`, `sqmile`,
  `sqmiles`, `mmhg`, `mmh2o`, `cmh2o`. Thanks @hgupta9.
- Fixed a bug in the toString method of an IndexNode.
- Fixed angle units `deg`, `rad`, `grad`, `cycle`, `arcsec`, and `arcmin` not
  being defined as BigNumbers when configuring to use BigNumbers.


## 2016-02-03, version 2.7.0

- Added more unit aliases for time: `secs`, `mins`, `hr`, `hrs`. See #551.
- Added support for doing operations with mixed `Fractions` and `BigNumbers`.
- Fixed #540: `math.intersect()` returning null in some cases. Thanks @void42.
- Fixed #546: Cannot import BigNumber, Fraction, Matrix, Array.
  Thanks @brettjurgens.


## 2016-01-08, version 2.6.0

- Implemented (complex) units `VA` and `VAR`.
- Implemented time units for weeks, months, years, decades, centuries, and
  millennia. Thanks @owenversteeg.
- Implemented new notation `engineering` in function `math.format`.
  Thanks @johnmarinelli.
- Fixed #523: In some circumstances, matrix subset returned a scalar instead
  of the correct subset.
- Fixed #536: A bug in an internal method used for sparse matrices.


## 2015-12-05, version 2.5.0

- Implemented support for numeric types `Fraction` and `BigNumber` in units.
- Implemented new method `toNumeric` for units.
- Implemented new units `arcsec`, `arcsecond`, `arcmin`, `arcminute`.
  Thanks @devdevdata222.
- Implemented new unit `Herts` (`Hz`). Thanks @SwamWithTurtles.
- Fixed #485: Scoping issue with variables both used globally as well as in a
  function definition.
- Fixed: Function `number` didn't support `Fraction` as input.


## 2015-11-14, version 2.4.2

- Fixed #502: Issue with `format` in some JavaScript engines.
- Fixed #503: Removed trailing commas and the use of keyword `import` as
  property, as this gives issues with old JavaScript engines.


## 2015-10-29, version 2.4.1

- Fixed #480: `nthRoot` not working on Internet Explorer (up to IE11).
- Fixed #490: `nthRoot` returning an error for negative values like
  `nthRoot(-2, 3)`.
- Fixed #489: an issue with initializing a sparse matrix without data.
  Thanks @Retsam.
- Fixed: #493: function `combinations` did not throw an exception for
  non-integer values of `k`.
- Fixed: function `import` did not override typed functions when the option
  override was set true.
- Fixed: added functions `math.sparse` and `math.index` to the reference docs,
  they where missing.
- Fixed: removed memoization from `gamma` and `factorial` functions, this
  could blow up memory.


## 2015-10-09, version 2.4.0

- Added support in the expression parser for mathematical alphanumeric symbols
  in the expression parser: unicode range \u{1D400} to \u{1D7FF} excluding
  invalid code points.
- Extended function `distance` with more signatures. Thanks @kv-kunalvyas.
- Fixed a bug in functions `sin` and `cos`, which gave wrong results for
  BigNumber integer values around multiples of tau (i.e. `sin(bignumber(7))`).
- Fixed value of unit `stone`. Thanks @Esvandiary for finding the error.


## 2015-09-19, version 2.3.0

- Implemented function `distance`. Thanks @devanp92.
- Implemented support for Fractions in function `lcm`. Thanks @infusion.
- Implemented function `cbrt` for numbers, complex numbers, BigNumbers, Units.
- Implemented function `hypot`.
- Upgraded to fraction.js v3.0.0.
- Fixed #450: issue with non sorted index in sparse matrices.
- Fixed #463, #322: inconsistent handling of implicit multiplication.
- Fixed #444: factorial of infinity not returning infinity.


## 2015-08-30, version 2.2.0

- Units with powers (like `m^2` and `s^-1`) now output with the best prefix.
- Implemented support for units to `abs`, `cube`, `sign`, `sqrt`, `square`.
  Thanks @ericman314.
- Implemented function `catalan` (Combinatorics). Thanks @devanp92.
- Improved the `canDefineProperty` check to return false in case of IE8, which
  has a broken implementation of `defineProperty`. Thanks @golmansax.
- Fixed function `to` not working in case of a simplified unit.
- Fixed #437: an issue with row swapping in `lup`, also affecting `lusolve`.


## 2015-08-12, version 2.1.1

- Fixed wrong values of the physical constants `speedOfLight`, `molarMassC12`,
  and `magneticFluxQuantum`. Thanks @ericman314 for finding two of them.


## 2015-08-11, version 2.1.0

- Implemented derived units (like `110 km/h in m/s`). Thanks @ericman314.
- Implemented support for electric units. Thanks @ericman314.
- Implemented about 50 physical constants like `speedOfLight`, `gravity`, etc.
- Implemented function `kldivergence` (Kullback-Leibler divergence).
  Thanks @saromanov.
- Implemented function `mode`. Thanks @kv-kunalvyas.
- Added support for unicode characters in the expression parser: greek letters
  and latin letters with accents. See #265.
- Internal functions `Unit.parse` and `Complex.parse` now throw an Error
  instead of returning null when passing invalid input.


## 2015-07-29, version 2.0.1

- Fixed operations with mixed fractions and numbers be converted to numbers
  instead of fractions.


## 2015-07-28, version 2.0.0

- Large internal refactoring:
  - performance improvements.
  - allows to create custom bundles
  - functions are composed using `typed-function` and are extensible
- Implemented support for fractions, powered by the library `fraction.js`.
- Implemented matrix LU decomposition with partial pivoting and a LU based
  linear equations solver (functions `lup` and `lusolve`). Thanks @rjbaucells.
- Implemented a new configuration option `predictable`, which can be set to
  true in order to ensure predictable function output types.
- Implemented function `intersect`. Thanks @kv-kunalvyas.
- Implemented support for adding `toTex` properties to custom functions.
  Thanks @FSMaxB.
- Implemented support for complex values to `nthRoot`. Thanks @gangachris.
- Implemented util functions `isInteger`, `isNegative`, `isNumeric`,
  `isPositive`, and `isZero`.

### breaking changes

- String input is now converted to numbers by default for all functions.
- Adding two strings will no longer concatenate them, but will convert the
  strings to numbers and add them.
- Function `index` does no longer accept an array `[start, end, step]`, but
  instead accepts an array with arbitrary index values. It also accepts
  a `Range` object as input.
- Function `typeof` no longer returns lower case names, but now returns lower
  case names for primitives (like `number`, `boolean`, `string`), and
  upper-camel-case for non-primitives (like `Array`, `Complex`, `Function`).
- Function `import` no longer supports a module name as argument. Instead,
  modules can be loaded using require: `math.import(require('module-name'))`.
- Function `import` has a new option `silent` to ignore errors, and throws
  errors on duplicates by default.
- Method `Node.compile()` no longer needs `math` to be passed as argument.
- Reintroduced method `Node.eval([scope])`.
- Function `sum` now returns zero when input is an empty array. Thanks @FSMAxB.
- The size of Arrays is no longer validated. Matrices will validate this on
  creation.


## 2015-07-12, version 1.7.1

- Fixed #397: Inaccuracies in nthRoot for very large values, and wrong results
  for very small values. (backported from v2)
- Fixed #405: Parser throws error when defining a function in a multiline
  expression.


## 2015-05-31, version 1.7.0

- Implemented function `quantileSeq` and `partitionSelect`. Thanks @BigFav.
- Implemented functions `stirlingS2`, `bellNumbers`, `composition`, and
  `multinomial`. Thanks @devanp92.
- Improved the performance of `median` (see #373). Thanks @BigFav.
- Extended the command line interface with a `mode` option to output either
  the expressions result, string representation, or tex representation.
  Thanks @FSMaxB.
- Fixed #309: Function median mutating the input matrix. Thanks @FSMaxB.
- Fixed `Node.transform` not recursing over replaced parts of the
  node tree (see #349).
- Fixed #381: issue in docs of `randomInt`.


## 2015-04-22, version 1.6.0

- Improvements in `toTex`. Thanks @FSMaxB.
- Fixed #328: `abs(0 + 0i)` evaluated to `NaN`.
- Fixed not being able to override lazy loaded constants.


## 2015-04-09, version 1.5.2

- Fixed #313: parsed functions did not handle recursive calls correctly.
- Fixed #251: binary prefix and SI prefix incorrectly used for byte. Now
  following SI standards (`1 KiB == 1024 B`, `1 kB == 1000 B`).
- Performance improvements in parsed functions.


## 2015-04-08, version 1.5.1

- Fixed #316: a bug in rounding values when formatting.
- Fixed #317, #319: a bug in formatting negative values.


## 2015-03-28, version 1.5.0

- Added unit `stone` (6.35 kg).
- Implemented support for sparse matrices. Thanks @rjbaucells.
- Implemented BigNumber support for function `atan2`. Thanks @BigFav.
- Implemented support for custom LaTeX representations. Thanks @FSMaxB.
- Improvements and bug fixes in outputting parentheses in `Node.toString` and
  `Node.toTex` functions. Thanks @FSMaxB.
- Fixed #291: function `format` sometimes returning exponential notation when
  it should return a fixed notation.


## 2015-02-28, version 1.4.0

- Implemented trigonometric functions:
  `acosh`, `acoth`, `acsch`, `asech`, `asinh`, `atanh`, `acot`, `acsc`, `asec`.
  Thanks @BigFav.
- Added BigNumber support for functions: `cot`, `csc`, `sec`, `coth`,
  `csch`, `sech`. Thanks @BigFav.
- Implemented support for serialization and deserialization of math.js data
  types.
- Fixed the calculation of `norm()` and `abs()` for large complex numbers.
  Thanks @rjbaucells.
- Fixed #281: improved formatting complex numbers. Round the real or imaginary
  part to zero when the difference is larger than the configured precision.


## 2015-02-09, version 1.3.0

- Implemented BigNumber implementations of most trigonometric functions: `sin`,
  `cos`, `tan`, `asin`, `acos`, `atan`, `cosh`, `sinh`, `tanh`. Thanks @BigFav.
- Implemented function `trace`. Thanks @pcorey.
- Faster loading of BigNumber configuration with a high precision by lazy
  loading constants like `pi` and `e`.
- Fixed constants `NaN` and `Infinity` not being BigNumber objects when
  BigNumbers are configured.
- Fixed missing parentheses in the `toTex` representation of function
  `permutations`.
- Some minor fixes in the docs. Thanks @KenanY.


## 2014-12-25, version 1.2.0

- Support for bitwise operations `bitAnd`, `bitNot`, `bitOr`, `bitXor`,
  `leftShift`, `rightArithShift`, and `rightLogShift`. Thanks @BigFav.
- Support for boolean operations `and`, `not`, `or`, `xor`. Thanks @BigFav.
- Support for `gamma` function. Thanks @BigFav.
- Converting a unit without value will now result in a unit *with* value,
  i.e. `inch in cm` will return `2.54 cm` instead of `cm`.
- Improved accuracy of `sinh` and complex `cos` and `sin`. Thanks @pavpanchekha.
- Renamed function `select` to `chain`. The old function `select` will remain
  functional until math.js v2.0.
- Upgraded to decimal.js v4.0.1 (BigNumber library).


## 2014-11-22, version 1.1.1

- Fixed Unit divided by Number returning zero.
- Fixed BigNumber downgrading to Number for a negative base in `pow`.
- Fixed some typos in error messaging (thanks @andy0130tw) and docs.


## 2014-11-15, version 1.1.0

- Implemented functions `dot` (dot product), `cross` (cross product), and
  `nthRoot`.
- Officially opened up the API of expression trees:
  - Documented the API.
  - Implemented recursive functions `clone`, `map`, `forEach`, `traverse`,
    `transform`, and `filter` for expression trees.
  - Parameter `index` in the callbacks of `map` and `forEach` are now cloned
    for every callback.
  - Some internal refactoring inside nodes to make the API consistent:
    - Renamed `params` to `args` and vice versa to make things consistent.
    - Renamed `Block.nodes` to `Block.blocks`.
    - `FunctionNode` now has a `name: string` instead of a `symbol: SymbolNode`.
    - Changed constructor of `RangeNode` to
      `new RangeNode(start: Node, end: Node [, step: Node])`.
    - Nodes for a `BlockNode` must now be passed via the constructor instead
      of via a function `add`.
- Fixed `2e` giving a syntax error instead of being parsed as `2 * e`.


## 2014-09-12, version 1.0.1

- Disabled array notation for ranges in a matrix index in the expression parser
  (it is confusing and redundant there).
- Fixed a regression in the build of function subset not being able to return
  a scalar.
- Fixed some missing docs and broken links in the docs.


## 2014-09-04, version 1.0.0

- Implemented a function `filter(x, test)`.
- Removed `math.distribution` for now, needs some rethinking.
- `math.number` can convert units to numbers (requires a second argument)
- Fixed some precedence issues with the range and conversion operators.
- Fixed an zero-based issue when getting a matrix subset using an index
  containing a matrix.


## 2014-08-21, version 0.27.0

- Implemented functions `sort(x [, compare])` and `flatten(x)`.
- Implemented support for `null` in all functions.
- Implemented support for "rawArgs" functions in the expression parser. Raw
  functions are invoked with unevaluated parameters (nodes).
- Expressions in the expression parser can now be spread over multiple lines,
  like '2 +\n3'.
- Changed default value of the option `wrap` of function `math.import` to false.
- Changed the default value for new entries in a resized matrix when to zero.
  To leave new entries uninitialized, use the new constant `math.uninitialized`
  as default value.
- Renamed transform property from `__transform__` to `transform`, and documented
  the transform feature.
- Fixed a bug in `math.import` not applying options when passing a module name.
- A returned matrix subset is now only squeezed when the `index` consists of
  scalar values, and no longer for ranges resolving into a single value.


## 2014-08-03, version 0.26.0

- A new instance of math.js can no longer be created like `math([options])`,
  to prevent side effects from math being a function instead of an object.
  Instead, use the function `math.create([options])` to create a new instance.
- Implemented `BigNumber` support for all constants: `pi`, `tau`, `e`, `phi`,
  `E`, `LN2`, `LN10`, `LOG2E`, `LOG10E`, `PI`, `SQRT1_2`, and `SQRT2`.
- Implemented `BigNumber` support for functions `gcd`, `xgcd`, and `lcm`.
- Fixed function `gxcd` returning an Array when math.js was configured
  as `{matrix: 'matrix'}`.
- Multi-line expressions now return a `ResultSet` instead of an `Array`.
- Implemented transforms (used right now to transform one-based indices to
  zero-based for expressions).
- When used inside the expression parser, functions `concat`, `min`, `max`,
  and `mean` expect an one-based dimension number.
- Functions `map` and `forEach` invoke the callback with one-based indices
  when used from within the expression parser.
- When adding or removing dimensions when resizing a matrix, the dimensions
  are added/removed from the inner side (right) instead of outer side (left).
- Improved index out of range errors.
- Fixed function `concat` not accepting a `BigNumber` for parameter `dim`.
- Function `squeeze` now squeezes both inner and outer singleton dimensions.
- Output of getting a matrix subset is not automatically squeezed anymore
  except for scalar output.
- Renamed `FunctionNode` to `FunctionAssignmentNode`, and renamed `ParamsNode`
  to `FunctionNode` for more clarity.
- Fixed broken auto completion in CLI.
- Some minor fixes.


## 2014-07-01, version 0.25.0

- The library now immediately returns a default instance of mathjs, there is
  no need to instantiate math.js in a separate step unless one ones to set
  configuration options:

        // instead of:
        var mathjs = require('mathjs'),  // load math.js
            math = mathjs();             // create an instance

        // just do:
        var math = require('mathjs');
- Implemented support for implicit multiplication, like `math.eval('2a', {a:3})`
  and `math.eval('(2+3)(1-3)')`. This changes behavior of matrix indexes as
  well: an expression like `[...][...]` is not evaluated as taking a subset of
  the first matrix, but as an implicit multiplication of two matrices.
- Removed utility function `ifElse`. This function is redundant now the
  expression parser has a conditional operator `a ? b : c`.
- Fixed a bug with multiplying a number with a temperature,
  like `math.eval('10 * celsius')`.
- Fixed a bug with symbols having value `undefined` not being evaluated.


## 2014-06-20, version 0.24.1

- Something went wrong with publishing on npm.


## 2014-06-20, version 0.24.0

- Added constant `null`.
- Functions `equal` and `unequal` support `null` and `undefined` now.
- Function `typeof` now recognizes regular expressions as well.
- Objects `Complex`, `Unit`, and `Help` now return their string representation
  when calling `.valueOf()`.
- Changed the default number of significant digits for BigNumbers from 20 to 64.
- Changed the behavior of the conditional operator (a ? b : c) to lazy
  evaluating.
- Fixed imported, wrapped functions not accepting `null` and `undefined` as
  function arguments.


## 2014-06-10, version 0.23.0

- Renamed some functions (everything now has a logical, camel case name):
  - Renamed functions `edivide`, `emultiply`, and `epow` to `dotDivide`,
    `dotMultiply`, and `dotPow` respectively.
  - Renamed functions `smallereq` and `largereq` to `smallerEq` and `largerEq`.
  - Renamed function `unary` to `unaryMinus` and added support for strings.
- `end` is now a reserved keyword which cannot be used as function or symbol
  name in the expression parser, and is not allowed in the scope against which
  an expression is evaluated.
- Implemented function `unaryPlus` and unary plus operator.
- Implemented function `deepEqual` for matrix comparisons.
- Added constant `phi`, the golden ratio (`phi = 1.618...`).
- Added constant `version`, returning the version number of math.js as string.
- Added unit `drop` (`gtt`).
- Fixed not being able to load math.js using AMD/require.js.
- Changed signature of `math.parse(expr, nodes)` to `math.parse(expr, options)`
  where `options: {nodes: Object.<String, Node>}`
- Removed matrix support from conditional function `ifElse`.
- Removed automatic assignment of expression results to variable `ans`.
  This functionality can be restored by pre- or postprocessing every evaluation,
  something like:

        function evalWithAns (expr, scope) {
          var ans = math.eval(expr, scope);
          if (scope) {
            scope.ans = ans;
          }
          return ans;
        }


## 2014-05-22, version 0.22.0

- Implemented support to export expressions to LaTeX. Thanks Niels Heisterkamp
  (@nheisterkamp).
- Output of matrix multiplication is now consistently squeezed.
- Added reference documentation in the section /docs/reference.
- Fixed a bug in multiplying units without value with a number (like `5 * cm`).
- Fixed a bug in multiplying two matrices containing vectors (worked fine for
  arrays).
- Fixed random functions not accepting Matrix as input, and always returning
  a Matrix as output.


## 2014-05-13, version 0.21.1

- Removed `crypto` library from the bundle.
- Deprecated functions `Parser.parse` and `Parser.compile`. Use
  `math.parse` and `math.compile` instead.
- Fixed function `add` not adding strings and matrices element wise.
- Fixed parser not being able to evaluate an exponent followed by a unary minus
  like `2^-3`, and a transpose followed by an index like `[3]'[1]`.


## 2014-04-24, version 0.21.0

- Implemented trigonometric hyperbolic functions `cosh`, `coth`, `csch`,
  `sech`, `sinh`, `tanh`. Thanks Rogelio J. Baucells (@rjbaucells).
- Added property `type` to all expression nodes in an expression tree.
- Fixed functions `log`, `log10`, `pow`, and `sqrt` not supporting complex
  results from BigNumber input (like `sqrt(bignumber(-4))`).


## 2014-04-16, version 0.20.0

- Switched to module `decimal.js` for BigNumber support, instead of
  `bignumber.js`.
- Implemented support for polar coordinates to the `Complex` datatype.
  Thanks Finn Pauls (@finnp).
- Implemented BigNumber support for functions `exp`, `log`, and `log10`.
- Implemented conditional operator `a ? b : c` in expression parser.
- Improved floating point comparison: the functions now check whether values
  are nearly equal, against a configured maximum relative difference `epsilon`.
  Thanks Rogelio J. Baucells (@rjbaucells).
- Implemented function `norm`. Thanks Rogelio J. Baucells (@rjbaucells).
- Improved function `ifElse`, is now specified for special data types too.
- Improved function `det`. Thanks Bryan Cuccioli (@bcuccioli).
- Implemented `BigNumber` support for functions `det` and `diag`.
- Added unit alias `lbs` (pound mass).
- Changed configuration option `decimals` to `precision` (applies to BigNumbers
  only).
- Fixed support for element-wise comparisons between a string and a matrix.
- Fixed: expression parser now trows IndexErrors with one-based indices instead
  of zero-based.
- Minor bug fixes.


## 2014-03-30, version 0.19.0

- Implemented functions `compare`, `sum`, `prod`, `var`, `std`, `median`.
- Implemented function `ifElse` Thanks @mtraynham.
- Minor bug fixes.


## 2014-02-15, version 0.18.1

- Added unit `feet`.
- Implemented function `compile` (shortcut for parsing and then compiling).
- Improved performance of function `pow` for matrices. Thanks @hamadu.
- Fixed broken auto completion in the command line interface.
- Fixed an error in function `combinations` for large numbers, and
  improved performance of both functions `combinations` and `permutations`.


## 2014-01-18, version 0.18.0

- Changed matrix index notation of expression parser from round brackets to
  square brackets, for example `A[1, 1:3]` instead of `A(1, 1:3)`.
- Removed need to use the `function` keyword for function assignments in the
  expression parser, you can define a function now like `f(x) = x^2`.
- Implemented a compilation step in the expression parser: expressions are
  compiled into JavaScript, giving much better performance (easily 10x as fast).
- Renamed unit conversion function and operator `in` to `to`. Operator `in` is
  still available in the expression parser as an alias for `to`. Added unit
  `in`, an abbreviation for `inch`. Thanks Elijah Insua (@tmpvar).
- Added plurals and aliases for units.
- Implemented an argument `includeEnd` for function `range` (false by default).
- Ranges in the expression parser now support big numbers.
- Implemented functions `permutations` and `combinations`.
  Thanks Daniel Levin (@daniel-levin).
- Added lower case abbreviation `l` for unit litre.


## 2013-12-19, version 0.17.1

- Fixed a bug with negative temperatures.
- Fixed a bug with prefixes of units squared meter `m2` and cubic meter `m3`.


## 2013-12-12, version 0.17.0

- Renamed and flattened configuration settings:
  - `number.defaultType` is now `number`.
  - `number.precision` is now `decimals`.
  - `matrix.defaultType` is now `matrix`.
- Function `multiply` now consistently outputs a complex number on complex input.
- Fixed `mod` and `in` not working as function (only as operator).
- Fixed support for old browsers (IE8 and older), compatible when using es5-shim.
- Fixed support for Java's ScriptEngine.


## 2013-11-28, version 0.16.0

- Implemented BigNumber support for arbitrary precision calculations.
  Added settings `number.defaultType` and `number.precision` to configure
  big numbers.
- Documentation is extended.
- Removed utility functions `isScalar`, `toScalar`, `isVector`, `toVector`
  from `Matrix` and `Range`. Use `math.squeeze` and `math.size` instead.
- Implemented functions `get` and `set` on `Matrix`, for easier and faster
  retrieval/replacement of elements in a matrix.
- Implemented function `resize`, handling matrices, scalars, and strings.
- Functions `ones` and `zeros` now return an empty matrix instead of a
  number 1 or 0 when no arguments are provided.
- Implemented functions `min` and `max` for `Range` and `Index`.
- Resizing matrices now leaves new elements undefined by default instead of
  filling them with zeros. Function `resize` now has an extra optional
  parameter `defaultValue`.
- Range operator `:` in expression parser has been given a higher precedence.
- Functions don't allow arguments of unknown type anymore.
- Options be set when constructing a math.js instance or using the new function
  `config(options`. Options are no longer accessible via `math.options`.
- Renamed `scientific` notation to `exponential` in function `format`.
- Function `format` outputs exponential notation with positive exponents now
  always with `+` sign, so outputs `2.1e+3` instead of `2.1e3`.
- Fixed function `squeeze` not being able squeeze into a scalar.
- Some fixes and performance improvements in the `resize` and `subset`
  functions.
- Function `size` now adheres to the option `matrix.defaultType` for scalar
  input.
- Minor bug fixes.


## 2013-10-26, version 0.15.0

- Math.js must be instantiated now, static calls are no longer supported. Usage:
  - node.js: `var math = require('mathjs')();`
  - browser: `var math = mathjs();`
- Implemented support for multiplying vectors with matrices.
- Improved number formatting:
  - Function `format` now support various options: precision, different
    notations (`fixed`, `scientific`, `auto`), and more.
  - Numbers are no longer rounded to 5 digits by default when formatted.
  - Implemented a function `format` for `Matrix`, `Complex`, `Unit`, `Range`,
    and `Selector` to format using options.
  - Function `format` does only stringify values now, and has a new parameter
    `precision` to round to a specific number of digits.
  - Removed option `math.options.precision`,
    use `math.format(value [, precision])` instead.
  - Fixed formatting numbers as scientific notation in some cases returning
    a zero digit left from the decimal point. (like "0.33333e8" rather than
    "3.3333e7"). Thanks @husayt.
- Implemented a function `print` to interpolate values in a template string,
  this functionality was moved from the function `format`.
- Implemented statistics function `mean`. Thanks Guillermo Indalecio Fernandez
  (@guillermobox).
- Extended and changed `max` and `min` for multi dimensional matrices: they now
  return the maximum and minimum of the flattened array. An optional second
  argument `dim` allows to calculate the `max` or `min` for specified dimension.
- Renamed option `math.options.matrix.default` to
  `math.options.matrix.defaultType`.
- Removed support for comparing complex numbers in functions `smaller`,
  `smallereq`, `larger`, `largereq`. Complex numbers cannot be ordered.


## 2013-10-08, version 0.14.0

- Introduced an option `math.options.matrix.default` which can have values
  `matrix` (default) or `array`. This option is used by the functions `eye`,
  `ones`, `range`, and `zeros`, to determine the type of matrix output.
- Getting a subset of a matrix will automatically squeeze the resulting subset,
  setting a subset of a matrix will automatically unsqueeze the given subset.
- Removed concatenation of nested arrays in the expression parser.
  You can now input nested arrays like in JavaScript. Matrices can be
  concatenated using the function `concat`.
- The matrix syntax `[...]` in the expression parser now creates 1 dimensional
  matrices by default. `math.eval('[1,2,3,4]')` returns a matrix with
  size `[4]`, `math.eval('[1,2;3,4]')` returns a matrix with size `[2,2]`.
- Documentation is restructured and extended.
- Fixed non working operator `mod` (modulus operator).


## 2013-09-03, version 0.13.0

- Implemented support for booleans in all relevant functions.
- Implemented functions `map` and `forEach`. Thanks Sebastien Piquemal (@sebpic).
- All construction functions can be used to convert the type of variables,
  also element-wise for all elements in an Array or Matrix.
- Changed matrix indexes of the expression parser to one-based with the
  upper-bound included, similar to most math applications. Note that on a
  JavaScript level, math.js uses zero-based indexes with excluded upper-bound.
- Removed support for scalars in the function `subset`, it now only supports
  Array, Matrix, and String.
- Removed the functions `get` and `set` from a selector, they are a duplicate
  of the function `subset`.
- Replaced functions `get` and `set` of `Matrix` with a single function
  `subset`.
- Some moving around with code and namespaces:
  - Renamed namespace `math.expr` to `math.expression` (contains Scope, Parser,
    node objects).
  - Renamed namespace `math.docs` to `math.expression.docs`.
  - Moved `math.expr.Selector` to `math.chaining.Selector`.
- Fixed some edge cases in functions `lcm` and `xgcd`.


## 2013-08-22, version 0.12.1

- Fixed outdated version of README.md.
- Fixed a broken unit test.


## 2013-08-22, version 0.12.0

- Implemented functions `random([min, max])`, `randomInt([min, max])`,
  `pickRandom(array)`. Thanks Sebastien Piquemal (@sebpic).
- Implemented function `distribution(name)`, generating a distribution object
  with functions `random`, `randomInt`, `pickRandom` for different
  distributions. Currently supporting `uniform` and `normal`.
- Changed the behavior of `range` to exclude the upper bound, so `range(1, 4)`
  now returns `[1, 2, 3]` instead of `[1, 2, 3, 4]`.
- Changed the syntax of `range`, which is now `range(start, end [, step])`
  instead of `range(start, [step, ] end)`.
- Changed the behavior of `ones` and `zeros` to geometric dimensions, for
  example `ones(3)` returns a vector with length 3, filled with ones, and
  `ones(3,3)` returns a 2D array with size [3, 3].
- Changed the return type of `ones` and `zeros`: they now return an Array when
  arguments are Numbers or an Array, and returns a Matrix when the argument
  is a Matrix.
- Change matrix index notation in parser from round brackets to square brackets,
  for example `A[0, 0:3]`.
- Removed the feature introduced in v0.10.0 to automatically convert a complex
  value with an imaginary part equal to zero to a number.
- Fixed zeros being formatted as null. Thanks @TimKraft.


## 2013-07-23, version 0.11.1

- Fixed missing development dependency


## 2013-07-23, version 0.11.0

- Changed math.js from one-based to zero-based indexes.
  - Getting and setting matrix subset is now zero-based.
  - The dimension argument in function `concat` is now zero-based.
- Improvements in the string output of function help.
- Added constants `true` and `false`.
- Added constructor function `boolean`.
- Fixed function `select` not accepting `0` as input.
  Thanks Elijah Manor (@elijahmanor).
- Parser now supports multiple unary minus operators after each other.
- Fixed not accepting empty matrices like `[[], []]`.
- Some fixes in the end user documentation.


## 2013-07-08, version 0.10.0

- For complex calculations, all functions now automatically replace results
  having an imaginary part of zero with a Number. (`2i * 2i` now returns a
  Number `-4` instead of a Complex `-4 + 0i`).
- Implemented support for injecting custom node handlers in the parser. Can be
  used for example to implement a node handler for plotting a graph.
- Implemented end user documentation and a new `help` function.
- Functions `size` and `squeeze` now return a Matrix instead of an Array as
  output on Matrix input.
- Added a constant tau (2 * pi). Thanks Zak Zibrat (@palimpsests).
- Renamed function `unaryminus` to `unary`.
- Fixed a bug in determining node dependencies in function assignments.


## 2013-06-14, version 0.9.1

- Implemented element-wise functions and operators: `emultiply` (`x .* y`),
  `edivide` (`x ./ y`), `epow` (`x .^ y`).
- Added constants `Infinity` and `NaN`.
- Removed support for Workspace to keep the library focused on its core task.
- Fixed a bug in the Complex constructor, not accepting NaN values.
- Fixed division by zero in case of pure complex values.
- Fixed a bug in function multiply multiplying a pure complex value with
  Infinity.


## 2013-05-29, version 0.9.0

- Implemented function `math.parse(expr [,scope])`. Optional parameter scope can
  be a plain JavaScript Object containing variables.
- Extended function `math.expr(expr [, scope])` with an additional parameter
  `scope`, similar to `parse`. Example: `math.eval('x^a', {x:3, a:2});`.
- Implemented function `subset`, to get or set a subset from a matrix, string,
  or other data types.
- Implemented construction functions number and string (mainly useful inside
  the parser).
- Improved function `det`. Thanks Bryan Cuccioli (@bcuccioli).
- Moved the parse code from prototype math.expr.Parser to function math.parse,
  simplified Parser a little bit.
- Strongly simplified the code of Scope and Workspace.
- Fixed function mod for negative numerators, and added error messages in case
  of wrong input.


## 2013-05-18, version 0.8.2

- Extended the import function and some other minor improvements.
- Fixed a bug in merging one dimensional vectors into a matrix.
- Fixed a bug in function subtract, when subtracting a complex number from a
  real number.


## 2013-05-10, version 0.8.1

- Fixed an npm warning when installing mathjs globally.


## 2013-05-10, version 0.8.0

- Implemented a command line interface. When math.js is installed globally via
  npm, the application is available on your system as 'mathjs'.
- Implemented `end` keyword for index operator, and added support for implicit
  start and end (expressions like `a(2,:)` and `b(2:end,3:end-1)` are supported
  now).
- Function math.eval is more flexible now: it supports variables and multi-line
  expressions.
- Removed the read-only option from Parser and Scope.
- Fixed non-working unequal operator != in the parser.
- Fixed a bug in resizing matrices when replacing a subset.
- Fixed a bug in updating a subset of a non-existing variable.
- Minor bug fixes.


## 2013-05-04, version 0.7.2

- Fixed method unequal, which was checking for equality instead of inequality.
  Thanks @FJS2.


## 2013-04-27, version 0.7.1

- Improvements in the parser:
  - Added support for chained arguments.
  - Added support for chained variable assignments.
  - Added a function remove(name) to remove a variable from the parsers scope.
  - Renamed nodes for more consistency and to resolve naming conflicts.
  - Improved stringification of an expression tree.
  - Some simplifications in the code.
  - Minor bug fixes.
- Fixed a bug in the parser, returning NaN instead of throwing an error for a
  number with multiple decimal separators like `2.3.4`.
- Fixed a bug in Workspace.insertAfter.
- Fixed: math.js now works on IE 6-8 too.


## 2013-04-20, version 0.7.0

- Implemented method `math.eval`, which uses a readonly parser to evaluate
  expressions.
- Implemented method `xgcd` (extended eucledian algorithm). Thanks Bart Kiers
  (@bkiers).
- Improved math.format, which now rounds values to a maximum number of digits
  instead of decimals (default is 5 digits, for example `math.format(math.pi)`
  returns `3.1416`).
- Added examples.
- Changed methods square and cube to evaluate matrices element wise (consistent
  with all other methods).
- Changed second parameter of method import to an object with options.
- Fixed method math.typeof on IE.
- Minor bug fixes and improvements.


## 2013-04-13, version 0.6.0

- Implemented chained operations via method math.select(). For example
  `math.select(3).add(4).subtract(2).done()` will return `5`.
- Implemented methods gcd and lcm.
- Implemented method `Unit.in(unit)`, which creates a clone of the unit with a
  fixed representation. For example `math.unit('5.08 cm').in('inch')` will
  return a unit which string representation always is in inch, thus `2 inch`.
  `Unit.in(unit)` is the same as method `math.in(x, unit)`.
- Implemented `Unit.toNumber(unit)`, which returns the value of the unit when
  represented with given unit. For example
  `math.unit('5.08 cm').toNumber('inch')` returns the number `2`, as the
  representation of the unit in inches has 2 as value.
- Improved: method `math.in(x, unit)` now supports a string as second parameter,
  for example `math.in(math.unit('5.08 cm'), 'inch')`.
- Split the end user documentation of the parser functions from the source
  files.
- Removed function help and the built-in documentation from the core library.
- Fixed constant i being defined as -1i instead of 1i.
- Minor bug fixes.


## 2013-04-06, version 0.5.0

- Implemented data types Matrix and Range.
- Implemented matrix methods clone, concat, det, diag, eye, inv, ones, size,
  squeeze, transpose, zeros.
- Implemented range operator `:`, and transpose operator `'` in parser.
- Changed: created construction methods for easy object creation for all data
  types and for the parser. For example, a complex value is now created
  with `math.complex(2, 3)` instead of `new math.Complex(2, 3)`, and a parser
  is now created with `math.parser()` instead of `new math.parser.Parser()`.
- Changed: moved all data types under the namespace math.type, and moved the
  Parser, Workspace, etc. under the namespace math.expr.
- Changed: changed operator precedence of the power operator:
  - it is now right associative instead of left associative like most scripting
    languages. So `2^3^4` is now calculated as `2^(3^4)`.
  - it has now higher precedence than unary minus most languages, thus `-3^2` is
    now calculated as `-(3^2)`.
- Changed: renamed the parsers method 'put' into 'set'.
- Fixed: method 'in' did not check for units to have the same base.


## 2013-03-16, version 0.4.0

- Implemented Array support for all methods.
- Implemented Array support in the Parser.
- Implemented method format.
- Implemented parser for units, math.Unit.parse(str).
- Improved parser for complex values math.Complex.parse(str);
- Improved method help: it now evaluates the examples.
- Fixed: a scoping issue with the Parser when defining functions.
- Fixed: method 'typeof' was not working well with minified and mangled code.
- Fixed: errors in determining the best prefix for a unit.


## 2013-03-09, version 0.3.0

- Implemented Workspace
- Implemented methods cot, csc, sec.
- Implemented Array support for methods with one parameter.


## 2013-02-25, version 0.2.0

- Parser, Scope, and expression tree with Nodes implemented.
- Implemented method import which makes it easy to extend math.js.
- Implemented methods arg, conj, cube, equal, factorial, im, largereq,
  log(x, base), log10, mod, re, sign, smallereq, square, unequal.


## 2013-02-18, version 0.1.0

- Reached full compatibility with Javascripts built-in Math library.
- More functions implemented.
- Some bugfixes.


## 2013-02-16, version 0.0.2

- All constants of Math implemented, plus the imaginary unit i.
- Data types Complex and Unit implemented.
- First set of functions implemented.


## 2013-02-15, version 0.0.1

- First publish of the mathjs package. (package is still empty)<|MERGE_RESOLUTION|>--- conflicted
+++ resolved
@@ -1,16 +1,12 @@
 # History
 
-<<<<<<< HEAD
 # not yet published, 12.0.0
 
 - Fix #2879, #2927, #3014: find eigenvectors of defective matrices.
   Thanks @gwhitney.
 
 
-# unpublished changes since 11.11.1
-=======
 # 2023-10-11, 11.11.2
->>>>>>> f156a02b
 
 - Fix #3025: improve handling of matrices and error handling 
   in function `corr` (#3030). Thanks @vrushaket.
