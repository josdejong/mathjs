--- conflicted
+++ resolved
@@ -2258,11 +2258,7 @@
      * ‘unbiased’.
      * @returns The standard deviation array
      */
-<<<<<<< HEAD
     std(array: MathArray | Matrix, dimension?: number, normalization?: 'unbiased' | 'uncorrected' | 'biased'): number[]
-=======
-    std(array: MathArray | Matrix, dimension: number, normalization?: 'unbiased' | 'uncorrected' | 'biased'): number[]
->>>>>>> bb9eb4e0
     /**
      * Compute the standard deviation of a matrix or a list with values. The
      * standard deviations is defined as the square root of the variance:
@@ -2343,11 +2339,7 @@
      * Default value: ‘unbiased’.
      * @returns variance matrix.
      */
-<<<<<<< HEAD
     variance(array: MathArray | Matrix, dimension?: number, normalization?: 'unbiased' | 'uncorrected' | 'biased'): number[];
-=======
-    variance(array: MathArray | Matrix, dimension: number, normalization?: 'unbiased' | 'uncorrected' | 'biased'): number[];
->>>>>>> bb9eb4e0
     /**
      * @param array A single matrix
      * @param normalization normalization Determines how to normalize the
@@ -2355,11 +2347,7 @@
      * Default value: ‘unbiased’.
      * @returns The variance
      */
-<<<<<<< HEAD
     variance(array: MathArray | Matrix, normalization: 'unbiased' | 'uncorrected' | 'biased'): number;
-=======
-    variance(array: MathArray | Matrix, normalization?: 'unbiased' | 'uncorrected' | 'biased'): number;
->>>>>>> bb9eb4e0
 
     /*************************************************************************
      * String functions
@@ -4791,21 +4779,13 @@
      * values: 'unbiased' (default) The sum of squared errors is divided by
      * (n - 1) 'uncorrected' The sum of squared errors is divided by n
      * 'biased' The sum of squared errors is divided by (n + 1)
-<<<<<<< HEAD
-=======
-     * @param array A single matrix or multiple scalar values
->>>>>>> bb9eb4e0
      * @param dim A dimension to compute standard deviation.
      * @param normalization Determines how to normalize the variance. Choose
      * ‘unbiased’ (default), ‘uncorrected’, or ‘biased’. Default value:
      * ‘unbiased’.
      * @returns The standard deviation
      */
-<<<<<<< HEAD
     std(dim?: number, normalization?: 'unbiased' | 'uncorrected' | 'biased'): MathJsChain;
-=======
-    std(dim: number, normalization?: 'unbiased' | 'uncorrected' | 'biased'): MathJsChain;
->>>>>>> bb9eb4e0
     /**
      * Compute the standard deviation of a matrix or a list with values. The
      * standard deviations is defined as the square root of the variance:
@@ -4816,20 +4796,12 @@
      * values: 'unbiased' (default) The sum of squared errors is divided by
      * (n - 1) 'uncorrected' The sum of squared errors is divided by n
      * 'biased' The sum of squared errors is divided by (n + 1)
-<<<<<<< HEAD
-=======
-     * @param array A single matrix or multiple scalar values
->>>>>>> bb9eb4e0
      * @param normalization Determines how to normalize the variance. Choose
      * ‘unbiased’ (default), ‘uncorrected’, or ‘biased’. Default value:
      * ‘unbiased’.
      * @returns The standard deviation
      */
-<<<<<<< HEAD
     std(normalization: 'unbiased' | 'uncorrected' | 'biased'): MathJsChain;
-=======
-    std(normalization?: 'unbiased' | 'uncorrected' | 'biased'): MathJsChain;
->>>>>>> bb9eb4e0
 
     /**
      * Compute the sum of a matrix or a list with values. In case of a
@@ -4854,11 +4826,7 @@
      * Default value: ‘unbiased’.
      * @returns The variance
      */
-<<<<<<< HEAD
     variance(dim?: number, normalization?: 'unbiased' | 'uncorrected' | 'biased'): MathJsChain;
-=======
-    variance(dim: number, normalization?: 'unbiased' | 'uncorrected' | 'biased'): MathJsChain;
->>>>>>> bb9eb4e0
     /**
      * Compute the variance of a matrix or a list with values. In case of a
      * (multi dimensional) array or matrix, the variance over all elements
@@ -4875,11 +4843,7 @@
      * Default value: ‘unbiased’.
      * @returns The variance
      */
-<<<<<<< HEAD
     variance(normalization: 'unbiased' | 'uncorrected' | 'biased'): MathJsChain;
-=======
-    variance(normalization?: 'unbiased' | 'uncorrected' | 'biased'): MathJsChain;
->>>>>>> bb9eb4e0
 
     /*************************************************************************
      * String functions
