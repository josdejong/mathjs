--- conflicted
+++ resolved
@@ -237,15 +237,11 @@
         || typeof object === 'boolean'
         || object === null
         || (object && object.isUnit === true)
-<<<<<<< HEAD
-        || (object && object.isComplex === true);
-=======
         || (object && object.isComplex === true)
         || (object && object.isBigNumber === true)
         || (object && object.isFraction === true)
         || (object && object.isMatrix === true)
         || (object && Array.isArray(object) === true)
->>>>>>> 8639f85d
   }
 
   /**
