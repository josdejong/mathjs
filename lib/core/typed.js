var typedFunction = require('typed-function');
var digits = require('./../utils/number').digits;

// returns a new instance of typed-function
var createTyped = function () {
  // initially, return the original instance of typed-function
  // consecutively, return a new instance from typed.create.
  createTyped = typedFunction.create;
  return typedFunction;
};

/**
 * Factory function for creating a new typed instance
 * @param {Object} type   Object with data types like Complex and BigNumber
 * @returns {Function}
 */
exports.create = function create(type) {
  // TODO: typed-function must be able to silently ignore signatures with unknown data types

  // get a new instance of typed-function
  var typed = createTyped();

  // define all types. The order of the types determines in which order function
  // arguments are type-checked (so for performance it's important to put the
  // most used types first).
  typed.types = [
<<<<<<< HEAD
    { name: 'number',               test: function (x) { return typeof x === 'number'; } },
    { name: 'Complex',              test: function (x) { return x && x.isComplex; } },
    { name: 'BigNumber',            test: function (x) { return x && x.isBigNumber; } },
    { name: 'Fraction',             test: function (x) { return x && x.isFraction; } },
    { name: 'Unit',                 test: function (x) { return x && x.isUnit; } },
    { name: 'string',               test: function (x) { return typeof x === 'string'; } },
    { name: 'Array',                test: Array.isArray },
    { name: 'Matrix',               test: function (x) { return x && x.isMatrix; } },
    { name: 'DenseMatrix',          test: function (x) { return x && x.isDenseMatrix; } },
    { name: 'SparseMatrix',         test: function (x) { return x && x.isSparseMatrix; } },
    { name: 'ImmutableDenseMatrix', test: function (x) { return x && x.isImmutableDenseMatrix; } },
    { name: 'Quaternion',           test: function(x) { return x && x.isQuaternion } },
    { name: 'Range',                test: function (x) { return x && x.isRange; } },
    { name: 'Index',                test: function (x) { return x && x.isIndex; } },
    { name: 'boolean',              test: function (x) { return typeof x === 'boolean'; } },
    { name: 'ResultSet',            test: function (x) { return x && x.isResultSet; } },
    { name: 'Help',                 test: function (x) { return x && x.isHelp; } },
    { name: 'function',             test: function (x) { return typeof x === 'function';} },
    { name: 'Date',                 test: function (x) { return x instanceof Date; } },
    { name: 'RegExp',               test: function (x) { return x instanceof RegExp; } },
    { name: 'Object',               test: function (x) { return typeof x === 'object'; } },
    { name: 'null',                 test: function (x) { return x === null; } },
    { name: 'undefined',            test: function (x) { return x === undefined; } }
=======
    { name: 'number',          test: function (x) { return typeof x === 'number' } },
    { name: 'Complex',         test: function (x) { return x && x.isComplex } },
    { name: 'BigNumber',       test: function (x) { return x && x.isBigNumber } },
    { name: 'Fraction',        test: function (x) { return x && x.isFraction } },
    { name: 'Unit',            test: function (x) { return x && x.isUnit } },
    { name: 'string',          test: function (x) { return typeof x === 'string' } },
    { name: 'Array',           test: Array.isArray },
    { name: 'Matrix',          test: function (x) { return x && x.isMatrix } },
    { name: 'DenseMatrix',     test: function (x) { return x && x.isDenseMatrix } },
    { name: 'SparseMatrix',    test: function (x) { return x && x.isSparseMatrix } },
    { name: 'Range',           test: function (x) { return x && x.isRange } },
    { name: 'Index',           test: function (x) { return x && x.isIndex } },
    { name: 'boolean',         test: function (x) { return typeof x === 'boolean' } },
    { name: 'ResultSet',       test: function (x) { return x && x.isResultSet } },
    { name: 'Help',            test: function (x) { return x && x.isHelp } },
    { name: 'function',        test: function (x) { return typeof x === 'function'} },
    { name: 'Date',            test: function (x) { return x instanceof Date } },
    { name: 'RegExp',          test: function (x) { return x instanceof RegExp } },
    { name: 'Object',          test: function (x) { return typeof x === 'object' } },
    { name: 'null',            test: function (x) { return x === null } },
    { name: 'undefined',       test: function (x) { return x === undefined } },
    
    { name: 'OperatorNode',    test: function (x) { return x && x.isOperatorNode } },
    { name: 'ConstantNode',    test: function (x) { return x && x.isConstantNode } },
    { name: 'SymbolNode',      test: function (x) { return x && x.isSymbolNode } },
    { name: 'ParenthesisNode', test: function (x) { return x && x.isParenthesisNode } },
    { name: 'FunctionNode',    test: function (x) { return x && x.isFunctionNode } },
    { name: 'FunctionAssignmentNode',    test: function (x) { return x && x.isFunctionAssignmentNode } },
    { name: 'ArrayNode',                 test: function (x) { return x && x.isArrayNode } },
    { name: 'AssignmentNode',            test: function (x) { return x && x.isAssignmentNode } },
    { name: 'BlockNode',                 test: function (x) { return x && x.isBlockNode } },
    { name: 'ConditionalNode',           test: function (x) { return x && x.isConditionalNode } },
    { name: 'IndexNode',                 test: function (x) { return x && x.isIndexNode } },
    { name: 'RangeNode',                 test: function (x) { return x && x.isRangeNode } },
    { name: 'UpdateNode',                test: function (x) { return x && x.isUpdateNode } },
    { name: 'Node',                      test: function (x) { return x && x.isNode } }
>>>>>>> 9101dafb
  ];

  // TODO: add conversion from BigNumber to number?
  typed.conversions = [
    {
      from: 'number',
      to: 'BigNumber',
      convert: function (x) {
        // note: conversion from number to BigNumber can fail if x has >15 digits
        if (digits(x) > 15) {
          throw new TypeError('Cannot implicitly convert a number with >15 significant digits to BigNumber ' +
          '(value: ' + x + '). ' +
          'Use function bignumber(x) to convert to BigNumber.');
        }
        return new type.BigNumber(x);
      }
    }, {
      from: 'number',
      to: 'Complex',
      convert: function (x) {
        return new type.Complex(x, 0);
      }
    }, {
      from: 'number',
      to: 'string',
      convert: function (x) {
        return x + '';
      }
    }, {
      from: 'BigNumber',
      to: 'Complex',
      convert: function (x) {
        return new type.Complex(x.toNumber(), 0);
      }
    }, {
      from: 'Fraction',
      to: 'BigNumber',
      convert: function (x) {
        throw new TypeError('Cannot implicitly convert a Fraction to BigNumber or vice versa. ' +
            'Use function bignumber(x) to convert to BigNumber or fraction(x) to convert to Fraction.');
      }
    }, {
      from: 'Fraction',
      to: 'Complex',
      convert: function (x) {
        return new type.Complex(x.valueOf(), 0);
      }
    }, {
      from: 'number',
      to: 'Fraction',
      convert: function (x) {
        if (digits(x) > 15) {
          throw new TypeError('Cannot implicitly convert a number with >15 significant digits to Fraction ' +
              '(value: ' + x + '). ' +
              'Use function fraction(x) to convert to Fraction.');
        }
        return new type.Fraction(x);
      }
    }, {
    // FIXME: add conversion from Fraction to number, for example for `sqrt(fraction(1,3))`
    //  from: 'Fraction',
    //  to: 'number',
    //  convert: function (x) {
    //    return x.valueOf();
    //  }
    //}, {
      from: 'string',
      to: 'number',
      convert: function (x) {
        var n = Number(x);
        if (isNaN(n)) {
          throw new Error('Cannot convert "' + x + '" to a number');
        }
        return n;
      }
    }, {
      from: 'string',
      to: 'BigNumber',
      convert: function (x) {
        try {
          return new type.BigNumber(x);
        }
        catch (err) {
          throw new Error('Cannot convert "' + x + '" to BigNumber');
        }
      }
    }, {
      from: 'string',
      to: 'Fraction',
      convert: function (x) {
        try {
          return new type.Fraction(x);
        }
        catch (err) {
          throw new Error('Cannot convert "' + x + '" to Fraction');
        }
      }
    }, {
      from: 'string',
      to: 'Complex',
      convert: function (x) {
        try {
          return new type.Complex(x);
        }
        catch (err) {
          throw new Error('Cannot convert "' + x + '" to Complex');
        }
      }
    }, {
      from: 'boolean',
      to: 'number',
      convert: function (x) {
        return +x;
      }
    }, {
      from: 'boolean',
      to: 'BigNumber',
      convert: function (x) {
        return new type.BigNumber(+x);
      }
    }, {
      from: 'boolean',
      to: 'Fraction',
      convert: function (x) {
        return new type.Fraction(+x);
      }
    }, {
      from: 'boolean',
      to: 'string',
      convert: function (x) {
        return +x;
      }
    }, {
      from: 'null',
      to: 'number',
      convert: function () {
        return 0;
      }
    }, {
      from: 'null',
      to: 'string',
      convert: function () {
        return 'null';
      }
    }, {
      from: 'null',
      to: 'BigNumber',
      convert: function () {
        return new type.BigNumber(0);
      }
    }, {
      from: 'null',
      to: 'Fraction',
      convert: function () {
        return new type.Fraction(0);
      }
    }, {
      from: 'Array',
      to: 'Matrix',
      convert: function (array) {
        // TODO: how to decide on the right type of matrix to create?
        return new type.DenseMatrix(array);
      }
    }, {
      from: 'Matrix',
      to: 'Array',
      convert: function (matrix) {
        return matrix.valueOf();
      }
    }
  ];

  return typed;
};<|MERGE_RESOLUTION|>--- conflicted
+++ resolved
@@ -24,31 +24,7 @@
   // arguments are type-checked (so for performance it's important to put the
   // most used types first).
   typed.types = [
-<<<<<<< HEAD
-    { name: 'number',               test: function (x) { return typeof x === 'number'; } },
-    { name: 'Complex',              test: function (x) { return x && x.isComplex; } },
-    { name: 'BigNumber',            test: function (x) { return x && x.isBigNumber; } },
-    { name: 'Fraction',             test: function (x) { return x && x.isFraction; } },
-    { name: 'Unit',                 test: function (x) { return x && x.isUnit; } },
-    { name: 'string',               test: function (x) { return typeof x === 'string'; } },
-    { name: 'Array',                test: Array.isArray },
-    { name: 'Matrix',               test: function (x) { return x && x.isMatrix; } },
-    { name: 'DenseMatrix',          test: function (x) { return x && x.isDenseMatrix; } },
-    { name: 'SparseMatrix',         test: function (x) { return x && x.isSparseMatrix; } },
-    { name: 'ImmutableDenseMatrix', test: function (x) { return x && x.isImmutableDenseMatrix; } },
-    { name: 'Quaternion',           test: function(x) { return x && x.isQuaternion } },
-    { name: 'Range',                test: function (x) { return x && x.isRange; } },
-    { name: 'Index',                test: function (x) { return x && x.isIndex; } },
-    { name: 'boolean',              test: function (x) { return typeof x === 'boolean'; } },
-    { name: 'ResultSet',            test: function (x) { return x && x.isResultSet; } },
-    { name: 'Help',                 test: function (x) { return x && x.isHelp; } },
-    { name: 'function',             test: function (x) { return typeof x === 'function';} },
-    { name: 'Date',                 test: function (x) { return x instanceof Date; } },
-    { name: 'RegExp',               test: function (x) { return x instanceof RegExp; } },
-    { name: 'Object',               test: function (x) { return typeof x === 'object'; } },
-    { name: 'null',                 test: function (x) { return x === null; } },
-    { name: 'undefined',            test: function (x) { return x === undefined; } }
-=======
+
     { name: 'number',          test: function (x) { return typeof x === 'number' } },
     { name: 'Complex',         test: function (x) { return x && x.isComplex } },
     { name: 'BigNumber',       test: function (x) { return x && x.isBigNumber } },
@@ -59,6 +35,7 @@
     { name: 'Matrix',          test: function (x) { return x && x.isMatrix } },
     { name: 'DenseMatrix',     test: function (x) { return x && x.isDenseMatrix } },
     { name: 'SparseMatrix',    test: function (x) { return x && x.isSparseMatrix } },
+    { name: 'Quaternion',      test: function (x) { return x && x.isQuaternion } },
     { name: 'Range',           test: function (x) { return x && x.isRange } },
     { name: 'Index',           test: function (x) { return x && x.isIndex } },
     { name: 'boolean',         test: function (x) { return typeof x === 'boolean' } },
@@ -70,7 +47,7 @@
     { name: 'Object',          test: function (x) { return typeof x === 'object' } },
     { name: 'null',            test: function (x) { return x === null } },
     { name: 'undefined',       test: function (x) { return x === undefined } },
-    
+
     { name: 'OperatorNode',    test: function (x) { return x && x.isOperatorNode } },
     { name: 'ConstantNode',    test: function (x) { return x && x.isConstantNode } },
     { name: 'SymbolNode',      test: function (x) { return x && x.isSymbolNode } },
@@ -85,7 +62,6 @@
     { name: 'RangeNode',                 test: function (x) { return x && x.isRangeNode } },
     { name: 'UpdateNode',                test: function (x) { return x && x.isUpdateNode } },
     { name: 'Node',                      test: function (x) { return x && x.isNode } }
->>>>>>> 9101dafb
   ];
 
   // TODO: add conversion from BigNumber to number?
