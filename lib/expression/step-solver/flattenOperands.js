--- conflicted
+++ resolved
@@ -220,14 +220,8 @@
     const polyNode = new PolynomialTermNode(secondOperand);
     return !polyNode.hasCoeff();
   }
-<<<<<<< HEAD
-  else {
-    return false;
-=======
-  if (NodeType.isOperator(secondOperand)) {
-    return secondOperand.op === '^' && MathResolveChecks.resolvesToConstant(
-      secondOperand.args[1]);
->>>>>>> 7e530c16
+  else {
+    return false;
   }
 }
 
