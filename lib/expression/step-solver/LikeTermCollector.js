'use strict'

const math = require('../../../index');

const MathChangeTypes = require('./MathChangeTypes');
const NodeCreator = require('./NodeCreator');
const NodeStatus = require('./NodeStatus');
const NodeType = require('./NodeType');
const PolynomialTermNode = require('./PolynomialTermNode');
const Util = require('./Util');

const CONSTANT = 'constant';
const OTHER = 'other';

const LikeTermCollector = {}

// Iterates through the tree looking for like terms to collect. Will prioritize
// deeper expressions. Returns a NodeStatus object.
LikeTermCollector.collectLikeTermsDFS = function(node) {
  let nodeStatus;

  if (NodeType.isOperator(node)) {
    // Try reducing any of the sub-expressions, to prioritize deeper
    // expressions
    for(let i = 0; i < node.args.length; i++) {
      nodeStatus = LikeTermCollector.collectLikeTermsDFS(node.args[i]);
      if (nodeStatus.hasChanged) {
        node.args[i] = nodeStatus.node;
        return new NodeStatus(node, true, nodeStatus.changeType);
      }
    }
    // If they're all fully reduced, maybe this node can be simplified
    return collectLikeTerms(node);
  }
  else if (NodeType.isParenthesis(node)) {
    nodeStatus = LikeTermCollector.collectLikeTermsDFS(node.content);
    node.content = nodeStatus.node;
    return new NodeStatus(
      node,
      nodeStatus.hasChanged,
      nodeStatus.changeType);
  }
  else if (NodeType.isSymbol(node) || NodeType.isConstant(node)) {
    // we can't simplify this any further
    return new NodeStatus(node);
  }
  else if (NodeType.isUnaryMinus(node)) {
    nodeStatus = LikeTermCollector.collectLikeTermsDFS(node.args[0]);
    node.args[0] = nodeStatus.node;
    return new NodeStatus(
      node,
      nodeStatus.hasChanged,
      nodeStatus.changeType);
  }
  else {
    throw Error('Unsupported node type: ' + node.type);
  }
}

// Given an expression tree, returns true if there are terms that can be
// collected
LikeTermCollector.canCollectLikeTerms = function(node) {
  // We can collect like terms through + or through *
  // Note that we never collect like terms with - or /, those expressions will
  // always be manipulated in flattenOperands so that the top level operation is
  // + or *.
  if (!(node.op === '+' || node.op === '*')) {
    return false;
  }

  let terms;
  if (node.op === '+') {
    terms = getTermsForCollectingAddition(node);
  }
  else if (node.op === '*') {
    terms = getTermsForCollectingMultiplication(node);
  }
  else {
    throw Error('Operation not supported: ' + node.op);
  }

  // Conditions we need to meet to decide to to reorganize (collect) the terms:
  // - more than 1 term type
  // - more than 1 of at least one type (not including other)
  // (note that this means x^2 + x + x + 2 -> x^2 + (x + x) + 2,
  // which will be recorded as a step, but doesn't change the order of terms)
  const termTypes = Object.keys(terms)
  const filteredTermTypes = termTypes.filter(x => x !== OTHER);
  return (termTypes.length > 1 &&
    filteredTermTypes.some(x => terms[x].length > 1));
}

// Collects like terms for an operation node and returns a NodeStatus object.
function collectLikeTerms(node) {
  if (!LikeTermCollector.canCollectLikeTerms(node)) {
    return new NodeStatus(node);
  }

  const op = node.op;
  let terms = [];
  if (op === '+') {
    terms = getTermsForCollectingAddition(node);
  }
  else if (op === '*') {
    terms = getTermsForCollectingMultiplication(node);
  }
  else {
    throw Error('Operation not supported: ' + op);
  }

  // List the symbols alphabetically
  let termTypesSorted = Object.keys(terms)
      .filter(x => (x !== CONSTANT && x !== OTHER))
      .sort(sortTerms);

  // Then add const
  if (terms[CONSTANT]) {
    // at the end for addition (since we'd expect x^2 + (x + x) + 4)
    if (op === '+') {
      termTypesSorted.push(CONSTANT);
    }
    // for multipliation it should be at the front (e.g. (3*4) * x^2)
    if (op === '*') {
      termTypesSorted.unshift(CONSTANT);
    }
  }

  // Collect the new operands under op.
  let newOperands = [];
  termTypesSorted.forEach(termType => {
    const termsOfType = terms[termType];
    if (termsOfType.length === 1) {
      newOperands.push(termsOfType[0]);
    }
    // Any like terms should be wrapped in parens.
    else {
      newOperands.push(NodeCreator.parenthesis(
        NodeCreator.operator(op, termsOfType)));
    }
  });

  // then stick anything else (paren nodes, operator nodes) at the end
  if (terms[OTHER]) {
    newOperands = newOperands.concat(terms[OTHER]);
  }

  node.args = newOperands;
  return new NodeStatus(node, true, MathChangeTypes.COLLECT_LIKE_TERMS);
}

// Polyonomial terms are collected by categorizing them by their 'name'
// which is used to separate them into groups that can be combined. getTermName
// returns this group 'name'
function getTermName(node, op) {
  const polyNode = new PolynomialTermNode(node);
  // we 'name' polynomial terms by their symbol name
<<<<<<< HEAD
  let termName = polyNode.symbolName();
  // when adding terms, the exponent matters too (e.g. 2x^2 + 5x^3 can't be combined)
  if (op === "+") {
    const exponent = polyNode.exponentNode(true).toString();
    termName += "^" + exponent;
=======
  let termName = new PolynomialTerm(node).name;
  // when adding terms, the exponent matters too
  // (e.g. 2x^2 + 5x^3 can't be combined)
  if (op === '+') {
    const exponent = new PolynomialTerm(node).exp.toString();
    termName += '^' + exponent;
>>>>>>> 7e530c16
  }
  return termName;
}

// Collects like terms in an addition expression tree into categories.
// Returns a dictionary of termname to lists of nodes with that name
// e.g. 2x + 4 + 5x would return {'x': [2x, 5x], CONSTANT: [4]}
// (where 2x, 5x, and 4 would actually be expression trees)
function getTermsForCollectingAddition(node) {
  let terms = {};

  for(let i = 0; i < node.args.length; i++) {
    let child = node.args[i];

    if (PolynomialTermNode.isPolynomialTerm(child)) {
      const termName = getTermName(child, '+');
      terms = Util.appendToArrayInObject(terms, termName, child);
    }
    else {
      if (NodeType.isConstant(child)) {
        terms = Util.appendToArrayInObject(terms, CONSTANT, child);
      }
      else if (NodeType.isOperator(node) ||
               NodeType.isParenthesis(node) ||
               NodeType.isUnaryMinus(node)) {
        terms = Util.appendToArrayInObject(terms, OTHER, child);
      }
      else {
        // Note that we shouldn't get any symbol nodes in the switch statement
        // since they would have been handled by isPolynomialTerm
        throw Error('Unsupported node type: ' + child.type);
      }
    }
  }
  return terms;
}

// Collects like terms in a multiplication expression tree into categories.
// For multiplication, polynomial terms with constants are separated into
// a symbolic term and a constant term.
// Returns a dictionary of termname to lists of nodes with that name
// e.g. 2x + 4 + 5x^2 would return {'x': [x, x^2], CONSTANT: [2, 4, 5]}
// (where x, x^2, 2, 4, and 5 would actually be expression trees)
function getTermsForCollectingMultiplication(node) {
  let terms = {};

  for(let i = 0; i < node.args.length; i++) {
    let child = node.args[i];

    if (NodeType.isUnaryMinus(child)) {
      terms = Util.appendToArrayInObject(
        terms, CONSTANT, NodeCreator.constant(-1));
      child = child.args[0];
    }
    if (PolynomialTermNode.isPolynomialTerm(child)) {
      terms = addToTermsforPolynomialMultiplication(terms, child);
    }
    else {
      if (NodeType.isConstant(child)) {
        terms = Util.appendToArrayInObject(terms, CONSTANT, child);
      }
      else if (NodeType.isOperator(node) ||
               NodeType.isParenthesis(node) ||
               NodeType.isUnaryMinus(node)) {
        terms = Util.appendToArrayInObject(terms, OTHER, child);
      }
      else {
        // Note that we shouldn't get any symbol nodes in the switch statement
        // since they would have been handled by isPolynomialTerm
        throw Error('Unsupported node type: ' + child.type);
      }
    }
  }
  return terms;
}

// A helper function for getTermsForCollectingMultiplication
// Polynomial terms need to be divided into their coefficient + symbolic parts.
// e.g. 2x^4 -> 2 (coeffient) and x^4 (symbolic, named after the symbol node)
// Takes the terms list and the polynomial term node, and returns an updated
// terms list.
function addToTermsforPolynomialMultiplication(terms, node) {
  const polyNode = new PolynomialTermNode(node);
  let termName, coeffTerm;

  if (!polyNode.hasCoeff()) {
    termName = getTermName(node, '*');
    terms = Util.appendToArrayInObject(terms, termName, node);
  }
<<<<<<< HEAD
  else {
    const coefficient = polyNode.coeffNode();
    let termWithoutCoefficient = polyNode.symbolNode();
    if (polyNode.exponentNode()) {
      termWithoutCoefficient = NodeCreator.operator(
        '^', [termWithoutCoefficient, polyNode.exponentNode()]);
=======

  // If tit's a fraction, getting the symbolic term is different
  else if (polyTerm.hasFractionCoeff()) {
    let coeffTerm;
    // if the denominator is 1, treat it like it's not a fraction
    if (polyTerm.denominatorCoeff == 1) {
      coeffTerm = NodeCreator.constant(polyTerm.coeff);
    }
    else {
      coeffTerm = NodeCreator.operator('/', [
        NodeCreator.constant(polyTerm.numeratorCoeff),
        NodeCreator.constant(polyTerm.denominatorCoeff)]);
    }
    terms = Util.appendToArrayInObject(terms, CONSTANT, coeffTerm);
    // Find the symbolic part in the numerator
    const numeratorTerm = node.args[0];
    let symbolicTerm;
    if (polyTerm.numeratorCoeff > 1) {
      symbolicTerm = numeratorTerm.args[1];
    }
    else {
      symbolicTerm = numeratorTerm;
>>>>>>> 7e530c16
    }

    terms = Util.appendToArrayInObject(terms, CONSTANT, coefficient);
    termName = getTermName(termWithoutCoefficient, '*');
    terms = Util.appendToArrayInObject(terms, termName, termWithoutCoefficient);
  }
  return terms;
}

// Sort function for termnames. Sort first by symbol name, and then by exponent.
function sortTerms(a, b) {
  if (a === b) {
    return 0;
  }
  // if no exponent, sort alphabetically
  if (a.indexOf('^') === -1) {
    return a < b ? -1 : 1;
  }
  // if exponent: sort by symbol, but then exponent decreasing
  else {
    const symbA = a.split('^')[0];
    const expA = a.split('^')[1];
    const symbB = b.split('^')[0];
    const expB = b.split('^')[1];
    if (symbA !== symbB) {
      return symbA < symbB ? -1 : 1;
    }
    else {
      return expA > expB ? -1 : 1;
    }
  }
}

module.exports = LikeTermCollector;<|MERGE_RESOLUTION|>--- conflicted
+++ resolved
@@ -154,20 +154,11 @@
 function getTermName(node, op) {
   const polyNode = new PolynomialTermNode(node);
   // we 'name' polynomial terms by their symbol name
-<<<<<<< HEAD
   let termName = polyNode.symbolName();
   // when adding terms, the exponent matters too (e.g. 2x^2 + 5x^3 can't be combined)
-  if (op === "+") {
+  if (op === '+') {
     const exponent = polyNode.exponentNode(true).toString();
-    termName += "^" + exponent;
-=======
-  let termName = new PolynomialTerm(node).name;
-  // when adding terms, the exponent matters too
-  // (e.g. 2x^2 + 5x^3 can't be combined)
-  if (op === '+') {
-    const exponent = new PolynomialTerm(node).exp.toString();
     termName += '^' + exponent;
->>>>>>> 7e530c16
   }
   return termName;
 }
@@ -257,37 +248,12 @@
     termName = getTermName(node, '*');
     terms = Util.appendToArrayInObject(terms, termName, node);
   }
-<<<<<<< HEAD
   else {
     const coefficient = polyNode.coeffNode();
     let termWithoutCoefficient = polyNode.symbolNode();
     if (polyNode.exponentNode()) {
       termWithoutCoefficient = NodeCreator.operator(
         '^', [termWithoutCoefficient, polyNode.exponentNode()]);
-=======
-
-  // If tit's a fraction, getting the symbolic term is different
-  else if (polyTerm.hasFractionCoeff()) {
-    let coeffTerm;
-    // if the denominator is 1, treat it like it's not a fraction
-    if (polyTerm.denominatorCoeff == 1) {
-      coeffTerm = NodeCreator.constant(polyTerm.coeff);
-    }
-    else {
-      coeffTerm = NodeCreator.operator('/', [
-        NodeCreator.constant(polyTerm.numeratorCoeff),
-        NodeCreator.constant(polyTerm.denominatorCoeff)]);
-    }
-    terms = Util.appendToArrayInObject(terms, CONSTANT, coeffTerm);
-    // Find the symbolic part in the numerator
-    const numeratorTerm = node.args[0];
-    let symbolicTerm;
-    if (polyTerm.numeratorCoeff > 1) {
-      symbolicTerm = numeratorTerm.args[1];
-    }
-    else {
-      symbolicTerm = numeratorTerm;
->>>>>>> 7e530c16
     }
 
     terms = Util.appendToArrayInObject(terms, CONSTANT, coefficient);
