// The text to identify rules for each possible step that can be taken

module.exports = {
  NO_CHANGE: 'No change',

  REMOVE_PARENS: 'Remove unnecessary brackets',
  COLLECT_LIKE_TERMS: 'Collect like terms',

  ADD_POLYNOMIAL_TERMS: 'Add terms together',
  MULT_POLYNOMIAL_TERMS: 'Multiply terms together',
  MULT_POLY_BY_CONST: 'Multiply term by a number',

  SIMPLIFY_ARITHMETIC: 'Evaluate math operation',
  SIMPLIFY_DIVISION: 'Simplify chain of division',
  RESOLVE_ADD_UNARY_MINUS: 'Simplify + - to -',
  RESOLVE_DOUBLE_UNARY_MINUS: '- - cancels out',
  DIVSION_BY_NEG_ONE: 'Divide by -1 to make it negative',
  DIVSION_BY_ONE: 'Divide by 1 by getting rid of the 1',

  DISTRIBUTE_NEG_ONE: 'Distribute negative sign into the parentheses',
  DISTRIBUTE: 'Distribute',

<<<<<<< HEAD
  COMMON_DENOMINATOR: 'make all the denominators the same as the LCD',
  SIMPLIFY_FRACTION: 'simplify fraction',
  ADD_FRACTIONS: 'add fractions together',
  MULTIPLY_FRACTIONS: 'multiply fractions together',
  CONVERT_INTEGER_TO_FRACTION: 'make the integer a fraction with the same denominator',
=======
  COMMON_DENOMINATOR: 'Make all the denominators the same as the LCD',
  SIMPLIFY_FRACTION: 'Simplify the fraction',
  ADD_FRACTIONS: 'Add fractions together',
  MULTIPLY_FRACTIONS: 'Multiply fractions together',
  CONVERT_INTEGER_TO_FRACTION: 'Change the number to a fraction with the same denominator'
>>>>>>> 8819454b

  SWAP_SIDES: 'swap sides',
  ADD_TO_BOTH_SIDES: 'Adding term to both sides',
  SUBTRACT_FROM_BOTH_SIDES: 'Subtracting term from both sides',
  MULTIPLY_TO_BOTH_SIDES: 'Multiplying term to both sides',
  DIVIDE_FROM_BOTH_SIDES: 'Dividing term from both sides',
  MULTIPLY_BOTH_SIDES_BY_INVERSE_FRACTION: 'Multiply both sides by inverse of the fraction',
  MULTIPLE_BOTH_SIDES_BY_NEGATIVE_ONE: 'Multiply both sides by -1',

  STATEMENT_IS_TRUE: 'The statement is True',
  STATEMENT_IS_FALSE: 'The statement is False',
}<|MERGE_RESOLUTION|>--- conflicted
+++ resolved
@@ -20,19 +20,11 @@
   DISTRIBUTE_NEG_ONE: 'Distribute negative sign into the parentheses',
   DISTRIBUTE: 'Distribute',
 
-<<<<<<< HEAD
-  COMMON_DENOMINATOR: 'make all the denominators the same as the LCD',
-  SIMPLIFY_FRACTION: 'simplify fraction',
-  ADD_FRACTIONS: 'add fractions together',
-  MULTIPLY_FRACTIONS: 'multiply fractions together',
-  CONVERT_INTEGER_TO_FRACTION: 'make the integer a fraction with the same denominator',
-=======
   COMMON_DENOMINATOR: 'Make all the denominators the same as the LCD',
   SIMPLIFY_FRACTION: 'Simplify the fraction',
   ADD_FRACTIONS: 'Add fractions together',
   MULTIPLY_FRACTIONS: 'Multiply fractions together',
-  CONVERT_INTEGER_TO_FRACTION: 'Change the number to a fraction with the same denominator'
->>>>>>> 8819454b
+  CONVERT_INTEGER_TO_FRACTION: 'Change the number to a fraction with the same denominator',
 
   SWAP_SIDES: 'swap sides',
   ADD_TO_BOTH_SIDES: 'Adding term to both sides',
