--- conflicted
+++ resolved
@@ -19,7 +19,6 @@
 
 
 // Prints an expression properly (hopefully mathjs will do this itself soon)
-<<<<<<< HEAD
 Util.prettyPrint = function(expr, showPlusMin=false) {
   let string = prettyPrintDFS(expr);
   if (showPlusMin) {
@@ -47,37 +46,6 @@
         case '^':
           str += expr.op;
       }
-=======
-Util.prettyPrint = function(expr) {
-  switch (expr.type) {
-    case 'OperatorNode':
-      let str = Util.prettyPrint(expr.args[0]);
-      for (let i = 1; i < expr.args.length; i++) {
-        switch (expr.op) {
-          case '+':
-          case '-':
-          case '/':
-            str += ' ' + expr.op + ' ';
-            break;
-          case '*':
-            if (!expr.implicit) {
-              str += ' ' + expr.op + ' ';
-            }
-            break;
-          case '^':
-            str += expr.op;
-        }
-
-        str += Util.prettyPrint(expr.args[i]);
-      }
-      return str;
-    case 'ParenthesisNode':
-      return "(" + Util.prettyPrint(expr.content) + ")";
-    case 'ConstantNode':
-    case 'SymbolNode':
-      return expr.toString();
->>>>>>> 8ed2cd0d
-
       str += prettyPrintDFS(expr.args[i]);
     }
     return str;
