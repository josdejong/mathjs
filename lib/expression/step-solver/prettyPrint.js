--- conflicted
+++ resolved
@@ -33,8 +33,7 @@
     const polyTerm = new PolynomialTermNode(node);
     // This is so we don't print 2/3 x^2 as 2 / 3x^2
     if (polyTerm.hasFractionCoeff()) {
-<<<<<<< HEAD
-      const coeffTerm = polyTerm.coeffNode();
+      const coeffTerm = polyTerm.getCoeffNode();
       const coeffStr = prettyPrintDFS(coeffTerm);
 
       const nonCoeffTerm = NodeCreator.polynomialTerm(
@@ -42,15 +41,6 @@
       const nonCoeffStr = prettyPrintDFS(nonCoeffTerm);
 
       return `${coeffStr} ${nonCoeffStr}`;
-=======
-      let str = '';
-      str += prettyPrintDFS(polyTerm.getCoeffNode(), false);
-      str += ' ';
-      const nonCoeffPart = NodeCreator.polynomialTerm(
-        polyTerm.symbol, polyTerm.exponent, null);
-      str += prettyPrintDFS(nonCoeffPart);
-      return str;
->>>>>>> 0a8001b4
     }
   }
   if (Fraction.isIntegerFraction(node)) {
