'use strict';

<<<<<<< HEAD
var size = require('../../util/array').size;
var clone = require('../../util/object').clone;
var format = require('../../util/string').format;
=======
module.exports = function (math) {
  var util = require('../../util/index'),

      Matrix = math.type.Matrix,

      object = util.object,
      string = util.string;
>>>>>>> 5711bdfa

function factory (type, config, load, typed) {
  /**
   * Transpose a matrix. All values of the matrix are reflected over its
   * main diagonal. Only two dimensional matrices are supported.
   *
   * Syntax:
   *
   *     math.transpose(x)
   *
   * Examples:
   *
   *     var A = [[1, 2, 3], [4, 5, 6]];
   *     math.transpose(A);               // returns [[1, 4], [2, 5], [3, 6]]
   *
   * See also:
   *
   *     diag, inv, subset, squeeze
   *
   * @param {Array | Matrix} x  Matrix to be transposed
   * @return {Array | Matrix}   The transposed matrix
   */
  return typed('transpose', {
    'Array': function (x) {
      return _transpose(x, size(x));
    },

    'Matrix': function (x) {
      return new type.Matrix(_transpose(x.valueOf(), x.size()));
    },

    // scalars
    'any': function (x) {
      return clone(x);
    }
  });

  /**
   * Transpose an array
   * @param {Array} data
   * @param {Array} size
   * @returns {Array}
   * @private
   */
  function _transpose (data, size) {
    switch (size.length) {
      case 1:
        // vector
        return clone(data);

      case 2:
        // check it is a matrix
        if (x instanceof Matrix) {
          // use optimized matrix implementation if available
          return x.transpose();
        }
        // two dimensional array
<<<<<<< HEAD
        var rows = size[1];
        var cols = size[0];
        var transposed = [];
=======
        var rows = size[1],
            cols = size[0],
            data = x.valueOf(),
            transposed = [],
            transposedRow,
            clone = object.clone;
>>>>>>> 5711bdfa

        if (rows === 0) {
          // whoops
          throw new RangeError('Cannot transpose a 2D matrix with no rows' +
          '(size: ' + format(size) + ')');
        }

        for (var r = 0; r < rows; r++) {
          var transposedRow = transposed[r] = [];
          for (var c = 0; c < cols; c++) {
            transposedRow[c] = clone(data[c][r]);
          }
        }

        return transposed;

      default:
        // multi dimensional array
        throw new RangeError('Matrix must be a vector or two dimensional ' +
        '(size: ' + format(size) + ')');
    }
  }
}

exports.name = 'transpose';
exports.factory = factory;<|MERGE_RESOLUTION|>--- conflicted
+++ resolved
@@ -1,18 +1,8 @@
 'use strict';
 
-<<<<<<< HEAD
 var size = require('../../util/array').size;
 var clone = require('../../util/object').clone;
 var format = require('../../util/string').format;
-=======
-module.exports = function (math) {
-  var util = require('../../util/index'),
-
-      Matrix = math.type.Matrix,
-
-      object = util.object,
-      string = util.string;
->>>>>>> 5711bdfa
 
 function factory (type, config, load, typed) {
   /**
@@ -41,7 +31,8 @@
     },
 
     'Matrix': function (x) {
-      return new type.Matrix(_transpose(x.valueOf(), x.size()));
+      // use optimized matrix implementation if available
+      return x.transpose();
     },
 
     // scalars
@@ -64,24 +55,10 @@
         return clone(data);
 
       case 2:
-        // check it is a matrix
-        if (x instanceof Matrix) {
-          // use optimized matrix implementation if available
-          return x.transpose();
-        }
         // two dimensional array
-<<<<<<< HEAD
         var rows = size[1];
         var cols = size[0];
         var transposed = [];
-=======
-        var rows = size[1],
-            cols = size[0],
-            data = x.valueOf(),
-            transposed = [],
-            transposedRow,
-            clone = object.clone;
->>>>>>> 5711bdfa
 
         if (rows === 0) {
           // whoops
