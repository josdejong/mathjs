'use strict';

<<<<<<< HEAD
var collection = require('../../type/collection');
var bigSinh = require('../../util/bignumber').cosh_sinh_csch_sech;
=======
module.exports = function (math) {
  var util = require('../../util/index'),

      BigNumber = math.type.BigNumber,
      Complex = require('../../type/Complex'),
      Unit = require('../../type/Unit'),
      collection = math.collection,

      isNumber = util.number.isNumber,
      isBoolean = util['boolean'].isBoolean,
      isComplex = Complex.isComplex,
      isUnit = Unit.isUnit,
      isCollection = collection.isCollection,

      bigSinh = util.bignumber.cosh_sinh_csch_sech;
>>>>>>> 5711bdfa

function factory (type, config, load, typed) {
  /**
   * Calculate the hyperbolic sine of a value,
   * defined as `sinh(x) = 1/2 * (exp(x) - exp(-x))`.
   *
   * For matrices, the function is evaluated element wise.
   *
   * Syntax:
   *
   *    math.sinh(x)
   *
   * Examples:
   *
   *    math.sinh(0.5);       // returns Number 0.5210953054937474
   *
   * See also:
   *
   *    cosh, tanh
   *
   * @param {Number | BigNumber | Boolean | Complex | Unit | Array | Matrix | null} x  Function input
   * @return {Number | BigNumber | Complex | Array | Matrix} Hyperbolic sine of x
   */
  var sinh = typed('sinh', {
    'number': _sinh,

    'Complex': function (x) {
      var cim = Math.cos(x.im);
      var sim = Math.sin(x.im);
      var ep = Math.exp(x.re);
      var en = Math.exp(-x.re);
      return new type.Complex(cim * (ep - en) / 2, sim * (ep + en) / 2);
    },

    'BigNumber': function (x) {
      return bigSinh(x, type.BigNumber, true, false);
    },

    'Unit': function (x) {
      if (!x.hasBase(type.Unit.BASE_UNITS.ANGLE)) {
        throw new TypeError ('Unit in function sinh is no angle');
      }
      return _sinh(x.value);
    },

<<<<<<< HEAD
    'Array | Matrix': function (x) {
      return collection.deepMap(x, sinh);
=======
    if (isCollection(x)) {
      // deep map collection, skip zeros since sinh(0) = 0
      return collection.deepMap(x, sinh, true);
>>>>>>> 5711bdfa
    }
  });

  return sinh;
}

/**
 * Calculate the hyperbolic sine of a number
 * @param {number} x
 * @returns {number}
 * @private
 */
function _sinh (x) {
  if (Math.abs(x) < 1) {
    return x + (x * x * x) / 6 + (x * x * x * x * x) / 120;
  } else {
    return (Math.exp(x) - Math.exp(-x)) / 2;
  }
}

exports.name = 'sinh';
exports.factory = factory;
<|MERGE_RESOLUTION|>--- conflicted
+++ resolved
@@ -1,97 +1,75 @@
-'use strict';
-
-<<<<<<< HEAD
-var collection = require('../../type/collection');
-var bigSinh = require('../../util/bignumber').cosh_sinh_csch_sech;
-=======
-module.exports = function (math) {
-  var util = require('../../util/index'),
-
-      BigNumber = math.type.BigNumber,
-      Complex = require('../../type/Complex'),
-      Unit = require('../../type/Unit'),
-      collection = math.collection,
-
-      isNumber = util.number.isNumber,
-      isBoolean = util['boolean'].isBoolean,
-      isComplex = Complex.isComplex,
-      isUnit = Unit.isUnit,
-      isCollection = collection.isCollection,
-
-      bigSinh = util.bignumber.cosh_sinh_csch_sech;
->>>>>>> 5711bdfa
-
-function factory (type, config, load, typed) {
-  /**
-   * Calculate the hyperbolic sine of a value,
-   * defined as `sinh(x) = 1/2 * (exp(x) - exp(-x))`.
-   *
-   * For matrices, the function is evaluated element wise.
-   *
-   * Syntax:
-   *
-   *    math.sinh(x)
-   *
-   * Examples:
-   *
-   *    math.sinh(0.5);       // returns Number 0.5210953054937474
-   *
-   * See also:
-   *
-   *    cosh, tanh
-   *
-   * @param {Number | BigNumber | Boolean | Complex | Unit | Array | Matrix | null} x  Function input
-   * @return {Number | BigNumber | Complex | Array | Matrix} Hyperbolic sine of x
-   */
-  var sinh = typed('sinh', {
-    'number': _sinh,
-
-    'Complex': function (x) {
-      var cim = Math.cos(x.im);
-      var sim = Math.sin(x.im);
-      var ep = Math.exp(x.re);
-      var en = Math.exp(-x.re);
-      return new type.Complex(cim * (ep - en) / 2, sim * (ep + en) / 2);
-    },
-
-    'BigNumber': function (x) {
-      return bigSinh(x, type.BigNumber, true, false);
-    },
-
-    'Unit': function (x) {
-      if (!x.hasBase(type.Unit.BASE_UNITS.ANGLE)) {
-        throw new TypeError ('Unit in function sinh is no angle');
-      }
-      return _sinh(x.value);
-    },
-
-<<<<<<< HEAD
-    'Array | Matrix': function (x) {
-      return collection.deepMap(x, sinh);
-=======
-    if (isCollection(x)) {
-      // deep map collection, skip zeros since sinh(0) = 0
-      return collection.deepMap(x, sinh, true);
->>>>>>> 5711bdfa
-    }
-  });
-
-  return sinh;
-}
-
-/**
- * Calculate the hyperbolic sine of a number
- * @param {number} x
- * @returns {number}
- * @private
- */
-function _sinh (x) {
-  if (Math.abs(x) < 1) {
-    return x + (x * x * x) / 6 + (x * x * x * x * x) / 120;
-  } else {
-    return (Math.exp(x) - Math.exp(-x)) / 2;
-  }
-}
-
-exports.name = 'sinh';
-exports.factory = factory;
+'use strict';
+
+var bigSinh = require('../../util/bignumber').cosh_sinh_csch_sech;
+
+function factory (type, config, load, typed) {
+  var collection = load(require('../../type/collection'));
+
+  /**
+   * Calculate the hyperbolic sine of a value,
+   * defined as `sinh(x) = 1/2 * (exp(x) - exp(-x))`.
+   *
+   * For matrices, the function is evaluated element wise.
+   *
+   * Syntax:
+   *
+   *    math.sinh(x)
+   *
+   * Examples:
+   *
+   *    math.sinh(0.5);       // returns Number 0.5210953054937474
+   *
+   * See also:
+   *
+   *    cosh, tanh
+   *
+   * @param {Number | BigNumber | Boolean | Complex | Unit | Array | Matrix | null} x  Function input
+   * @return {Number | BigNumber | Complex | Array | Matrix} Hyperbolic sine of x
+   */
+  var sinh = typed('sinh', {
+    'number': _sinh,
+
+    'Complex': function (x) {
+      var cim = Math.cos(x.im);
+      var sim = Math.sin(x.im);
+      var ep = Math.exp(x.re);
+      var en = Math.exp(-x.re);
+      return new type.Complex(cim * (ep - en) / 2, sim * (ep + en) / 2);
+    },
+
+    'BigNumber': function (x) {
+      return bigSinh(x, type.BigNumber, true, false);
+    },
+
+    'Unit': function (x) {
+      if (!x.hasBase(type.Unit.BASE_UNITS.ANGLE)) {
+        throw new TypeError ('Unit in function sinh is no angle');
+      }
+      return _sinh(x.value);
+    },
+
+    'Array | Matrix': function (x) {
+      // deep map collection, skip zeros since sinh(0) = 0
+      return collection.deepMap(x, sinh, true);
+    }
+  });
+
+  return sinh;
+}
+
+/**
+ * Calculate the hyperbolic sine of a number
+ * @param {number} x
+ * @returns {number}
+ * @private
+ */
+function _sinh (x) {
+  if (Math.abs(x) < 1) {
+    return x + (x * x * x) / 6 + (x * x * x * x * x) / 120;
+  } else {
+    return (Math.exp(x) - Math.exp(-x)) / 2;
+  }
+}
+
+exports.name = 'sinh';
+exports.factory = factory;