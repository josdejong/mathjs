--- conflicted
+++ resolved
@@ -1,98 +1,80 @@
-'use strict';
-
-<<<<<<< HEAD
-var collection = require('../../type/collection');
-var bigCsch = require('../../util/bignumber').cosh_sinh_csch_sech;
-var sign = require('../../util/number').sign;
-=======
-module.exports = function (math) {
-  var util = require('../../util/index'),
-
-      BigNumber = math.type.BigNumber,
-      Complex = require('../../type/Complex'),
-      Unit = require('../../type/Unit'),
-      collection = math.collection,
-      number = util.number,
-      
-      isNumber = util.number.isNumber,
-      isBoolean = util['boolean'].isBoolean,
-      isComplex = Complex.isComplex,
-      isUnit = Unit.isUnit,
-      isCollection = collection.isCollection,
-
-      bigCsch = util.bignumber.cosh_sinh_csch_sech;
->>>>>>> 5711bdfa
-
-function factory (type, config, load, typed) {
-  /**
-   * Calculate the hyperbolic cosecant of a value,
-   * defined as `csch(x) = 1 / sinh(x)`.
-   *
-   * For matrices, the function is evaluated element wise.
-   *
-   * Syntax:
-   *
-   *    math.csch(x)
-   *
-   * Examples:
-   *
-   *    // csch(x) = 1/ sinh(x)
-   *    math.csch(0.5);       // returns 1.9190347513349437
-   *    1 / math.sinh(0.5);   // returns 1.9190347513349437
-   *
-   * See also:
-   *
-   *    sinh, sech, coth
-   *
-   * @param {Number | Boolean | Complex | Unit | Array | Matrix | null} x  Function input
-   * @return {Number | Complex | Array | Matrix} Hyperbolic cosecant of x
-   */
-  var csch = typed('csch', {
-    'number': _csch,
-
-    'Complex': function (x) {
-      var ep = Math.exp(x.re);
-      var en = Math.exp(-x.re);
-      var re = Math.cos(x.im) * (ep - en);
-      var im = Math.sin(x.im) * (ep + en);
-      var den = re * re + im * im;
-      return new type.Complex(2 * re / den, -2 * im /den);
-    },
-
-    'BigNumber': function (x) {
-      return bigCsch(x, type.BigNumber, true, true);
-    },
-
-    'Unit': function (x) {
-      if (!x.hasBase(type.Unit.BASE_UNITS.ANGLE)) {
-        throw new TypeError ('Unit in function csch is no angle');
-      }
-      return _csch(x.value);
-    },
-
-    'Array | Matrix': function (x) {
-      return collection.deepMap(x, csch);
-    }
-  });
-
-  return csch;
-}
-
-/**
- * Calculate the hyperbolic cosecant of a number
- * @param {number} x
- * @returns {number}
- * @private
- */
-function _csch(x) {
-  // consider values close to zero (+/-)
-  if (x == 0) {
-    return Number.POSITIVE_INFINITY;
-  }
-  else {
-    return Math.abs(2 / (Math.exp(x) - Math.exp(-x))) * sign(x);
-  }
-}
-
-exports.name = 'csch';
-exports.factory = factory;
+'use strict';
+
+var bigCsch = require('../../util/bignumber').cosh_sinh_csch_sech;
+var sign = require('../../util/number').sign;
+
+function factory (type, config, load, typed) {
+  var collection = load(require('../../type/collection'));
+
+  /**
+   * Calculate the hyperbolic cosecant of a value,
+   * defined as `csch(x) = 1 / sinh(x)`.
+   *
+   * For matrices, the function is evaluated element wise.
+   *
+   * Syntax:
+   *
+   *    math.csch(x)
+   *
+   * Examples:
+   *
+   *    // csch(x) = 1/ sinh(x)
+   *    math.csch(0.5);       // returns 1.9190347513349437
+   *    1 / math.sinh(0.5);   // returns 1.9190347513349437
+   *
+   * See also:
+   *
+   *    sinh, sech, coth
+   *
+   * @param {Number | Boolean | Complex | Unit | Array | Matrix | null} x  Function input
+   * @return {Number | Complex | Array | Matrix} Hyperbolic cosecant of x
+   */
+  var csch = typed('csch', {
+    'number': _csch,
+
+    'Complex': function (x) {
+      var ep = Math.exp(x.re);
+      var en = Math.exp(-x.re);
+      var re = Math.cos(x.im) * (ep - en);
+      var im = Math.sin(x.im) * (ep + en);
+      var den = re * re + im * im;
+      return new type.Complex(2 * re / den, -2 * im /den);
+    },
+
+    'BigNumber': function (x) {
+      return bigCsch(x, type.BigNumber, true, true);
+    },
+
+    'Unit': function (x) {
+      if (!x.hasBase(type.Unit.BASE_UNITS.ANGLE)) {
+        throw new TypeError ('Unit in function csch is no angle');
+      }
+      return _csch(x.value);
+    },
+
+    'Array | Matrix': function (x) {
+      return collection.deepMap(x, csch);
+    }
+  });
+
+  return csch;
+}
+
+/**
+ * Calculate the hyperbolic cosecant of a number
+ * @param {number} x
+ * @returns {number}
+ * @private
+ */
+function _csch(x) {
+  // consider values close to zero (+/-)
+  if (x == 0) {
+    return Number.POSITIVE_INFINITY;
+  }
+  else {
+    return Math.abs(2 / (Math.exp(x) - Math.exp(-x))) * sign(x);
+  }
+}
+
+exports.name = 'csch';
+exports.factory = factory;