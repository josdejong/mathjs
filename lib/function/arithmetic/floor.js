'use strict';

<<<<<<< HEAD
var collection = require('../../type/collection');
=======
module.exports = function (math) {
  var util = require('../../util/index'),

      BigNumber = math.type.BigNumber,
      Complex = require('../../type/Complex'),
      collection = math.collection,

      isNumber = util.number.isNumber,
      isBoolean = util['boolean'].isBoolean,
      isComplex = Complex.isComplex,
      isCollection = collection.isCollection;
>>>>>>> 5711bdfa

function factory (type, config, load, typed) {
  /**
   * Round a value towards minus infinity.
   * For matrices, the function is evaluated element wise.
   *
   * Syntax:
   *
   *    math.floor(x)
   *
   * Examples:
   *
   *    math.floor(3.2);              // returns Number 3
   *    math.floor(3.8);              // returns Number 3
   *    math.floor(-4.2);             // returns Number -5
   *    math.floor(-4.7);             // returns Number -5
   *
   *    var c = math.complex(3.2, -2.7);
   *    math.floor(c);                // returns Complex 3 - 3i
   *
   *    math.floor([3.2, 3.8, -4.7]); // returns Array [3, 3, -5]
   *
   * See also:
   *
   *    ceil, fix, round
   *
   * @param  {Number | BigNumber | Boolean | Complex | Array | Matrix | null} x  Number to be rounded
   * @return {Number | BigNumber | Complex | Array | Matrix} Rounded value
   */
  var floor = typed('floor', {
    'number': Math.floor,

    'Complex': function (x) {
      return new x.constructor(
          Math.floor(x.re),
          Math.floor(x.im)
      );
    },

    'BigNumber': function (x) {
      return x.floor();
    },

<<<<<<< HEAD
    'Array | Matrix': function (x) {
      return collection.deepMap(x, floor);
=======
    if (isCollection(x)) {
      // deep map collection, skip zeros since floor(0) = 0
      return collection.deepMap(x, floor, true);
>>>>>>> 5711bdfa
    }
  });

  return floor;
}

exports.name = 'floor';
exports.factory = factory;<|MERGE_RESOLUTION|>--- conflicted
+++ resolved
@@ -1,22 +1,8 @@
 'use strict';
 
-<<<<<<< HEAD
-var collection = require('../../type/collection');
-=======
-module.exports = function (math) {
-  var util = require('../../util/index'),
+function factory (type, config, load, typed) {
+  var collection = load(require('../../type/collection'));
 
-      BigNumber = math.type.BigNumber,
-      Complex = require('../../type/Complex'),
-      collection = math.collection,
-
-      isNumber = util.number.isNumber,
-      isBoolean = util['boolean'].isBoolean,
-      isComplex = Complex.isComplex,
-      isCollection = collection.isCollection;
->>>>>>> 5711bdfa
-
-function factory (type, config, load, typed) {
   /**
    * Round a value towards minus infinity.
    * For matrices, the function is evaluated element wise.
@@ -58,14 +44,9 @@
       return x.floor();
     },
 
-<<<<<<< HEAD
     'Array | Matrix': function (x) {
-      return collection.deepMap(x, floor);
-=======
-    if (isCollection(x)) {
       // deep map collection, skip zeros since floor(0) = 0
       return collection.deepMap(x, floor, true);
->>>>>>> 5711bdfa
     }
   });
 
