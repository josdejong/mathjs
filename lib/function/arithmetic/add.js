'use strict';

var extend = require('../../utils/object').extend;

function factory (type, config, load, typed) {

  var matrix = load(require('../../type/matrix/function/matrix'));
  var addScalar = load(require('./addScalar'));
  var latex = require('../../utils/latex.js');
  
  var algorithm01 = load(require('../../type/matrix/utils/algorithm01'));
  var algorithm04 = load(require('../../type/matrix/utils/algorithm04'));
  var algorithm10 = load(require('../../type/matrix/utils/algorithm10'));
  var algorithm13 = load(require('../../type/matrix/utils/algorithm13'));
  var algorithm14 = load(require('../../type/matrix/utils/algorithm14'));

  /**
   * Add two or more values, `x + y`.
   * For matrices, the function is evaluated element wise.
   *
   * Syntax:
   *
   *    math.add(x, y)
   *    math.add(x, y, z, ...)
   *
   * Examples:
   *
   *    math.add(2, 3);               // returns number 5
   *    math.add(2, 3, 4);            // returns number 9
   *
   *    var a = math.complex(2, 3);
   *    var b = math.complex(-4, 1);
   *    math.add(a, b);               // returns Complex -2 + 4i
   *
   *    math.add([1, 2, 3], 4);       // returns Array [5, 6, 7]
   *
   *    var c = math.unit('5 cm');
   *    var d = math.unit('2.1 mm');
   *    math.add(c, d);               // returns Unit 52.1 mm
   *
   *    math.add("2.3", "4");         // returns number 6.3
   *
   * See also:
   *
   *    subtract, sum
   *
   * @param  {number | BigNumber | Fraction | Complex | Unit | Array | Matrix} x First value to add
   * @param  {number | BigNumber | Fraction | Complex | Unit | Array | Matrix} y Second value to add
   * @return {number | BigNumber | Fraction | Complex | Unit | Array | Matrix} Sum of `x` and `y`
   */
  var add = typed('add', extend({
    // we extend the signatures of addScalar with signatures dealing with matrices

    'Matrix, Matrix': function (x, y) {
      // result
      var c;
      
      // process matrix storage
      switch (x.storage()) {
        case 'sparse':
          switch (y.storage()) {
            case 'sparse':
              // sparse + sparse
              c = algorithm04(x, y, addScalar);
              break;
            default:
              // sparse + dense
              c = algorithm01(y, x, addScalar, true);
              break;
          }
          break;
        default:
          switch (y.storage()) {
            case 'sparse':
              // dense + sparse
              c = algorithm01(x, y, addScalar, false);
              break;
            default:
              // dense + dense
              c = algorithm13(x, y, addScalar);
              break;
          }
          break;
      }
      return c;
    },
    
    'Array, Array': function (x, y) {
      // use matrix implementation
      return add(matrix(x), matrix(y)).valueOf();
    },
    
    'Array, Matrix': function (x, y) {
      // use matrix implementation
      return add(matrix(x), y);
    },
    
    'Matrix, Array': function (x, y) {
      // use matrix implementation
      return add(x, matrix(y));
    },
    
    'Matrix, any': function (x, y) {
      // result
      var c;
      // check storage format
      switch (x.storage()) {
        case 'sparse':
          c = algorithm10(x, y, addScalar, false);
          break;
        default:
          c = algorithm14(x, y, addScalar, false);
          break;
      }
      return c;
    },
    
    'any, Matrix': function (x, y) {
      // result
      var c;
      // check storage format
      switch (y.storage()) {
        case 'sparse':
          c = algorithm10(y, x, addScalar, true);
          break;
        default:
          c = algorithm14(y, x, addScalar, true);
          break;
      }
      return c;
    },
    
    'Array, any': function (x, y) {
      // use matrix implementation
      return algorithm14(matrix(x), y, addScalar, false).valueOf();
    },

    'any, Array': function (x, y) {
      // use matrix implementation
      return algorithm14(matrix(y), x, addScalar, true).valueOf();
    },

    'any, any': addScalar,

<<<<<<< HEAD
    'number | BigNumber | Fraction | Complex | Unit | Array | Matrix, number | BigNumber | Fraction | Complex | Unit | Array | Matrix, ...number | BigNumber | Fraction | Complex | Unit | Array | Matrix': function (x, y, rest) {
=======
    'Array | Matrix | any, Array | Matrix | any, ...any': function (x, y, rest) {
>>>>>>> 02b1478e
      var result = add(x, y);

      for (var i = 0; i < rest.length; i++) {
        result = add(result, rest[i]);
      }

      return result;
    }
  }, addScalar.signatures));

  add.toTex = {
    2: '\\left(${args[0]}' + latex.operators['add'] + '${args[1]}\\right)'
  };
  
  return add;
}

exports.name = 'add';
exports.factory = factory;<|MERGE_RESOLUTION|>--- conflicted
+++ resolved
@@ -142,11 +142,7 @@
 
     'any, any': addScalar,
 
-<<<<<<< HEAD
-    'number | BigNumber | Fraction | Complex | Unit | Array | Matrix, number | BigNumber | Fraction | Complex | Unit | Array | Matrix, ...number | BigNumber | Fraction | Complex | Unit | Array | Matrix': function (x, y, rest) {
-=======
     'Array | Matrix | any, Array | Matrix | any, ...any': function (x, y, rest) {
->>>>>>> 02b1478e
       var result = add(x, y);
 
       for (var i = 0; i < rest.length; i++) {
