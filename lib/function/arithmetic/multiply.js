'use strict';

var extend = require('../../utils/object').extend;
var array = require('../../utils/array');

function factory (type, config, load, typed) {
  var latex = require('../../utils/latex');

  var matrix = load(require('../../type/matrix/function/matrix'));
  var addScalar = load(require('./addScalar'));
  var multiplyScalar = load(require('./multiplyScalar'));
  var equalScalar = load(require('../relational/equalScalar'));

  var algorithm11 = load(require('../../type/matrix/utils/algorithm11'));
  var algorithm14 = load(require('../../type/matrix/utils/algorithm14'));
  
  var DenseMatrix = type.DenseMatrix;
  var SparseMatrix = type.SparseMatrix;

  /**
   * Multiply two or more values, `x * y`.
   * For matrices, the matrix product is calculated.
   *
   * Syntax:
   *
   *    math.multiply(x, y)
   *    math.multiply(x, y, z, ...)
   *
   * Examples:
   *
   *    math.multiply(4, 5.2);        // returns number 20.8
   *    math.multiply(2, 3, 4);       // returns number 24
   *
   *    var a = math.complex(2, 3);
   *    var b = math.complex(4, 1);
   *    math.multiply(a, b);          // returns Complex 5 + 14i
   *
   *    var c = [[1, 2], [4, 3]];
   *    var d = [[1, 2, 3], [3, -4, 7]];
   *    math.multiply(c, d);          // returns Array [[7, -6, 17], [13, -4, 33]]
   *
   *    var e = math.unit('2.1 km');
   *    math.multiply(3, e);          // returns Unit 6.3 km
   *
   * See also:
   *
   *    divide, prod, cross, dot
   *
   * @param  {number | BigNumber | Fraction | Complex | Unit | Array | Matrix | Quaternion} x First value to multiply
   * @param  {number | BigNumber | Fraction | Complex | Unit | Array | Matrix | Quaternion} y Second value to multiply
   * @return {number | BigNumber | Fraction | Complex | Unit | Array | Matrix | Quaternion} Multiplication of `x` and `y`
   */
  var multiply = typed('multiply', extend({
    // we extend the signatures of multiplyScalar with signatures dealing with matrices

    'Array, Array': function (x, y) {
      // check dimensions
      _validateMatrixDimensions(array.size(x), array.size(y));

      // use dense matrix implementation
      var m = multiply(matrix(x), matrix(y));
      // return array or scalar
      return (m && m.isMatrix === true) ? m.valueOf() : m;
    },

    'Matrix, Matrix': function (x, y) {
      // dimensions
      var xsize = x.size();
      var ysize = y.size();

      // check dimensions
      _validateMatrixDimensions(xsize, ysize);

      // process dimensions
      if (xsize.length === 1) {
        // process y dimensions
        if (ysize.length === 1) {
          // Vector * Vector
          return _multiplyVectorVector(x, y, xsize[0]);
        }
        // Vector * Matrix
        return _multiplyVectorMatrix(x, y);
      }
      // process y dimensions
      if (ysize.length === 1) {
        // Matrix * Vector
        return _multiplyMatrixVector(x, y);
      }
      // Matrix * Matrix
      return _multiplyMatrixMatrix(x, y);
    },

    'Matrix, Array': function (x, y) {
      // use Matrix * Matrix implementation
      return multiply(x, matrix(y));
    },

    'Array, Matrix': function (x, y) {
      // use Matrix * Matrix implementation
      return multiply(matrix(x, y.storage()), y);
    },

    'Matrix, any': function (x, y) {
      // result
      var c;
      
      // process storage format
      switch (x.storage()) {
        case 'sparse':
          c = algorithm11(x, y, multiplyScalar, false);
          break;
        case 'dense':
          c = algorithm14(x, y, multiplyScalar, false);
          break;
      }
      return c;
    },

    'any, Matrix': function (x, y) {
      // result
      var c;
      // check storage format
      switch (y.storage()) {
        case 'sparse':
          c = algorithm11(y, x, multiplyScalar, true);
          break;
        case 'dense':
          c = algorithm14(y, x, multiplyScalar, true);
          break;
      }
      return c;
    },

    'Array, any': function (x, y) {
      // use matrix implementation
      return algorithm14(matrix(x), y, multiplyScalar, false).valueOf();
    },

    'any, Array': function (x, y) {
      // use matrix implementation
      return algorithm14(matrix(y), x, multiplyScalar, true).valueOf();
    },

<<<<<<< HEAD
    'Quaternion, Quaternion | Complex': function (x,y) {
      return x.mul(y);
    },

    'Complex, Quaternion': function (x,y) {
      return y.nonQuaternionOp([x,y], 'mul');
    },

    'Quaternion, number': function (x,y) {
      return x.mul({r:y});
    },

    'number, Quaternion': function (x,y) {
      return y.mul({r:x});
=======
    'any, any': multiplyScalar,

    'any, any, ...any': function (x, y, rest) {
      var result = multiply(x, y);

      for (var i = 0; i < rest.length; i++) {
        result = multiply(result, rest[i]);
      }

      return result;
>>>>>>> 9101dafb
    }
  }, multiplyScalar.signatures));

  var _validateMatrixDimensions = function (size1, size2) {
    // check left operand dimensions
    switch (size1.length) {
      case 1:
        // check size2
        switch (size2.length) {
          case 1:
            // Vector x Vector
            if (size1[0] !== size2[0]) {
              // throw error
              throw new RangeError('Dimension mismatch in multiplication. Vectors must have the same length');
            }
            break;
          case 2:
            // Vector x Matrix
            if (size1[0] !== size2[0]) {
              // throw error
              throw new RangeError('Dimension mismatch in multiplication. Vector length (' + size1[0] + ') must match Matrix rows (' + size2[0] + ')');
            }
            break;
          default:
            throw new Error('Can only multiply a 1 or 2 dimensional matrix (Matrix B has ' + size2.length + ' dimensions)');
        }
        break;
      case 2:
        // check size2
        switch (size2.length) {
          case 1:
            // Matrix x Vector
            if (size1[1] !== size2[0]) {
              // throw error
              throw new RangeError('Dimension mismatch in multiplication. Matrix columns (' + size1[1] + ') must match Vector length (' + size2[0] + ')');
            }
            break;
          case 2:
            // Matrix x Matrix
            if (size1[1] !== size2[0]) {
              // throw error
              throw new RangeError('Dimension mismatch in multiplication. Matrix A columns (' + size1[1] + ') must match Matrix B rows (' + size2[0] + ')');
            }
            break;
          default:
            throw new Error('Can only multiply a 1 or 2 dimensional matrix (Matrix B has ' + size2.length + ' dimensions)');
        }
        break;
      default:
        throw new Error('Can only multiply a 1 or 2 dimensional matrix (Matrix A has ' + size1.length + ' dimensions)');
    }
  };

  /**
   * C = A * B
   *
   * @param {Matrix} a            Dense Vector   (N)
   * @param {Matrix} b            Dense Vector   (N)
   *
   * @return {number}             Scalar value
   */
  var _multiplyVectorVector = function (a, b, n) {
    // check empty vector
    if (n === 0)
      throw new Error('Cannot multiply two empty vectors');

    // a dense
    var adata = a._data;
    var adt = a._datatype;
    // b dense
    var bdata = b._data;
    var bdt = b._datatype;

    // datatype
    var dt;
    // addScalar signature to use
    var af = addScalar;
    // multiplyScalar signature to use
    var mf = multiplyScalar;

    // process data types
    if (adt && bdt && adt === bdt && typeof adt === 'string') {
      // datatype
      dt = adt;
      // find signatures that matches (dt, dt)
      af = typed.find(addScalar, [dt, dt]);
      mf = typed.find(multiplyScalar, [dt, dt]);
    }
    
    // result (do not initialize it with zero)
    var c = mf(adata[0], bdata[0]);
    // loop data
    for (var i = 1; i < n; i++) {
      // multiply and accumulate
      c = af(c, mf(adata[i], bdata[i]));
    }
    return c;
  };

  /**
   * C = A * B
   *
   * @param {Matrix} a            Dense Vector   (M)
   * @param {Matrix} b            Matrix         (MxN)
   *
   * @return {Matrix}             Dense Vector   (N)
   */
  var _multiplyVectorMatrix = function (a, b) {
    // process storage
    switch (b.storage()) {
      case 'dense':
        return _multiplyVectorDenseMatrix(a, b);
    }
    throw new Error('Not implemented');
  };

  /**
   * C = A * B
   *
   * @param {Matrix} a            Dense Vector   (M)
   * @param {Matrix} b            Dense Matrix   (MxN)
   *
   * @return {Matrix}             Dense Vector   (N)
   */
  var _multiplyVectorDenseMatrix = function (a, b) {
    // a dense
    var adata = a._data;
    var asize = a._size;
    var adt = a._datatype;
    // b dense
    var bdata = b._data;
    var bsize = b._size;
    var bdt = b._datatype;
    // rows & columns
    var alength = asize[0];
    var bcolumns = bsize[1];

    // datatype
    var dt;
    // addScalar signature to use
    var af = addScalar;
    // multiplyScalar signature to use
    var mf = multiplyScalar;

    // process data types
    if (adt && bdt && adt === bdt && typeof adt === 'string') {
      // datatype
      dt = adt;
      // find signatures that matches (dt, dt)
      af = typed.find(addScalar, [dt, dt]);
      mf = typed.find(multiplyScalar, [dt, dt]);
    }

    // result
    var c = [];

    // loop matrix columns
    for (var j = 0; j < bcolumns; j++) {
      // sum (do not initialize it with zero)
      var sum = mf(adata[0], bdata[0][j]);      
      // loop vector
      for (var i = 1; i < alength; i++) {
        // multiply & accumulate
        sum = af(sum, mf(adata[i], bdata[i][j]));
      }
      c[j] = sum;
    }

    // return matrix
    return new DenseMatrix({
      data: c,
      size: [bcolumns],
      datatype: dt
    });
  };

  /**
   * C = A * B
   *
   * @param {Matrix} a            Matrix         (MxN)
   * @param {Matrix} b            Dense Vector   (N)
   *
   * @return {Matrix}             Dense Vector   (M)
   */
  var _multiplyMatrixVector = function (a, b) {
    // process storage
    switch (a.storage()) {
      case 'dense':
        return _multiplyDenseMatrixVector(a, b);
      case 'sparse':
        return _multiplySparseMatrixVector(a, b);
    }
  };

  /**
   * C = A * B
   *
   * @param {Matrix} a            Matrix         (MxN)
   * @param {Matrix} b            Matrix         (NxC)
   *
   * @return {Matrix}             Matrix         (MxC)
   */
  var _multiplyMatrixMatrix = function (a, b) {
    // process storage
    switch (a.storage()) {
      case 'dense':
        // process storage
        switch (b.storage()) {
          case 'dense':
            return _multiplyDenseMatrixDenseMatrix(a, b);
          case 'sparse':
            return _multiplyDenseMatrixSparseMatrix(a, b);
        }
        break;
      case 'sparse':
        // process storage
        switch (b.storage()) {
          case 'dense':
            return _multiplySparseMatrixDenseMatrix(a, b);
          case 'sparse':
            return _multiplySparseMatrixSparseMatrix(a, b);
        }
        break;
    }
  };

  /**
   * C = A * B
   *
   * @param {Matrix} a            DenseMatrix  (MxN)
   * @param {Matrix} b            Dense Vector (N)
   *
   * @return {Matrix}             Dense Vector (M) 
   */ 
  var _multiplyDenseMatrixVector = function (a, b) {
    // a dense
    var adata = a._data;
    var asize = a._size;
    var adt = a._datatype;
    // b dense
    var bdata = b._data;
    var bdt = b._datatype;
    // rows & columns
    var arows = asize[0];
    var acolumns = asize[1];

    // datatype
    var dt;
    // addScalar signature to use
    var af = addScalar;
    // multiplyScalar signature to use
    var mf = multiplyScalar;

    // process data types
    if (adt && bdt && adt === bdt && typeof adt === 'string') {
      // datatype
      dt = adt;
      // find signatures that matches (dt, dt)
      af = typed.find(addScalar, [dt, dt]);
      mf = typed.find(multiplyScalar, [dt, dt]);
    }

    // result
    var c = [];

    // loop matrix a rows
    for (var i = 0; i < arows; i++) {
      // current row
      var row = adata[i];
      // sum (do not initialize it with zero)
      var sum = mf(row[0], bdata[0]);
      // loop matrix a columns
      for (var j = 1; j < acolumns; j++) {
        // multiply & accumulate
        sum = af(sum, mf(row[j], bdata[j]));
      }
      c[i] = sum;
    }

    // return matrix
    return new DenseMatrix({
      data: c,
      size: [arows],
      datatype: dt
    });
  };

  /**
   * C = A * B
   *
   * @param {Matrix} a            DenseMatrix    (MxN)
   * @param {Matrix} b            DenseMatrix    (NxC)
   *
   * @return {Matrix}             DenseMatrix    (MxC)
   */
  var _multiplyDenseMatrixDenseMatrix = function (a, b) {
    // a dense
    var adata = a._data;
    var asize = a._size;
    var adt = a._datatype;
    // b dense
    var bdata = b._data;
    var bsize = b._size;
    var bdt = b._datatype;
    // rows & columns
    var arows = asize[0];
    var acolumns = asize[1];
    var bcolumns = bsize[1];

    // datatype
    var dt;
    // addScalar signature to use
    var af = addScalar;
    // multiplyScalar signature to use
    var mf = multiplyScalar;

    // process data types
    if (adt && bdt && adt === bdt && typeof adt === 'string') {
      // datatype
      dt = adt;
      // find signatures that matches (dt, dt)
      af = typed.find(addScalar, [dt, dt]);
      mf = typed.find(multiplyScalar, [dt, dt]);
    }
    
    // result
    var c = [];

    // loop matrix a rows
    for (var i = 0; i < arows; i++) {
      // current row
      var row = adata[i];
      // initialize row array
      c[i] = [];
      // loop matrix b columns
      for (var j = 0; j < bcolumns; j++) {
        // sum (avoid initializing sum to zero)
        var sum = mf(row[0], bdata[0][j]);
        // loop matrix a columns
        for (var x = 1; x < acolumns; x++) {
          // multiply & accumulate
          sum = af(sum, mf(row[x], bdata[x][j]));
        }
        c[i][j] = sum;
      }
    }

    // return matrix
    return new DenseMatrix({
      data: c,
      size: [arows, bcolumns],
      datatype: dt
    });
  };

  /**
   * C = A * B
   *
   * @param {Matrix} a            DenseMatrix    (MxN)
   * @param {Matrix} b            SparseMatrix   (NxC)
   *
   * @return {Matrix}             SparseMatrix   (MxC)
   */
  var _multiplyDenseMatrixSparseMatrix = function (a, b) {
    // a dense
    var adata = a._data;
    var asize = a._size;
    var adt = a._datatype;
    // b sparse
    var bvalues = b._values;
    var bindex = b._index;
    var bptr = b._ptr;
    var bsize = b._size;
    var bdt = b._datatype;
    // validate b matrix
    if (!bvalues)
      throw new Error('Cannot multiply Dense Matrix times Pattern only Matrix');
    // rows & columns
    var arows = asize[0];
    var bcolumns = bsize[1];
    
    // datatype
    var dt;
    // addScalar signature to use
    var af = addScalar;
    // multiplyScalar signature to use
    var mf = multiplyScalar;
    // equalScalar signature to use
    var eq = equalScalar;
    // zero value
    var zero = 0;

    // process data types
    if (adt && bdt && adt === bdt && typeof adt === 'string') {
      // datatype
      dt = adt;
      // find signatures that matches (dt, dt)
      af = typed.find(addScalar, [dt, dt]);
      mf = typed.find(multiplyScalar, [dt, dt]);
      eq = typed.find(equalScalar, [dt, dt]);
      // convert 0 to the same datatype
      zero = typed.convert(0, dt);
    }

    // result
    var cvalues = [];
    var cindex = [];
    var cptr = [];
    // c matrix
    var c = new SparseMatrix({
      values : cvalues,
      index: cindex,
      ptr: cptr,
      size: [arows, bcolumns],
      datatype: dt
    });

    // loop b columns
    for (var jb = 0; jb < bcolumns; jb++) {
      // update ptr
      cptr[jb] = cindex.length;
      // indeces in column jb
      var kb0 = bptr[jb];
      var kb1 = bptr[jb + 1];
      // do not process column jb if no data exists
      if (kb1 > kb0) {
        // last row mark processed
        var last = 0;
        // loop a rows
        for (var i = 0; i < arows; i++) {
          // column mark
          var mark = i + 1;
          // C[i, jb]
          var cij;
          // values in b column j
          for (var kb = kb0; kb < kb1; kb++) {
            // row
            var ib = bindex[kb];
            // check value has been initialized
            if (last !== mark) {
              // first value in column jb
              cij = mf(adata[i][ib], bvalues[kb]);
              // update mark
              last = mark;
            }
            else {
              // accumulate value
              cij = af(cij, mf(adata[i][ib], bvalues[kb]));
            }
          }
          // check column has been processed and value != 0
          if (last === mark && !eq(cij, zero)) {
            // push row & value
            cindex.push(i);
            cvalues.push(cij);
          }
        }
      }
    }
    // update ptr
    cptr[bcolumns] = cindex.length;

    // return sparse matrix
    return c;
  };

  /**
   * C = A * B
   *
   * @param {Matrix} a            SparseMatrix    (MxN)
   * @param {Matrix} b            Dense Vector (N)
   *
   * @return {Matrix}             SparseMatrix    (M, 1) 
   */
  var _multiplySparseMatrixVector = function (a, b) {
    // a sparse
    var avalues = a._values;
    var aindex = a._index;
    var aptr = a._ptr;
    var adt = a._datatype;
    // validate a matrix
    if (!avalues)
      throw new Error('Cannot multiply Pattern only Matrix times Dense Matrix');
    // b dense
    var bdata = b._data;
    var bdt = b._datatype;
    // rows & columns
    var arows = a._size[0];
    var brows = b._size[0];
    // result
    var cvalues = [];
    var cindex = [];
    var cptr = [];
    
    // datatype
    var dt;
    // addScalar signature to use
    var af = addScalar;
    // multiplyScalar signature to use
    var mf = multiplyScalar;
    // equalScalar signature to use
    var eq = equalScalar;
    // zero value
    var zero = 0;

    // process data types
    if (adt && bdt && adt === bdt && typeof adt === 'string') {
      // datatype
      dt = adt;
      // find signatures that matches (dt, dt)
      af = typed.find(addScalar, [dt, dt]);
      mf = typed.find(multiplyScalar, [dt, dt]);
      eq = typed.find(equalScalar, [dt, dt]);
      // convert 0 to the same datatype
      zero = typed.convert(0, dt);
    }

    // workspace
    var x = [];
    // vector with marks indicating a value x[i] exists in a given column
    var w = [];

    // update ptr
    cptr[0] = 0;
    // rows in b
    for (var ib = 0; ib < brows; ib++) {
      // b[ib]
      var vbi = bdata[ib];
      // check b[ib] != 0, avoid loops
      if (!eq(vbi, zero)) {
        // A values & index in ib column
        for (var ka0 = aptr[ib], ka1 = aptr[ib + 1], ka = ka0; ka < ka1; ka++) {
          // a row
          var ia = aindex[ka];
          // check value exists in current j
          if (!w[ia]) {
            // ia is new entry in j
            w[ia] = true;
            // add i to pattern of C
            cindex.push(ia);
            // x(ia) = A
            x[ia] = mf(vbi, avalues[ka]);
          }
          else {
            // i exists in C already
            x[ia] = af(x[ia], mf(vbi, avalues[ka]));
          }
        }
      }
    }
    // copy values from x to column jb of c
    for (var p1 = cindex.length, p = 0; p < p1; p++) {
      // row
      var ic = cindex[p];
      // copy value
      cvalues[p] = x[ic];
    }
    // update ptr
    cptr[1] = cindex.length;

    // return sparse matrix
    return new SparseMatrix({
      values : cvalues,
      index: cindex,
      ptr: cptr,
      size: [arows, 1],
      datatype: dt
    });
  };

  /**
   * C = A * B
   *
   * @param {Matrix} a            SparseMatrix      (MxN)
   * @param {Matrix} b            DenseMatrix       (NxC)
   *
   * @return {Matrix}             SparseMatrix      (MxC)
   */
  var _multiplySparseMatrixDenseMatrix = function (a, b) {
    // a sparse
    var avalues = a._values;
    var aindex = a._index;
    var aptr = a._ptr;
    var adt = a._datatype;
    // validate a matrix
    if (!avalues)
      throw new Error('Cannot multiply Pattern only Matrix times Dense Matrix');
    // b dense
    var bdata = b._data;
    var bdt = b._datatype;
    // rows & columns
    var arows = a._size[0];
    var brows = b._size[0];
    var bcolumns = b._size[1];

    // datatype
    var dt;
    // addScalar signature to use
    var af = addScalar;
    // multiplyScalar signature to use
    var mf = multiplyScalar;
    // equalScalar signature to use
    var eq = equalScalar;
    // zero value
    var zero = 0;

    // process data types
    if (adt && bdt && adt === bdt && typeof adt === 'string') {
      // datatype
      dt = adt;
      // find signatures that matches (dt, dt)
      af = typed.find(addScalar, [dt, dt]);
      mf = typed.find(multiplyScalar, [dt, dt]);
      eq = typed.find(equalScalar, [dt, dt]);
      // convert 0 to the same datatype
      zero = typed.convert(0, dt);
    }

    // result
    var cvalues = [];
    var cindex = [];
    var cptr = [];
    // c matrix
    var c = new SparseMatrix({
      values : cvalues,
      index: cindex,
      ptr: cptr,
      size: [arows, bcolumns],
      datatype: dt
    });

    // workspace
    var x = [];
    // vector with marks indicating a value x[i] exists in a given column
    var w = [];

    // loop b columns
    for (var jb = 0; jb < bcolumns; jb++) {
      // update ptr
      cptr[jb] = cindex.length;
      // mark in workspace for current column
      var mark = jb + 1;
      // rows in jb
      for (var ib = 0; ib < brows; ib++) {
        // b[ib, jb]
        var vbij = bdata[ib][jb];
        // check b[ib, jb] != 0, avoid loops
        if (!eq(vbij, zero)) {
          // A values & index in ib column
          for (var ka0 = aptr[ib], ka1 = aptr[ib + 1], ka = ka0; ka < ka1; ka++) {
            // a row
            var ia = aindex[ka];
            // check value exists in current j
            if (w[ia] !== mark) {
              // ia is new entry in j
              w[ia] = mark;
              // add i to pattern of C
              cindex.push(ia);
              // x(ia) = A
              x[ia] = mf(vbij, avalues[ka]);
            }
            else {
              // i exists in C already
              x[ia] = af(x[ia], mf(vbij, avalues[ka]));
            }
          }
        }
      }
      // copy values from x to column jb of c
      for (var p0 = cptr[jb], p1 = cindex.length, p = p0; p < p1; p++) {
        // row
        var ic = cindex[p];
        // copy value
        cvalues[p] = x[ic];
      }
    }
    // update ptr
    cptr[bcolumns] = cindex.length;

    // return sparse matrix
    return c;
  };

  /**
   * C = A * B
   *
   * @param {Matrix} a            SparseMatrix      (MxN)
   * @param {Matrix} b            SparseMatrix      (NxC)
   *
   * @return {Matrix}             SparseMatrix      (MxC)
   */
  var _multiplySparseMatrixSparseMatrix = function (a, b) {
    // a sparse
    var avalues = a._values;
    var aindex = a._index;
    var aptr = a._ptr;
    var adt = a._datatype;
    // b sparse
    var bvalues = b._values;
    var bindex = b._index;
    var bptr = b._ptr;
    var bdt = b._datatype;
    
    // rows & columns
    var arows = a._size[0];
    var bcolumns = b._size[1];
    // flag indicating both matrices (a & b) contain data
    var values = avalues && bvalues;

    // datatype
    var dt;
    // addScalar signature to use
    var af = addScalar;
    // multiplyScalar signature to use
    var mf = multiplyScalar;

    // process data types
    if (adt && bdt && adt === bdt && typeof adt === 'string') {
      // datatype
      dt = adt;
      // find signatures that matches (dt, dt)
      af = typed.find(addScalar, [dt, dt]);
      mf = typed.find(multiplyScalar, [dt, dt]);
    }
    
    // result
    var cvalues = values ? [] : undefined;
    var cindex = [];
    var cptr = [];
    // c matrix
    var c = new SparseMatrix({
      values : cvalues,
      index: cindex,
      ptr: cptr,
      size: [arows, bcolumns],
      datatype: dt
    });

    // workspace
    var x = values ? [] : undefined;
    // vector with marks indicating a value x[i] exists in a given column
    var w = [];
    // variables
    var ka, ka0, ka1, kb, kb0, kb1, ia, ib;
    // loop b columns
    for (var jb = 0; jb < bcolumns; jb++) {
      // update ptr
      cptr[jb] = cindex.length;
      // mark in workspace for current column
      var mark = jb + 1;
      // B values & index in j
      for (kb0 = bptr[jb], kb1 = bptr[jb + 1], kb = kb0; kb < kb1; kb++) {
        // b row
        ib = bindex[kb];
        // check we need to process values
        if (values) {
          // loop values in a[:,ib]
          for (ka0 = aptr[ib], ka1 = aptr[ib + 1], ka = ka0; ka < ka1; ka++) {
            // row
            ia = aindex[ka];
            // check value exists in current j
            if (w[ia] !== mark) {
              // ia is new entry in j
              w[ia] = mark;
              // add i to pattern of C
              cindex.push(ia);
              // x(ia) = A
              x[ia] = mf(bvalues[kb], avalues[ka]);
            }
            else {
              // i exists in C already
              x[ia] = af(x[ia], mf(bvalues[kb], avalues[ka]));
            }
          }
        }
        else {
          // loop values in a[:,ib]
          for (ka0 = aptr[ib], ka1 = aptr[ib + 1], ka = ka0; ka < ka1; ka++) {
            // row
            ia = aindex[ka];
            // check value exists in current j
            if (w[ia] !== mark) {
              // ia is new entry in j
              w[ia] = mark;
              // add i to pattern of C
              cindex.push(ia);
            }
          }
        }
      }
      // check we need to process matrix values (pattern matrix)
      if (values) {
        // copy values from x to column jb of c
        for (var p0 = cptr[jb], p1 = cindex.length, p = p0; p < p1; p++) {
          // row
          var ic = cindex[p];
          // copy value
          cvalues[p] = x[ic];
        }
      }
    }
    // update ptr
    cptr[bcolumns] = cindex.length;

    // return sparse matrix
    return c;
  };

  multiply.toTex = {
    2: '\\left(${args[0]}' + latex.operators['multiply'] + '${args[1]}\\right)'
  };

  return multiply;
}

exports.name = 'multiply';
exports.factory = factory;<|MERGE_RESOLUTION|>--- conflicted
+++ resolved
@@ -13,7 +13,7 @@
 
   var algorithm11 = load(require('../../type/matrix/utils/algorithm11'));
   var algorithm14 = load(require('../../type/matrix/utils/algorithm14'));
-  
+
   var DenseMatrix = type.DenseMatrix;
   var SparseMatrix = type.SparseMatrix;
 
@@ -103,7 +103,7 @@
     'Matrix, any': function (x, y) {
       // result
       var c;
-      
+
       // process storage format
       switch (x.storage()) {
         case 'sparse':
@@ -141,7 +141,6 @@
       return algorithm14(matrix(y), x, multiplyScalar, true).valueOf();
     },
 
-<<<<<<< HEAD
     'Quaternion, Quaternion | Complex': function (x,y) {
       return x.mul(y);
     },
@@ -156,7 +155,7 @@
 
     'number, Quaternion': function (x,y) {
       return y.mul({r:x});
-=======
+    }
     'any, any': multiplyScalar,
 
     'any, any, ...any': function (x, y, rest) {
@@ -167,7 +166,7 @@
       }
 
       return result;
->>>>>>> 9101dafb
+
     }
   }, multiplyScalar.signatures));
 
@@ -256,7 +255,7 @@
       af = typed.find(addScalar, [dt, dt]);
       mf = typed.find(multiplyScalar, [dt, dt]);
     }
-    
+
     // result (do not initialize it with zero)
     var c = mf(adata[0], bdata[0]);
     // loop data
@@ -327,7 +326,7 @@
     // loop matrix columns
     for (var j = 0; j < bcolumns; j++) {
       // sum (do not initialize it with zero)
-      var sum = mf(adata[0], bdata[0][j]);      
+      var sum = mf(adata[0], bdata[0][j]);
       // loop vector
       for (var i = 1; i < alength; i++) {
         // multiply & accumulate
@@ -400,8 +399,8 @@
    * @param {Matrix} a            DenseMatrix  (MxN)
    * @param {Matrix} b            Dense Vector (N)
    *
-   * @return {Matrix}             Dense Vector (M) 
-   */ 
+   * @return {Matrix}             Dense Vector (M)
+   */
   var _multiplyDenseMatrixVector = function (a, b) {
     // a dense
     var adata = a._data;
@@ -492,7 +491,7 @@
       af = typed.find(addScalar, [dt, dt]);
       mf = typed.find(multiplyScalar, [dt, dt]);
     }
-    
+
     // result
     var c = [];
 
@@ -548,7 +547,7 @@
     // rows & columns
     var arows = asize[0];
     var bcolumns = bsize[1];
-    
+
     // datatype
     var dt;
     // addScalar signature to use
@@ -640,7 +639,7 @@
    * @param {Matrix} a            SparseMatrix    (MxN)
    * @param {Matrix} b            Dense Vector (N)
    *
-   * @return {Matrix}             SparseMatrix    (M, 1) 
+   * @return {Matrix}             SparseMatrix    (M, 1)
    */
   var _multiplySparseMatrixVector = function (a, b) {
     // a sparse
@@ -661,7 +660,7 @@
     var cvalues = [];
     var cindex = [];
     var cptr = [];
-    
+
     // datatype
     var dt;
     // addScalar signature to use
@@ -870,7 +869,7 @@
     var bindex = b._index;
     var bptr = b._ptr;
     var bdt = b._datatype;
-    
+
     // rows & columns
     var arows = a._size[0];
     var bcolumns = b._size[1];
@@ -892,7 +891,7 @@
       af = typed.find(addScalar, [dt, dt]);
       mf = typed.find(multiplyScalar, [dt, dt]);
     }
-    
+
     // result
     var cvalues = values ? [] : undefined;
     var cindex = [];
