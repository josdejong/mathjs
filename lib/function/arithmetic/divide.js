'use strict';

<<<<<<< HEAD
var collection = require('../../type/collection');

function factory (type, config, load, typed) {
  var divideScalar = load(require('./divideScalar'));
  var multiply     = load(require('./multiply'));
  var inv          = load(require('../matrix/inv'));
=======
module.exports = function(math) {
  var collection = math.collection;
  var isCollection = collection.isCollection;
>>>>>>> 5711bdfa

  /**
   * Divide two values, `x / y`.
   * To divide matrices, `x` is multiplied with the inverse of `y`: `x * inv(y)`.
   *
   * Syntax:
   *
   *    math.divide(x, y)
   *
   * Examples:
   *
   *    math.divide(2, 3);            // returns Number 0.6666666666666666
   *
   *    var a = math.complex(5, 14);
   *    var b = math.complex(4, 1);
   *    math.divide(a, b);            // returns Complex 2 + 3i
   *
   *    var c = [[7, -6], [13, -4]];
   *    var d = [[1, 2], [4, 3]];
   *    math.divide(c, d);            // returns Array [[-9, 4], [-11, 6]]
   *
   *    var e = math.unit('18 km');
   *    math.divide(e, 4.5);          // returns Unit 4 km
   *
   * See also:
   *
   *    multiply
   *
   * @param  {Number | BigNumber | Boolean | Complex | Unit | Array | Matrix | null} x   Numerator
   * @param  {Number | BigNumber | Boolean | Complex | Array | Matrix | null} y          Denominator
   * @return {Number | BigNumber | Complex | Unit | Array | Matrix}                      Quotient, `x / y`
   */
  return typed('divide', {
    'any, any': divideScalar,

    'Array | Matrix, Array | Matrix': function (x, y) {
      // TODO: implement matrix right division using pseudo inverse
      // http://www.mathworks.nl/help/matlab/ref/mrdivide.html
      // http://www.gnu.org/software/octave/doc/interpreter/Arithmetic-Ops.html
      // http://stackoverflow.com/questions/12263932/how-does-gnu-octave-matrix-division-work-getting-unexpected-behaviour
      return multiply(x, inv(y));
    },

    'Array | Matrix, any': function (x, y) {
      return collection.deepMap2(x, y, divideScalar);
    },

    'any, Array | Matrix': function (x, y) {
      return multiply(x, inv(y));
    }
  });
}

exports.name = 'divide';
exports.factory = factory;<|MERGE_RESOLUTION|>--- conflicted
+++ resolved
@@ -1,17 +1,10 @@
 'use strict';
 
-<<<<<<< HEAD
-var collection = require('../../type/collection');
-
 function factory (type, config, load, typed) {
+  var collection   = load(require('../../type/collection'));
   var divideScalar = load(require('./divideScalar'));
   var multiply     = load(require('./multiply'));
   var inv          = load(require('../matrix/inv'));
-=======
-module.exports = function(math) {
-  var collection = math.collection;
-  var isCollection = collection.isCollection;
->>>>>>> 5711bdfa
 
   /**
    * Divide two values, `x / y`.
