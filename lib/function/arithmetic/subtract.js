--- conflicted
+++ resolved
@@ -1,25 +1,8 @@
 'use strict';
 
-<<<<<<< HEAD
-var collection = require('../../type/collection');
-=======
-module.exports = function (math) {
-  var util = require('../../util/index'),
+function factory (type, config, load, typed) {
+  var collection = load(require('../../type/collection'));
 
-      BigNumber = math.type.BigNumber,
-      Complex = require('../../type/Complex'),
-      Matrix = math.type.Matrix,
-      Unit = require('../../type/Unit'),
-      collection = math.collection,
-
-      isBoolean = util['boolean'].isBoolean,
-      isNumber = util.number.isNumber,
-      isComplex = Complex.isComplex,
-      isUnit = Unit.isUnit,
-      isCollection = collection.isCollection;
->>>>>>> 5711bdfa
-
-function factory (type, config, load, typed) {
   /**
    * Subtract two values, `x - y`.
    * For matrices, the function is evaluated element wise.
