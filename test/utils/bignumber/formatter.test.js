--- conflicted
+++ resolved
@@ -1,13 +1,6 @@
-<<<<<<< HEAD
 import assert from 'assert'
 import BigNumber from 'decimal.js'
 import { format, toExponential, toFixed } from '../../../src/utils/bignumber/formatter'
-=======
-const assert = require('assert')
-const BigNumber = require('decimal.js')
-const formatter = require('../../../src/utils/bignumber/formatter')
-const math = require('../../../src/main')
->>>>>>> b05e19b1
 
 describe('format', function () {
   describe('format', function () {
@@ -24,12 +17,13 @@
     })
 
     it('auto notation', function () {
-<<<<<<< HEAD
       assert.strictEqual(format(new B(2).dividedBy(7)), '0.28571428571428571429')
       assert.strictEqual(format(new B(0.10400)), '0.104')
       assert.strictEqual(format(new B(1000)), '1000')
 
+      assert.strictEqual(format(new B(1)), '1')
       assert.strictEqual(format(new B(0)), '0')
+      assert.strictEqual(format(new B(-1)), '-1')
 
       assert.strictEqual(format(new B(2.4e-7)), '2.4e-7')
       assert.strictEqual(format(new B(2.4e-6)), '2.4e-6')
@@ -61,46 +55,6 @@
       assert.strictEqual(format(new B(0.6666e+6)), '6.666e+5')
       assert.strictEqual(format(new B(0.9999e+6)), '9.999e+5')
       assert.strictEqual(format(new B(1.111e+6)), '1.111e+6')
-=======
-      assert.strictEqual(formatter.format(new B(2).dividedBy(7)), '0.28571428571428571429')
-      assert.strictEqual(formatter.format(new B(0.10400)), '0.104')
-      assert.strictEqual(formatter.format(new B(1000)), '1000')
-
-      assert.strictEqual(formatter.format(new B(1)), '1')
-      assert.strictEqual(formatter.format(new B(0)), '0')
-      assert.strictEqual(formatter.format(new B(-1)), '-1')
-
-      assert.strictEqual(formatter.format(new B(2.4e-7)), '2.4e-7')
-      assert.strictEqual(formatter.format(new B(2.4e-6)), '2.4e-6')
-      assert.strictEqual(formatter.format(new B(2.4e-5)), '2.4e-5')
-      assert.strictEqual(formatter.format(new B(2.4e-4)), '2.4e-4')
-      assert.strictEqual(formatter.format(new B(2.3e-3)), '0.0023')
-      assert.strictEqual(formatter.format(new B(2.3456e-3)), '0.0023456')
-      assert.strictEqual(formatter.format(new B(2.3e-2)), '0.023')
-      assert.strictEqual(formatter.format(new B(2.3e-1)), '0.23')
-      assert.strictEqual(formatter.format(new B(2.3)), '2.3')
-      assert.strictEqual(formatter.format(new B(2.3e+1)), '23')
-      assert.strictEqual(formatter.format(new B(2.3e+2)), '230')
-      assert.strictEqual(formatter.format(new B(2.3e+3)), '2300')
-      assert.strictEqual(formatter.format(new B(2.3e+4)), '23000')
-      assert.strictEqual(formatter.format(new B(2.3e+5)), '2.3e+5')
-      assert.strictEqual(formatter.format(new B(2.3e+6)), '2.3e+6')
-
-      assert.strictEqual(formatter.format(new B(1.000000012)), '1.000000012')
-      assert.strictEqual(formatter.format(new B(1000000012)), '1.000000012e+9')
-
-      assert.strictEqual(formatter.format(new B(1234567)), '1.234567e+6')
-      assert.strictEqual(formatter.format(new B(123456789123456)), '1.23456789123456e+14')
-      assert.strictEqual(formatter.format(new B(123456789123456e-14)), '1.23456789123456')
-      assert.strictEqual(formatter.format(new B('123456789123456789')), '1.23456789123456789e+17')
-      assert.strictEqual(formatter.format(new B('123456789123456789123456789')), '1.23456789123456789123456789e+26')
-
-      assert.strictEqual(formatter.format(new B(0.1111e+6)), '1.111e+5')
-      assert.strictEqual(formatter.format(new B(0.3333e+6)), '3.333e+5')
-      assert.strictEqual(formatter.format(new B(0.6666e+6)), '6.666e+5')
-      assert.strictEqual(formatter.format(new B(0.9999e+6)), '9.999e+5')
-      assert.strictEqual(formatter.format(new B(1.111e+6)), '1.111e+6')
->>>>>>> b05e19b1
     })
 
     it('auto notation with very high precision', function () {
