// test simplify
var assert = require('assert');
var math = require('../../../index');

describe('simplify', function() {

  function simplifyAndCompare(left, right, scope) {
    try {
        if (scope) {
            assert.equal(math.simplify(left, scope).toString(), math.parse(right).toString());
        } else {
            assert.equal(math.simplify(left).toString(), math.parse(right).toString());
        }
    } catch (err) {
        if (err instanceof Error) {
            console.log(err.stack);
        } else {
            console.log(new Error(err));
        }
        throw err;
    }
  }

  function simplifyAndCompareEval (left, right, scope) {
    scope = scope || {};
    assert.equal(math.simplify(left).eval(scope), math.parse(right).eval(scope));
  }

  it('should not change the value of the function', function() {
    simplifyAndCompareEval('3+2/4+2*8', '39/2');
    simplifyAndCompareEval('x+1+x', '2x+1', {x:7});
    simplifyAndCompareEval('x+1+2x', '3x+1', {x:7});
    simplifyAndCompareEval('x^2+x-3+x^2', '2x^2+x-3', {x:7});
  });

  it('should simplify rational expressions with no symbols to fraction', function() {
    simplifyAndCompare('3*4', '12');
    simplifyAndCompare('3+2/4', '7/2');
  });

  it('should simplify (-1)*n', function() {
    simplifyAndCompare('(-1)*4', '-4');
    simplifyAndCompare('(-1)*x', '-x');
  });

  it('should handle function assignments', function() {
    var node = math.expression.node;
    var f = new node.FunctionAssignmentNode('sigma', ['x'], math.parse('1 / (1 + exp(-x))'));
    assert.equal(f.toString(), 'sigma(x) = 1 / (1 + exp(-x))');
    assert.equal(f.eval()(5), 0.9933071490757153);
    var fsimplified = math.simplify.simplifyCore(f);
    assert.equal(fsimplified.toString(), 'sigma(x) = 1 / (1 + exp(-x))');
    assert.equal(fsimplified.eval()(5), 0.9933071490757153);
  });

<<<<<<< HEAD
=======
  it('should simplifyCore convert +unaryMinus to subtract', function() {
      simplifyAndCompareEval('--2', '2');
      var result = math.simplify('x + y + a', [math.simplify.simplifyCore], {a: -1}).toString()
      assert.equal(result, "x + y - 1");
  });


>>>>>>> 5b175d56
  it('should handle custom functions', function() {
    function doubleIt (x) { return x + x }
    var node = math.expression.node;
    var f = new node.FunctionNode(new node.SymbolNode('doubleIt'), [new node.SymbolNode('value')]);
    assert.equal(f.toString(), 'doubleIt(value)');
    assert.equal(f.eval({ doubleIt: doubleIt, value: 4 }), 8);
    var fsimplified = math.simplify.simplifyCore(f);
    assert.equal(fsimplified.toString(), 'doubleIt(value)');
    assert.equal(fsimplified.eval({ doubleIt: doubleIt, value: 4 }), 8);
  });

  it('should handle immediately invoked function assignments', function() {
    var node = math.expression.node;
    var s = new node.FunctionAssignmentNode('sigma', ['x'], math.parse('1 / (1 + exp(-x))'));
    var f = new node.FunctionNode(s, [new node.SymbolNode('x')]);
    assert.equal(f.toString(), '(sigma(x) = 1 / (1 + exp(-x)))(x)');
    assert.equal(f.eval({x: 5}), 0.9933071490757153);
    var fsimplified = math.simplify.simplifyCore(f);
    assert.equal(fsimplified.toString(), '(sigma(x) = 1 / (1 + exp(-x)))(x)');
    assert.equal(fsimplified.eval({x: 5}), 0.9933071490757153);
  })

  it('should simplify (n- -n1)', function() {
    simplifyAndCompare('2 + -3', '-1');
    simplifyAndCompare('2 - 3', '-1');
    simplifyAndCompare('2 - -3', '5');
    var e = math.parse('2 - -3');
    e = math.simplify.simplifyCore(e);
    assert.equal(e.toString(), '5'); // simplifyCore
    simplifyAndCompare('x - -x', '2*x');
    var e = math.parse('x - -x');
    e = math.simplify.simplifyCore(e);
    assert.equal(e.toString(), 'x + x'); // not a core simplification since + is cheaper than *
  });

  it('should preserve the value of BigNumbers', function() {
    var bigmath = math.create({number: 'BigNumber', precision: 64});
    assert.deepEqual(bigmath.simplify('111111111111111111 + 111111111111111111').eval(), bigmath.eval('222222222222222222'));
    assert.deepEqual(bigmath.simplify('1 + 111111111111111111').eval(), bigmath.eval('111111111111111112'));
    assert.deepEqual(bigmath.simplify('1/2 + 11111111111111111111').eval(), bigmath.eval('11111111111111111111.5'));
    assert.deepEqual(bigmath.simplify('1/3 + 11111111111111111111').eval(), bigmath.eval('11111111111111111111.33333333333333333333333333333333333333333333'));
    assert.deepEqual(bigmath.simplify('3 + 1 / 11111111111111111111').eval(), bigmath.eval('3 + 1 / 11111111111111111111'));
  });

  it('should not change the value of numbers when converting to fractions (1)', function() {
    simplifyAndCompareEval('1e-10', '1e-10');
  });

  it('should not change the value of numbers when converting to fractions (2)', function() {
    simplifyAndCompareEval('0.2 * 1e-14', '2e-15');
  });

  it.skip('should not change the value of numbers when converting to fractions (3)', function() {
    // TODO this requires that all operators and functions have the correct logic in their 'Fraction' typed-functions.
    //      Ideally they should convert parameters to Fractions if they can all be expressed exactly,
    //      otherwise convert all parameters to the 'number' type.
    simplifyAndCompareEval('1 - 1e-10', '1 - 1e-10');
    simplifyAndCompareEval('1 + 1e-10', '1 + 1e-10');
    simplifyAndCompareEval('1e-10 / 2', '1e-10 / 2');
    simplifyAndCompareEval('(1e-5)^2', '(1e-5)^2');
    simplifyAndCompareEval('min(1, -1e-10)', '-1e-10');
    simplifyAndCompareEval('max(1e-10, -1)', '1e-10');
  });

  it('should simplify non-rational expressions with no symbols to number', function() {
    simplifyAndCompare('3+sin(4)', '2.2431975046920716');
  });

  it('should collect like terms', function() {
    simplifyAndCompare('x+x', '2*x');
    simplifyAndCompare('2x+x', '3*x');
    simplifyAndCompare('2(x+1)+(x+1)', '3*(x + 1)');
    simplifyAndCompare('y*x^2+2*x^2', '(y+2)*x^2');
  });

  it('should collect separated like terms', function() {
    simplifyAndCompare('x+1+x', '2*x+1');
    simplifyAndCompare('x^2+x+3+x^2', '2*x^2+x+3');
    simplifyAndCompare('x+1+2x', '3*x+1');
    simplifyAndCompare('x-1+x', '2*x-1');
    simplifyAndCompare('x-1-2x+2', '1-x');
  });

  it('should collect separated like factors', function() {
    simplifyAndCompare('x*y*-x/(x^2)', '-y');
    simplifyAndCompare('x/2*x', 'x^2/2');
    simplifyAndCompare('x*2*x', '2*x^2');
  });

  it('should handle non-existing functions like a pro', function() {
    simplifyAndCompare('foo(x)', 'foo(x)');
  });

  it ('should support custom rules', function() {
      var node = math.simplify("y+x",[{l:'n1-n2',r:'-n2+n1'}],{x:5})
      assert.equal(node.toString(), 'y + 5');
  });

  it('should handle valid built-in constant symbols in rules', function() {
    assert.equal(math.simplify('true', ['true -> 1']).toString(), '1');
    assert.equal(math.simplify('false', ['false -> 0']).toString(), '0');
    assert.equal(math.simplify('log(e)', ['log(e) -> 1']).toString(), '1');
    assert.equal(math.simplify('sin(pi * x)', ['sin(pi * n) -> 0']).toString(), '0');
    assert.equal(math.simplify('i', ['i -> 1']).toString(), '1');
    assert.equal(math.simplify('Infinity', ['Infinity -> 1']).toString(), '1');
    assert.equal(math.simplify('LN2', ['LN2 -> 1']).toString(), '1');
    assert.equal(math.simplify('LN10', ['LN10 -> 1']).toString(), '1');
    assert.equal(math.simplify('LOG2E', ['LOG2E -> 1']).toString(), '1');
    assert.equal(math.simplify('LOG10E', ['LOG10E -> 1']).toString(), '1');
    assert.equal(math.simplify('NaN', ['NaN -> 1']).toString(), '1');
    assert.equal(math.simplify('phi', ['phi -> 1']).toString(), '1');
    assert.equal(math.simplify('SQRT1_2', ['SQRT1_2 -> 1']).toString(), '1');
    assert.equal(math.simplify('SQRT2', ['SQRT2 -> 1']).toString(), '1');
    assert.equal(math.simplify('tau', ['tau -> 1']).toString(), '1');
  });

  it('should throw an error for invalid built-in constant symbols in rules', function() {
    assert.throws(function(){ math.simplify('null', ['null -> 1']).toString(); });
    assert.throws(function(){ math.simplify('uninitialized', ['uninitialized -> 1']).toString(); });
    assert.throws(function(){ math.simplify('version', ['version -> 1']).toString(); });
  });

  it('should remove addition of 0', function() {
    simplifyAndCompare('x+0', 'x');
    simplifyAndCompare('x-0', 'x');
  });

  it('resolve() should substitute scoped constants', function() {
    assert.equal(
        math.simplify.resolve(math.parse('x+y'), {x:1}).toString(), 
        "1 + y"
    ); // direct
    simplifyAndCompare('x+y', 'x+y', {}); // operator
    simplifyAndCompare('x+y', 'y+1', {x:1});
    simplifyAndCompare('x+y', 'y+1', {x:math.parse('1')});
    simplifyAndCompare('x+y', '3', {x:1,y:2});
    simplifyAndCompare('x+x+x', '3*x');
    simplifyAndCompare('y', 'x+1', {y:math.parse("1+x")});
    simplifyAndCompare('y', '3', {x:2, y:math.parse("1+x")});
    simplifyAndCompare('x+y', '3*x', {y:math.parse("x+x")});
    simplifyAndCompare('x+y', '6', {x:2,y:math.parse("x+x")});
    simplifyAndCompare('x+(y+2-1-1)', '6', {x:2,y:math.parse("x+x")}); // parentheses
    simplifyAndCompare('log(x+y)', String(Math.log(6)), {x:2,y:math.parse("x+x")}); // function
    simplifyAndCompare('combinations( ceil(abs(sin(x)) * y), abs(x) )', 
        'combinations(ceil(0.9092974268256817 * y ), 2)', {x:-2});

    // TODO(deal with accessor nodes) simplifyAndCompare('size(text)[1]', '11', {text: "hello world"})
  });

  describe('expression parser' ,function () {

    it('should evaluate simplify containing string value', function() {
      var res = math.eval('simplify("2x + 3x")');
      assert.ok(res && res.isNode)
      assert.equal(res.toString(), '5 * x');
    });

    it('should evaluate simplify containing nodes', function() {
      var res = math.eval('simplify(parse("2x + 3x"))');
      assert.ok(res && res.isNode)
      assert.equal(res.toString(), '5 * x');
    });

    it('should compute and simplify derivatives', function() {
      var res = math.eval('derivative("5x*3x", "x")');
      assert.ok(res && res.isNode)
      assert.equal(res.toString(), '30 * x');
    });

    it('should compute and simplify derivatives (2)', function() {
      var scope = {}
      math.eval('a = derivative("5x*3x", "x")', scope)
      var res = math.eval('simplify(a)', scope);
      assert.ok(res && res.isNode)
      assert.equal(res.toString(), '30 * x');
    });

    it.skip('should compute and simplify derivatives (3)', function() {
      // TODO: this requires the + operator to support Nodes,
      //       i.e.   math.add(5, math.parse('2')) => return an OperatorNode
      var res = math.eval('simplify(5+derivative(5/(3x), x))');
      assert.ok(res && res.isNode)
      assert.equal(res.toString(), '5 - 15 / (3 * x) ^ 2');
    });

  });

});<|MERGE_RESOLUTION|>--- conflicted
+++ resolved
@@ -53,8 +53,6 @@
     assert.equal(fsimplified.eval()(5), 0.9933071490757153);
   });
 
-<<<<<<< HEAD
-=======
   it('should simplifyCore convert +unaryMinus to subtract', function() {
       simplifyAndCompareEval('--2', '2');
       var result = math.simplify('x + y + a', [math.simplify.simplifyCore], {a: -1}).toString()
@@ -62,7 +60,6 @@
   });
 
 
->>>>>>> 5b175d56
   it('should handle custom functions', function() {
     function doubleIt (x) { return x + x }
     var node = math.expression.node;
