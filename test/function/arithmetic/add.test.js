--- conflicted
+++ resolved
@@ -227,8 +227,7 @@
     });
   });
 
-<<<<<<< HEAD
-  describe('Quaternion', function(){
+  describe('Quaternion', function() {
 
     it('should add 2 Quaternions', function() {
 
@@ -280,22 +279,17 @@
 
       assert.deepEqual(add(math.quaternion(-1,0,0,0), math.complex(1,0)), math.quaternion(0,0,0,0));
       assert.deepEqual(add(math.quaternion(0,-1,0,0), math.complex(0,1)), math.quaternion(0,0,0,0));
-
-    })
-  });
-
-});
-
-
-=======
-  describe ('multiple arguments', function () {
+    });
+  });
+
+  describe('multiple arguments', function () {
 
     it ('should add more than two arguments', function () {
       assert.deepEqual(add(2, 3, 4), 9);
       assert.deepEqual(add(2, 3, [5,6]), [10,11]);
     });
-
   });
 
 });
->>>>>>> 9101dafb
+
+
