--- conflicted
+++ resolved
@@ -43,7 +43,6 @@
   .add('numberMatrix.map(abs.signatures.number)', () => {
     numberMatrix.map(abs.signatures.number)
   })
-<<<<<<< HEAD
   .add(pad('map(array, abs + idx)'), () => {
     map(array, (x, idx) => abs(x) + idx[0] - idx[1])
   })
@@ -68,8 +67,6 @@
   .on('complete', function () {
   })
   .run()
-=======
->>>>>>> d3943020
 
 bench.addEventListener('cycle', (event) => console.log(formatTaskResult(bench, event.task)))
 await bench.run()