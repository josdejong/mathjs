--- conflicted
+++ resolved
@@ -287,7 +287,6 @@
   });
 });
 
-<<<<<<< HEAD
 describe('distribution', function () {
   it('(3*x)*(4*x) -> 12x^2', function () {
     assert.deepEqual(
@@ -315,7 +314,7 @@
       flatten(math.parse('x^2 + 8x + 15')));
   });
 });
-=======
+
 describe('stepThrough returning no steps', function() {
   it('12x^2 already simplified', function () {
     assert.deepEqual(
@@ -327,18 +326,4 @@
       stepThrough(math.parse('2*5x^2 + sqrt(5)')),
       []);
   });
-});
-
-/* distribution test ideas
-
-    // case 1 has one in parens and one not, only addition
-    // 2x * (3x + 4)
-    // (2x + 4) * 3x
-    // case 2 with subtraction
-    // (2x - 4) * 3x
-    // case 3 unary minus
-    // -2x * (3x - 4)
-    // (2x + 3)*(4x+7)
-    // 2x^2 * (3x + 4)
-*/
->>>>>>> 21ccc721
+});