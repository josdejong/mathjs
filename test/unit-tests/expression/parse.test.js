// test parse
import assert from 'assert'
import math from '../../../src/defaultInstance.js'
import { isMap, isObjectWrappingMap, isPartitionedMap } from '../../../src/utils/is.js'
import { PartitionedMap } from '../../../src/utils/map.js'

import { approxDeepEqual, approxEqual } from '../../../tools/approx.js'

const parse = math.parse
const ConditionalNode = math.ConditionalNode
const ConstantNode = math.ConstantNode
const OperatorNode = math.OperatorNode
const RangeNode = math.RangeNode
const Complex = math.Complex
const Matrix = math.Matrix
const Range = math.Range
const Unit = math.Unit
const ResultSet = math.ResultSet

/**
 * Helper function to parse an expression and immediately evaluate its results
 * @param {String} expr
 * @param {Object} [scope]
 * @return {*} result
 */
function parseAndEval (expr, scope) {
  return parse(expr).evaluate(scope)
}

function parseAndStringifyWithParens (expr) {
  return parse(expr).toString({ parenthesis: 'all' })
}

describe('parse', function () {
  it('should parse a single expression', function () {
    approxEqual(parse('2 + 6 / 3').compile().evaluate(), 4)
  })

  it('should parse an empty expression', function () {
    assert.strictEqual(parse('').compile().evaluate(), undefined)
    assert.strictEqual(parse('\n').compile().evaluate(), undefined)
    assert.strictEqual(parse('\n\n').compile().evaluate(), undefined)
    assert.strictEqual(parse('\n  \n').compile().evaluate(), undefined)
    assert.strictEqual(parse('#foo\n').compile().evaluate(), undefined)
    assert.strictEqual(parse('#foo\n#bar\n').compile().evaluate(), undefined)
  })

  it('should parse an array with expressions', function () {
    const scope = {}
    assert.deepStrictEqual(parse(['a=3', 'b=4', 'a*b']).map(function (node) {
      return node.compile().evaluate(scope)
    }), [3, 4, 12])
  })

  it('should parse a matrix with expressions', function () {
    const scope = {}
    assert.deepStrictEqual(parse(math.matrix(['a=3', 'b=4', 'a*b'])).map(function (node) {
      return node.compile().evaluate(scope)
    }), math.matrix([3, 4, 12]))
  })

  it('should parse an array with an empty expression', function () {
    assert.deepStrictEqual(parse(['']).map(function (node) {
      return node.compile().evaluate()
    }), [undefined])
  })

  it('should parse an array with an empty expression', function () {
    assert.deepStrictEqual(parse(math.matrix([''])).map(function (node) {
      return node.compile().evaluate()
    }), math.matrix([undefined]))
  })

  it('should parse unicode and other special characters', function () {
    // https://unicode-table.com/en
    const scope = {}

    math.evaluate('$ab$c = 2', scope) // dollar sign
    assert.strictEqual(scope.$ab$c, 2)

    math.evaluate('\u00E9 = 2', scope) // Latin Small Letter E with Acute
    assert.strictEqual(scope['\u00E9'], 2)

    math.evaluate('\u03A6 = 3', scope) // Greek Capital Letter Phi
    assert.strictEqual(scope['\u03A6'], 3)

    math.evaluate('\u03A9 = 4', scope) // Greek Capital Letter Omega
    assert.strictEqual(scope['\u03A9'], 4)

    math.evaluate('\u2126 = 4', scope) // Letter-like character Ohm
    assert.strictEqual(scope['\u2126'], 4)

    math.evaluate('k\u00F6ln = 5', scope) // Combination of latin and unicode
    assert.strictEqual(scope['k\u00F6ln'], 5)

    // test unicode characters in the astral plane (surrogate pairs
    math.evaluate('\uD835\uDD38 = 1', scope) // double struck capital A
    assert.strictEqual(scope['\uD835\uDD38'], 1)

    math.evaluate('x\t=\u00A02 +\u00A04', scope) // Non-breaking space (&nbsp;)
    assert.strictEqual(scope.x, 6)

    // should not allow the "holes"
    assert.throws(function () {
      math.evaluate('\uD835\uDCA3 = 1', scope)
    })
  })

  describe('multiline', function () {
    it('should parse multiline expressions', function () {
      assert.deepStrictEqual(parse('a=3\nb=4\na*b').compile().evaluate(), new ResultSet([3, 4, 12]))
      assert.deepStrictEqual(parse('b = 43; b * 4').compile().evaluate(), new ResultSet([172]))
    })

    it('should skip empty lines in multiline expressions', function () {
      assert.deepStrictEqual(parse('\n;\n2 * 4\n').compile().evaluate(), new ResultSet([8]))
    })

    it('should spread operators over multiple lines', function () {
      assert.deepStrictEqual(parse('2+\n3').compile().evaluate(), 5)
      assert.deepStrictEqual(parse('2+\n\n3').compile().evaluate(), 5)
      assert.deepStrictEqual(parse('2*\n3').compile().evaluate(), 6)
      assert.deepStrictEqual(parse('2^\n3').compile().evaluate(), 8)
      assert.deepStrictEqual(parse('2==\n3').compile().evaluate(), false)
      assert.deepStrictEqual(parse('2*-\n3').compile().evaluate(), -6)
    })

    it('should parse multiple function assignments', function () {
      const scope = {}
      parse('f(x)=x*2;g(x)=x*3').compile().evaluate(scope)
      assert.strictEqual(scope.f(2), 4)
      assert.strictEqual(scope.g(2), 6)

      const scope2 = {}
      parse('a=2;f(x)=x^a;').compile().evaluate(scope2)
      assert.strictEqual(scope2.a, 2)
      assert.strictEqual(scope2.f(3), 9)
    })

    it('should correctly scope a function variable if also used outside the function', function () {
      const scope = {}
      const res = parse('x=2;f(x)=x^2;x').compile().evaluate(scope) // x should be x=2, not x of the function

      assert.deepStrictEqual(res.entries, [2])
      assert.strictEqual(scope.x, 2)
      assert.strictEqual(scope.f(3), 9)
    })

    it('should support variable assignment inside a function definition', function () {
      const scope = {}
      parse('f(x)=(y=x)*2').compile().evaluate(scope)
      assert.strictEqual(scope.f(2), 4)
      assert.strictEqual(scope.y, 2)
    })

    it('should spread a function over multiple lines', function () {
      assert.deepStrictEqual(parse('add(\n4\n,\n2\n)').compile().evaluate(), 6)
    })

    it('should spread contents of parameters over multiple lines', function () {
      assert.deepStrictEqual(parse('(\n4\n+\n2\n)').compile().evaluate(), 6)
    })

    it('should spread a function assignment over multiple lines', function () {
      assert.deepStrictEqual(typeof parse('f(\nx\n,\ny\n)=\nx+\ny').compile().evaluate(), 'function')
    })

    it('should spread a variable assignment over multiple lines', function () {
      assert.deepStrictEqual(parse('x=\n2').compile().evaluate(), 2)
    })

    it('should spread a matrix over multiple lines', function () {
      assert.deepStrictEqual(parse('[\n1\n,\n2\n]').compile().evaluate(), math.matrix([1, 2]))
    })

    it('should spread a range over multiple lines', function () {
      assert.deepStrictEqual(parse('2:\n4').compile().evaluate(), math.matrix([2, 3, 4]))
      assert.deepStrictEqual(parse('2:\n2:\n6').compile().evaluate(), math.matrix([2, 4, 6]))
    })

    it('should spread an index over multiple lines', function () {
      assert.deepStrictEqual(parse('a[\n1\n,\n1\n]').compile().evaluate({ a: [[1, 2], [3, 4]] }), 1)

      const scope = { a: [[1, 2], [3, 4]] }
      assert.deepStrictEqual(parse('a[\n1\n,\n1\n]=\n100').compile().evaluate(scope), 100)
      assert.deepStrictEqual(scope, { a: [[100, 2], [3, 4]] })
    })
  })

  it('should throw an error when scope contains a reserved keyword', function () {
    const scope = {
      end: 2
    }
    assert.throws(function () {
      parse('2+3').compile().evaluate(scope)
    }, /Scope contains an illegal symbol/)
  })

  it('should give informative syntax errors', function () {
    assert.throws(function () { parse('2 +') }, /Unexpected end of expression \(char 4\)/)
    assert.throws(function () { parse('2 + 3 + *') }, /Value expected \(char 9\)/)
  })

  it('should throw an error if called with wrong number of arguments', function () {
    assert.throws(function () { parse() }, /Too few arguments/)
    assert.throws(function () { parse('2 + 3', {}, 3) }, /Too many arguments/)
  })

  it('should throw an error if called with a wrong type of argument', function () {
    assert.throws(function () { parse(math.unit('5cm')) }, TypeError)
    assert.throws(function () { parse(new Complex(2, 3)) }, TypeError)
    assert.throws(function () { parse(new Date()) }, TypeError)
  })

  it('should throw an error in case of unsupported characters', function () {
    assert.throws(function () { parse('2\u00A1') }, /Syntax error in part "\u00A1"/)
  })

  describe('comments', function () {
    it('should skip comments', function () {
      assert.strictEqual(parseAndEval('2 + 3 # - 4'), 5)
    })

    it('should skip comments in a ResultSet', function () {
      assert.deepStrictEqual(parseAndEval('2 + 3 # - 4\n6-2'), new ResultSet([5, 4]))
    })

    it('should fill in the property comment of a Node', function () {
      assert.strictEqual(parse('2 + 3').comment, undefined)

      assert.strictEqual(parse('2 + 3 # hello').comment, '# hello')
      assert.strictEqual(parse('   # hi').comment, '# hi')

      const blockNode = parse('2 # foo\n3   # bar')
      assert.strictEqual(blockNode.blocks.length, 2)
      assert.strictEqual(blockNode.blocks[0].node.comment, '# foo')
      assert.strictEqual(blockNode.blocks[1].node.comment, '# bar')
    })
  })

  describe('number', function () {
    it('should parse valid numbers', function () {
      assert.strictEqual(parseAndEval('0'), 0)
      assert.strictEqual(parseAndEval('3'), 3)
      assert.strictEqual(parseAndEval('3.2'), 3.2)
      assert.strictEqual(parseAndEval('3.'), 3)
      assert.strictEqual(parseAndEval('3. '), 3)
      assert.strictEqual(parseAndEval('3.\t'), 3)
      assert.strictEqual(parseAndEval('003.2'), 3.2)
      assert.strictEqual(parseAndEval('003.200'), 3.2)
      assert.strictEqual(parseAndEval('.2'), 0.2)
      assert.strictEqual(parseAndEval('3e2'), 300)
      assert.strictEqual(parseAndEval('300e2'), 30000)
      assert.strictEqual(parseAndEval('300e+2'), 30000)
      assert.strictEqual(parseAndEval('300e-2'), 3)
      assert.strictEqual(parseAndEval('300E-2'), 3)
      assert.strictEqual(parseAndEval('3.2e2'), 320)

      assert.strictEqual(parseAndEval('0b0'), 0)
      assert.strictEqual(parseAndEval('0o0'), 0)
      assert.strictEqual(parseAndEval('0x0'), 0)
      assert.strictEqual(parseAndEval('0b01'), 0b1)
      assert.strictEqual(parseAndEval('0o01234567'), 0o01234567)
      assert.strictEqual(parseAndEval('0xabcdef'), 0xabcdef)
      assert.strictEqual(parseAndEval('0x3456789'), 0x3456789)
      assert.strictEqual(parseAndEval('0xABCDEF'), 0xabcdef)
      assert.strictEqual(parseAndEval('0x80i8'), -128)
      assert.strictEqual(parseAndEval('0x80'), 128)
      assert.strictEqual(parseAndEval('0x80000000i32'), -2147483648)
      assert.strictEqual(parseAndEval('0xffffffffi32'), -1)
      assert.strictEqual(parseAndEval('0xfffffffei32'), -2)
      assert.strictEqual(parseAndEval('0o37777777777i32'), -1)
      assert.strictEqual(parseAndEval('0b11111111111111111111111111111111i32'), -1)
      assert.strictEqual(parseAndEval('0b11111111111111111111111111111110i32'), -2)
      assert.strictEqual(parseAndEval('0b11111111111111111111111111111110'), 4294967294)
      assert.strictEqual(parseAndEval('0x7fffffff'), 2 ** 31 - 1)
      assert.strictEqual(parseAndEval('0x7fffffffi32'), 2 ** 31 - 1)
      assert.strictEqual(parseAndEval('0x1fffffffffffff'), 2 ** 53 - 1)
      assert.strictEqual(parseAndEval('0x1fffffffffffffi53'), -1)
      assert.strictEqual(parseAndEval('0b1.1'), 1.5)
      assert.strictEqual(parseAndEval('0o1.4'), 1.5)
      assert.strictEqual(parseAndEval('0x1.8'), 1.5)
      assert.strictEqual(parseAndEval('0x1.f'), 1.9375)
      assert.strictEqual(parseAndEval('0b100.001'), 4.125)
      assert.strictEqual(parseAndEval('0o100.001'), 64.001953125)
      assert.strictEqual(parseAndEval('0x100.001'), 256.000244140625)
      assert.strictEqual(parseAndEval('0b1.'), 1)
      assert.strictEqual(parseAndEval('0o1.'), 1)
      assert.strictEqual(parseAndEval('0x1.'), 1)
    })

    it('should require hex, bin, oct values to be followed by whitespace or a delimiter', function () {
      assert.throws(() => parseAndEval('0b0a'), /SyntaxError: String "0b0a" is not a valid number/)
      assert.throws(() => parseAndEval('0x1k'), /SyntaxError: String "0x1k" is not a valid number/)
      assert.throws(() => parseAndEval('0o1k'), /SyntaxError: String "0o1k" is not a valid number/)
      assert.throws(() => parseAndEval('0b1k'), /SyntaxError: String "0b1k" is not a valid number/)

      assert.strictEqual(parseAndEval('0x1 k', { k: 2 }), 2)
      assert.strictEqual(parseAndEval('0o1 k', { k: 2 }), 2)
      assert.strictEqual(parseAndEval('0b1 k', { k: 2 }), 2)

      assert.strictEqual(parseAndEval('0x1*k', { k: 2 }), 2)
      assert.strictEqual(parseAndEval('0o1*k', { k: 2 }), 2)
      assert.strictEqual(parseAndEval('0b1*k', { k: 2 }), 2)
    })

    it('should parse a number followed by e', function () {
      approxEqual(parseAndEval('2e'), 2 * Math.E)
    })

    it('should parse dot operators after a value', function () {
      approxEqual(parseAndEval('2.*3'), 6)
      approxEqual(parseAndEval('2./3'), 2 / 3)
      approxEqual(parseAndEval('2.^3'), 2 ** 3)
    })

    it('should parse dot operators after an implicit multiplication with symbol E', function () {
      approxEqual(parseAndEval('2E.*3'), 2 * Math.E * 3)
      approxEqual(parseAndEval('2E./3'), 2 * Math.E / 3)
      approxEqual(parseAndEval('2E.^3'), 2 * Math.E ** 3)
      approxEqual(parseAndEval('2e.*3'), 2 * Math.E * 3)
      approxEqual(parseAndEval('2e./3'), 2 * Math.E / 3)
      approxEqual(parseAndEval('2e.^3'), 2 * Math.E ** 3)
    })

    it('should throw an error with invalid numbers', function () {
      assert.throws(function () { parseAndEval('.') }, /Value expected/)
      assert.throws(function () { parseAndEval('3.2.2') }, SyntaxError)
      assert.throws(function () { parseAndEval('3.2e2.2') }, SyntaxError)

      assert.throws(function () { parseAndEval('3e0.5') }, /Digit expected, got "."/)
      assert.throws(function () { parseAndEval('3e.5') }, /Digit expected, got "."/)
      assert.throws(function () { parseAndEval('-3e0.5') }, /Digit expected, got "."/)
      assert.throws(function () { parseAndEval('-3e.5') }, /Digit expected, got "."/)
      assert.throws(function () { parseAndEval('3e-0.5') }, /Digit expected, got "."/)
      assert.throws(function () { parseAndEval('3e-.5') }, /Digit expected, got "."/)
      assert.throws(function () { parseAndEval('-3e-0.5') }, /Digit expected, got "."/)
      assert.throws(function () { parseAndEval('-3e-.5') }, /Digit expected, got "."/)

      assert.throws(function () { parseAndEval('2e+a') }, /Digit expected, got "a"/)

      assert.throws(function () { parseAndEval('0b') }, SyntaxError)
      assert.throws(function () { parseAndEval('0o') }, SyntaxError)
      assert.throws(function () { parseAndEval('0x') }, SyntaxError)
      assert.throws(function () { parseAndEval('0b2') }, SyntaxError)
      assert.throws(function () { parseAndEval('0o8') }, SyntaxError)
      assert.throws(function () { parseAndEval('0xg') }, SyntaxError)

      assert.throws(function () { parseAndEval('0x12ii') })
      assert.throws(function () { parseAndEval('0x12u') })
      assert.throws(function () { parseAndEval('0x12i-8') })

      assert.throws(function () { parseAndEval('0b123.45') }, /SyntaxError: String "0b123\.45" is not a valid number/)
      assert.throws(function () { parseAndEval('0o89.89') }, /SyntaxError: String "0o89\.89" is not a valid number/)
      assert.throws(function () { parseAndEval('0xghji.xyz') }, /SyntaxError: String "0xghji.xyz" is not a valid number/)
    })
  })

  describe('bignumber', function () {
    it('should parse bignumbers', function () {
      assert.deepStrictEqual(parseAndEval('bignumber(0.1)'), math.bignumber(0.1))
      assert.deepStrictEqual(parseAndEval('bignumber("1.2e500")'), math.bignumber('1.2e500'))
    })

    it('should output bignumbers if default number type is bignumber', function () {
      const bigmath = math.create({
        number: 'BigNumber'
      })

      assert.deepStrictEqual(bigmath.parse('0.1').compile().evaluate(), bigmath.bignumber(0.1))
      assert.deepStrictEqual(bigmath.parse('1.2e5000').compile().evaluate(), bigmath.bignumber('1.2e5000'))

      assert.deepStrictEqual(bigmath.parse('0xffffffff').compile().evaluate(), bigmath.bignumber(0xffffffff))
      assert.deepStrictEqual(bigmath.parse('0x80000000i32').compile().evaluate(), bigmath.bignumber(-2147483648))
      assert.deepStrictEqual(bigmath.parse('0xffffffffi32').compile().evaluate(), bigmath.bignumber(-1))
      assert.deepStrictEqual(bigmath.parse('0xffffffffffffffffffffffffffffffffi128').compile().evaluate(), bigmath.bignumber(-1))
      assert.deepStrictEqual(bigmath.parse('0xffffffffffffffffffffffffffffffff').compile().evaluate(), bigmath.bignumber('0xffffffffffffffffffffffffffffffff'))
      assert.deepStrictEqual(bigmath.parse('0b1.1').compile().evaluate(), bigmath.bignumber(1.5))
      assert.deepStrictEqual(bigmath.parse('0o1.4').compile().evaluate(), bigmath.bignumber(1.5))
      assert.deepStrictEqual(bigmath.parse('0x1.8').compile().evaluate(), bigmath.bignumber(1.5))
      assert.deepStrictEqual(bigmath.parse('0x1.f').compile().evaluate(), bigmath.bignumber(1.9375))
      assert.deepStrictEqual(bigmath.parse('0b100.001').compile().evaluate(), bigmath.bignumber(4.125))
      assert.deepStrictEqual(bigmath.parse('0o100.001').compile().evaluate(), bigmath.bignumber(64.001953125))
      assert.deepStrictEqual(bigmath.parse('0x100.001').compile().evaluate(), bigmath.bignumber(256.000244140625))
      assert.deepStrictEqual(bigmath.parse('0b1.').compile().evaluate(), bigmath.bignumber(1))
      assert.deepStrictEqual(bigmath.parse('0o1.').compile().evaluate(), bigmath.bignumber(1))
      assert.deepStrictEqual(bigmath.parse('0x1.').compile().evaluate(), bigmath.bignumber(1))
    })
  })

  describe('fraction', function () {
    it('should output fractions if default number type is fraction', function () {
      const fmath = math.create({
        number: 'Fraction'
      })

      assert(fmath.parse('0.1').compile().evaluate() instanceof math.Fraction)
      assert.strictEqual(fmath.parse('1/3').compile().evaluate().toString(), '0.(3)')
      assert.strictEqual(fmath.parse('0.1+0.2').compile().evaluate().toString(), '0.3')
    })
  })

  describe('string (double quotes)', function () {
    it('should parse a string', function () {
      assert.deepStrictEqual(parseAndEval('"hello"'), 'hello')
      assert.deepStrictEqual(parseAndEval('   "hi" '), 'hi')
    })

    it('should parse a string containing escape characters', function () {
      // quote
      assert.deepStrictEqual(parseAndEval('"with\'quote"'), "with'quote")

      // escaped quote -> remove escape character
      assert.deepStrictEqual(parseAndEval('"with\\"quote"'), 'with"quote')
      assert.deepStrictEqual(parseAndEval('"with\\\'quote"'), "with'quote")

      // escaped escape character -> remove two escape characters
      assert.deepStrictEqual(parseAndEval('"with\\\\\\"quote"'), 'with\\"quote')
      assert.deepStrictEqual(parseAndEval('"with\\\\\'quote"'), "with\\'quote")
    })

    it('should parse a with escaped characters', function () {
      assert.deepStrictEqual(parseAndEval('"line end\\nnext"'), 'line end\nnext')
      assert.deepStrictEqual(parseAndEval('"line end\\n"'), 'line end\n')
      assert.deepStrictEqual(parseAndEval('"tab\\tnext"'), 'tab\tnext')
      assert.deepStrictEqual(parseAndEval('"tab\\t"'), 'tab\t')
      assert.deepStrictEqual(parseAndEval('"escaped backslash\\\\next"'), 'escaped backslash\\next')
      assert.deepStrictEqual(parseAndEval('"escaped backslash\\\\"'), 'escaped backslash\\')
    })

    it('should parse unicode characters', function () {
      assert.deepStrictEqual(parseAndEval('"★"'), '★')
      assert.deepStrictEqual(parseAndEval('"😀"'), '😀')
      assert.deepStrictEqual(parseAndEval('"\ud83d\ude00"'), '\ud83d\ude00')

      assert.deepStrictEqual(parseAndEval('"\\ud83d\\ude00"'), '😀')
      assert.deepStrictEqual(parseAndEval('"\\u2140"'), '⅀')
      assert.deepStrictEqual(parseAndEval('"\\u221B"'), '∛')
    })

    it('should throw an error on an invalid unicode character', function () {
      assert.throws(() => parseAndEval('"\\ud8'), /Invalid unicode character \\ud8/)
      assert.throws(() => parseAndEval('"\\ud8TT'), /Invalid unicode character \\ud8TT/)
    })

    it('should throw an error on an invalid escape character', function () {
      assert.throws(() => parseAndEval('"\\y'), /Bad escape character \\y/)
      assert.throws(() => parseAndEval('"\\v'), /Bad escape character \\v/)
    })

    it('should throw an error with invalid strings', function () {
      assert.throws(function () { parseAndEval('"hi') }, SyntaxError)
      assert.throws(function () { parseAndEval(' hi" ') }, Error)
    })

    it('should get a string subset', function () {
      const scope = {}
      assert.deepStrictEqual(parseAndEval('c="hello"', scope), 'hello')
      assert.deepStrictEqual(parseAndEval('c[2:4]', scope), 'ell')
      assert.deepStrictEqual(parseAndEval('c[5:-1:1]', scope), 'olleh')
      assert.deepStrictEqual(parseAndEval('c[end-2:-1:1]', scope), 'leh')
      assert.deepStrictEqual(parseAndEval('"hello"[2:4]', scope), 'ell')
    })

    it('should set a string subset', function () {
      const scope = {}
      assert.deepStrictEqual(parseAndEval('c="hello"', scope), 'hello')
      assert.deepStrictEqual(parseAndEval('c[1] = "H"', scope), 'H')
      assert.deepStrictEqual(scope.c, 'Hello')
      assert.deepStrictEqual(parseAndEval('c', scope), 'Hello')
      assert.deepStrictEqual(parseAndEval('c[6:11] = " world"', scope), ' world')
      assert.deepStrictEqual(scope.c, 'Hello world')
      assert.deepStrictEqual(parseAndEval('c[end] = "D"', scope), 'D')
      assert.deepStrictEqual(scope.c, 'Hello worlD')
    })

    it('should set a string subset on an object', function () {
      const scope = { a: {} }
      assert.deepStrictEqual(parseAndEval('a.c="hello"', scope), 'hello')
      assert.deepStrictEqual(parseAndEval('a.c[1] = "H"', scope), 'H')
      assert.deepStrictEqual(scope.a, { c: 'Hello' })
      assert.deepStrictEqual(parseAndEval('a.c', scope), 'Hello')
      assert.deepStrictEqual(parseAndEval('a.c[6:11] = " world"', scope), ' world')
      assert.deepStrictEqual(scope.a, { c: 'Hello world' })
      assert.deepStrictEqual(parseAndEval('a.c', scope), 'Hello world')
      assert.deepStrictEqual(scope.a, { c: 'Hello world' })
      assert.deepStrictEqual(parseAndEval('a.c[end] = "D"', scope), 'D')
      assert.deepStrictEqual(scope.a, { c: 'Hello worlD' })
    })
  })

  describe('string (single quotes)', function () {
    it('should parse a string', function () {
      assert.deepStrictEqual(parseAndEval('\'hello\''), 'hello')
      assert.deepStrictEqual(parseAndEval('   \'hi\' '), 'hi')
    })

    it('should parse a string containing escape characters', function () {
      // quote
      assert.deepStrictEqual(parseAndEval("'with\"quote'"), 'with"quote')

      // escaped quote -> remove escape character
      assert.deepStrictEqual(parseAndEval("'with\\'quote'"), "with'quote")
      assert.deepStrictEqual(parseAndEval("'with\\\"quote'"), 'with"quote')

      // escaped escape character -> remove two escape characters
      assert.deepStrictEqual(parseAndEval("'with\\\\\\'quote'"), "with\\'quote")
      assert.deepStrictEqual(parseAndEval("'with\\\\\"quote'"), 'with\\"quote')
    })

    it('should parse a string with escaped characters', function () {
      assert.deepStrictEqual(parseAndEval('\'line end\\nnext\''), 'line end\nnext')
      assert.deepStrictEqual(parseAndEval('\'line end\\n\''), 'line end\n')
      assert.deepStrictEqual(parseAndEval('\'tab\\tnext\''), 'tab\tnext')
      assert.deepStrictEqual(parseAndEval('\'tab\\t\''), 'tab\t')
      assert.deepStrictEqual(parseAndEval('\'escaped backslash\\\\next\''), 'escaped backslash\\next')
      assert.deepStrictEqual(parseAndEval('\'escaped backslash\\\\\''), 'escaped backslash\\')
    })

    it('should throw an error with invalid strings', function () {
      assert.throws(function () { parseAndEval('\'hi') }, SyntaxError)
      assert.throws(function () { parseAndEval(' hi\' ') }, Error)
    })

    it('should get a string subset', function () {
      const scope = {}
      assert.deepStrictEqual(parseAndEval('c=\'hello\'', scope), 'hello')
      assert.deepStrictEqual(parseAndEval('c[2:4]', scope), 'ell')
      assert.deepStrictEqual(parseAndEval('c[5:-1:1]', scope), 'olleh')
      assert.deepStrictEqual(parseAndEval('c[end-2:-1:1]', scope), 'leh')
      assert.deepStrictEqual(parseAndEval('\'hello\'[2:4]', scope), 'ell')
    })

    it('should set a string subset', function () {
      const scope = {}
      assert.deepStrictEqual(parseAndEval('c=\'hello\'', scope), 'hello')
      assert.deepStrictEqual(parseAndEval('c[1] = \'H\'', scope), 'H')
      assert.deepStrictEqual(scope.c, 'Hello')
      assert.deepStrictEqual(parseAndEval('c', scope), 'Hello')
      assert.deepStrictEqual(parseAndEval('c[6:11] = \' world\'', scope), ' world')
      assert.deepStrictEqual(scope.c, 'Hello world')
      assert.deepStrictEqual(parseAndEval('c[end] = \'D\'', scope), 'D')
      assert.deepStrictEqual(scope.c, 'Hello worlD')
    })

    it('should set a string subset on an object', function () {
      const scope = { a: {} }
      assert.deepStrictEqual(parseAndEval('a.c=\'hello\'', scope), 'hello')
      assert.deepStrictEqual(parseAndEval('a.c[1] = \'H\'', scope), 'H')
      assert.deepStrictEqual(scope.a, { c: 'Hello' })
      assert.deepStrictEqual(parseAndEval('a.c', scope), 'Hello')
      assert.deepStrictEqual(parseAndEval('a.c[6:11] = \' world\'', scope), ' world')
      assert.deepStrictEqual(scope.a, { c: 'Hello world' })
      assert.deepStrictEqual(parseAndEval('a.c', scope), 'Hello world')
      assert.deepStrictEqual(scope.a, { c: 'Hello world' })
      assert.deepStrictEqual(parseAndEval('a.c[end] = \'D\'', scope), 'D')
      assert.deepStrictEqual(scope.a, { c: 'Hello worlD' })
    })
  })

  describe('unit', function () {
    it('should parse units', function () {
      assert.deepStrictEqual(parseAndEval('5cm'), new Unit(5, 'cm'))
      assert.ok(parseAndEval('5cm') instanceof Unit)
    })

    it('should parse physical constants', function () {
      const expected = new Unit(299792458, 'm/s')
      expected.fixPrefix = true
      assert.deepStrictEqual(parseAndEval('speedOfLight'), expected)
    })

    it('should correctly parse negative temperatures', function () {
      approxDeepEqual(parseAndEval('-6 celsius'), new Unit(-6, 'celsius'))
      approxDeepEqual(parseAndEval('--6 celsius'), new Unit(6, 'celsius'))
      approxDeepEqual(parseAndEval('-6 celsius to fahrenheit'),
        new Unit(21.2, 'fahrenheit').to('fahrenheit'))
    })

    it('should convert units', function () {
      const scope = {}
      approxDeepEqual(parseAndEval('(5.08 cm * 1000) to inch', scope),
        math.unit(2000, 'inch').to('inch'))
      approxDeepEqual(parseAndEval('a = (5.08 cm * 1000) to mm', scope),
        math.unit(50800, 'mm').to('mm'))
      approxDeepEqual(parseAndEval('a to inch', scope),
        math.unit(2000, 'inch').to('inch'))

      approxDeepEqual(parseAndEval('10 celsius to fahrenheit'),
        math.unit(50, 'fahrenheit').to('fahrenheit'))
      approxDeepEqual(parseAndEval('20 celsius to fahrenheit'),
        math.unit(68, 'fahrenheit').to('fahrenheit'))
      approxDeepEqual(parseAndEval('50 fahrenheit to celsius'),
        math.unit(10, 'celsius').to('celsius'))
      approxDeepEqual(parseAndEval('degC to degF'),
        math.unit(1.8, 'degF').to('degF'))
    })

    it('should create units and aliases', function () {
      const myMath = math.create()
      myMath.evaluate('createUnit("knot", {definition: "0.514444444 m/s", aliases: ["knots", "kt", "kts"]})')
      assert.strictEqual(myMath.evaluate('5 knot').toString(), '5 knot')
      assert.strictEqual(myMath.evaluate('5 knots').toString(), '5 knots')
      assert.strictEqual(myMath.evaluate('5 kt').toString(), '5 kt')
    })

    it('should evaluate operator "to" with correct precedence ', function () {
      approxDeepEqual(parseAndEval('5.08 cm * 1000 to inch'),
        new Unit(2000, 'inch').to('inch'))
    })

    it('should evaluate operator "in" (alias of "to") ', function () {
      approxDeepEqual(parseAndEval('5.08 cm in inch'),
        new Unit(2, 'inch').to('inch'))
    })

    it('should evaluate unit "in" (should not conflict with operator "in")', function () {
      approxDeepEqual(parseAndEval('2 in'), new Unit(2, 'in'))
      approxEqual(parseAndEval('(2 lbf in).toNumeric("lbf in")'), 2)
      approxEqual(parseAndEval('[2 lbf in][1].toNumeric("lbf in")'), 2)
      approxEqual(parseAndEval('[2 lbf in, 5][1].toNumeric("lbf in")'), 2)
      approxEqual(parseAndEval('[2 lbf in; 5][1,1].toNumeric("lbf in")'), 2)
      approxEqual(parseAndEval('{foo:2 lbf in}["foo"].toNumeric("lbf in")'), 2)
      approxDeepEqual(parseAndEval('5.08 cm in in'), new Unit(2, 'in').to('in'))
      approxDeepEqual(parseAndEval('5 in in in'), new Unit(5, 'in').to('in'))
      approxDeepEqual(parseAndEval('2 in to meter'), new Unit(2, 'inch').to('meter'))
      approxDeepEqual(parseAndEval('2 in in meter'), new Unit(2, 'inch').to('meter'))
      approxDeepEqual(parseAndEval('a in inch', { a: new Unit(5.08, 'cm') }), new Unit(2, 'inch').to('inch'))
      approxDeepEqual(parseAndEval('(2+3) in'), new Unit(5, 'in'))
      approxDeepEqual(parseAndEval('a in', { a: 5 }), new Unit(5, 'in'))
      approxDeepEqual(parseAndEval('0.5in + 1.5in to cm'), new Unit(5.08, 'cm').to('cm'))

      assert(parseAndEval('2 meter^2').toString(), '2 meter^2')
      assert(parseAndEval('-2 meter^2').toString(), '-2 meter^2')
      assert(parseAndEval('2 in^2').toString(), '2 in^2')
      assert(parseAndEval('-2 in^2').toString(), '-2 in^2')
    })
  })

  describe('complex', function () {
    it('should parse complex values', function () {
      assert.deepStrictEqual(parseAndEval('i'), new Complex(0, 1))
      assert.deepStrictEqual(parseAndEval('2+3i'), new Complex(2, 3))
      assert.deepStrictEqual(parseAndEval('2+3*i'), new Complex(2, 3))
      assert.deepStrictEqual(parseAndEval('1/2i'), new Complex(0, 0.5))
    })
  })

  describe('matrix', function () {
    it('should parse a matrix', function () {
      assert.ok(parseAndEval('[1,2;3,4]') instanceof Matrix)

      const m = parseAndEval('[1,2,3;4,5,6]')
      assert.deepStrictEqual(m.size(), [2, 3])
      assert.deepStrictEqual(m, math.matrix([[1, 2, 3], [4, 5, 6]]))

      const b = parseAndEval('[5, 6; 1, 1]')
      assert.deepStrictEqual(b.size(), [2, 2])
      assert.deepStrictEqual(b, math.matrix([[5, 6], [1, 1]]))

      // from 1 to n dimensions
      assert.deepStrictEqual(parseAndEval('[ ]'), math.matrix([]))
      assert.deepStrictEqual(parseAndEval('[1,2,3]'), math.matrix([1, 2, 3]))
      assert.deepStrictEqual(parseAndEval('[1;2;3]'), math.matrix([[1], [2], [3]]))
      assert.deepStrictEqual(parseAndEval('[[1,2],[3,4]]'), math.matrix([[1, 2], [3, 4]]))
      assert.deepStrictEqual(parseAndEval('[[[1],[2]],[[3],[4]]]'), math.matrix([[[1], [2]], [[3], [4]]]))
    })

    it('should parse a matrix with trailing commas', function () {
      assert.ok(parseAndEval('[1,2;3,4;]') instanceof Matrix)

      const m = parseAndEval('[1,2,3;4,5,6;]')
      assert.deepStrictEqual(m.size(), [2, 3])
      assert.deepStrictEqual(m, math.matrix([[1, 2, 3], [4, 5, 6]]))

      const b = parseAndEval('[5, 6; 1, 1;]')
      assert.deepStrictEqual(b.size(), [2, 2])
      assert.deepStrictEqual(b, math.matrix([[5, 6], [1, 1]]))

      // from 1 to n dimensions
      assert.deepStrictEqual(parseAndEval('[ ]'), math.matrix([]))
      assert.deepStrictEqual(parseAndEval('[1,2,3,]'), math.matrix([1, 2, 3]))
      assert.deepStrictEqual(parseAndEval('[1;2;3;]'), math.matrix([[1], [2], [3]]))
      assert.deepStrictEqual(parseAndEval('[[1,2],[3,4],]'), math.matrix([[1, 2], [3, 4]]))
      assert.deepStrictEqual(parseAndEval('[[[1],[2]],[[3],[4]],]'), math.matrix([[[1], [2]], [[3], [4]]]))
    })

    it('should throw an error when multiple trailing commas/semicolons are in a matrix', function () {
      assert.throws(function () {
        parseAndEval('[1,2,3,,] ')
      }, /SyntaxError: Value expected/)

      assert.throws(function () {
        parseAndEval('[1,2;3,4;,] ')
      }, /SyntaxError: Value expected/)

      assert.throws(function () {
        parseAndEval('[1;2;3;;]')
      }, /SyntaxError: Value expected/)

      assert.throws(function () {
        parseAndEval('[[[1],[2]],[[3],[4]],,]')
      }, /SyntaxError: Value expected/)
    })

    it('should parse an empty matrix', function () {
      assert.deepStrictEqual(parseAndEval('[]'), math.matrix([]))
    })

    it('should get a matrix subset', function () {
      const scope = {
        a: math.matrix([
          [1, 2, 3],
          [4, 5, 6],
          [7, 8, 9]
        ])
      }
      assert.deepStrictEqual(parseAndEval('a[2, :]', scope), math.matrix([[4, 5, 6]]))
      assert.deepStrictEqual(parseAndEval('a[2, :2]', scope), math.matrix([[4, 5]]))
      assert.deepStrictEqual(parseAndEval('a[2, :end-1]', scope), math.matrix([[4, 5]]))
      assert.deepStrictEqual(parseAndEval('a[2, 2:]', scope), math.matrix([[5, 6]]))
      assert.deepStrictEqual(parseAndEval('a[2, 2:3]', scope), math.matrix([[5, 6]]))
      assert.deepStrictEqual(parseAndEval('a[2, 1:2:3]', scope), math.matrix([[4, 6]]))
      assert.deepStrictEqual(parseAndEval('a[:, 2]', scope), math.matrix([[2], [5], [8]]))
      assert.deepStrictEqual(parseAndEval('a[:2, 2]', scope), math.matrix([[2], [5]]))
      assert.deepStrictEqual(parseAndEval('a[:end-1, 2]', scope), math.matrix([[2], [5]]))
      assert.deepStrictEqual(parseAndEval('a[2:, 2]', scope), math.matrix([[5], [8]]))
      assert.deepStrictEqual(parseAndEval('a[2:3, 2]', scope), math.matrix([[5], [8]]))
      assert.deepStrictEqual(parseAndEval('a[1:2:3, 2]', scope), math.matrix([[2], [8]]))
    })

    it('should get a matrix subset of a matrix subset', function () {
      const scope = {
        a: math.matrix([
          [1, 2, 3],
          [4, 5, 6],
          [7, 8, 9]
        ])
      }
      assert.deepStrictEqual(parseAndEval('a[2, :][1,1]', scope), 4)
    })

    it('should get BigNumber value from an array', function () {
      const res = parseAndEval('arr[1]', { arr: [math.bignumber(2)] })
      assert.deepStrictEqual(res, math.bignumber(2))
    })

    it('should parse matrix resizings', function () {
      const scope = {}
      assert.deepStrictEqual(parseAndEval('a = []', scope), math.matrix([]))
      assert.deepStrictEqual(parseAndEval('a[1:3,1] = [1;2;3]', scope), math.matrix([[1], [2], [3]]))
      assert.deepStrictEqual(parseAndEval('a[:,2] = [4;5;6]', scope), math.matrix([[4], [5], [6]]))
      assert.deepStrictEqual(scope.a, math.matrix([[1, 4], [2, 5], [3, 6]]))

      assert.deepStrictEqual(parseAndEval('a = []', scope), math.matrix([]))
      assert.strictEqual(parseAndEval('a[1,3] = 3', scope), 3)
      assert.deepStrictEqual(scope.a, math.matrix([[0, 0, 3]]))
      assert.deepStrictEqual(parseAndEval('a[2,:] = [[4,5,6]]', scope), math.matrix([[4, 5, 6]]))
      assert.deepStrictEqual(scope.a, math.matrix([[0, 0, 3], [4, 5, 6]]))

      assert.deepStrictEqual(parseAndEval('a = []', scope), math.matrix([]))
      assert.strictEqual(parseAndEval('a[3,1] = 3', scope), 3)
      assert.deepStrictEqual(scope.a, math.matrix([[0], [0], [3]]))
      assert.deepStrictEqual(parseAndEval('a[:,2] = [4;5;6]', scope), math.matrix([[4], [5], [6]]))
      assert.deepStrictEqual(scope.a, math.matrix([[0, 4], [0, 5], [3, 6]]))

      assert.deepStrictEqual(parseAndEval('a = []', scope), math.matrix([]))
      assert.deepStrictEqual(parseAndEval('a[1,1:3] = [[1,2,3]]', scope), math.matrix([[1, 2, 3]]))
      assert.deepStrictEqual(scope.a, math.matrix([[1, 2, 3]]))
      assert.deepStrictEqual(parseAndEval('a[2,:] = [[4,5,6]]', scope), math.matrix([[4, 5, 6]]))
      assert.deepStrictEqual(scope.a, math.matrix([[1, 2, 3], [4, 5, 6]]))
    })

    it('should get/set the matrix correctly', function () {
      const scope = {}
      parseAndEval('a=[1,2;3,4]', scope)
      parseAndEval('a[1,1] = 100', scope)
      assert.deepStrictEqual(scope.a.size(), [2, 2])
      assert.deepStrictEqual(scope.a, math.matrix([[100, 2], [3, 4]]))
      parseAndEval('a[2:3,2:3] = [10,11;12,13]', scope)
      assert.deepStrictEqual(scope.a.size(), [3, 3])
      assert.deepStrictEqual(scope.a, math.matrix([[100, 2, 0], [3, 10, 11], [0, 12, 13]]))
      const a = scope.a
      // note: after getting subset, uninitialized elements are replaced by elements with an undefined value
      assert.deepStrictEqual(a.subset(math.index(new Range(0, 3), new Range(0, 2))), math.matrix([[100, 2], [3, 10], [0, 12]]))
      assert.deepStrictEqual(parseAndEval('a[1:3,1:2]', scope), math.matrix([[100, 2], [3, 10], [0, 12]]))

      scope.b = [[1, 2], [3, 4]]
      assert.deepStrictEqual(parseAndEval('b[1,:]', scope), [[1, 2]])
    })

    it('should get/set the matrix correctly for 3d matrices', function () {
      const scope = {}
      assert.deepStrictEqual(parseAndEval('f=[1,2;3,4]', scope), math.matrix([[1, 2], [3, 4]]))
      assert.deepStrictEqual(parseAndEval('size(f)', scope), math.matrix([2, 2], 'dense', 'number'))

      parseAndEval('f[:,:,2]=[5,6;7,8]', scope)
      assert.deepStrictEqual(scope.f, math.matrix([
        [
          [1, 5],
          [2, 6]
        ],
        [
          [3, 7],
          [4, 8]
        ]
      ]))

      assert.deepStrictEqual(parseAndEval('size(f)', scope), math.matrix([2, 2, 2], 'dense', 'number'))
      assert.deepStrictEqual(parseAndEval('f[:,:,1]', scope), math.matrix([[[1], [2]], [[3], [4]]]))
      assert.deepStrictEqual(parseAndEval('f[:,:,2]', scope), math.matrix([[[5], [6]], [[7], [8]]]))
      assert.deepStrictEqual(parseAndEval('f[:,2,:]', scope), math.matrix([[[2, 6]], [[4, 8]]]))
      assert.deepStrictEqual(parseAndEval('f[2,:,:]', scope), math.matrix([[[3, 7], [4, 8]]]))

      parseAndEval('a=diag([1,2,3,4])', scope)
      assert.deepStrictEqual(parseAndEval('a[3:end, 3:end]', scope), math.matrix([[3, 0], [0, 4]]))
      parseAndEval('a[3:end, 2:end]=9*ones(2,3)', scope)
      assert.deepStrictEqual(scope.a, math.matrix([
        [1, 0, 0, 0],
        [0, 2, 0, 0],
        [0, 9, 9, 9],
        [0, 9, 9, 9]
      ]))
      assert.deepStrictEqual(parseAndEval('a[2:end-1, 2:end-1]', scope), math.matrix([[2, 0], [9, 9]]))
    })

    it('should get and set broadcasted submatrices in the parser', function () {
      const scope = {}
      parseAndEval('A = [1, 2, 3, 4]', scope)
      assert.deepStrictEqual(parseAndEval('A[A>2]', scope), math.matrix([3, 4]))
      parseAndEval('A[A>2] = 20', scope)
      assert.deepStrictEqual(scope.A, math.matrix([1, 2, 20, 20]))
      parseAndEval('A = [1, 2, 3, 4]', scope)
      parseAndEval('A[A > 2] = [15]', scope)
      assert.deepStrictEqual(scope.A, math.matrix([1, 2, 15, 15]))
    })

    it('should merge nested matrices', function () {
      const scope = {}
      parseAndEval('a=[1,2;3,4]', scope)
    })

    it('should parse matrix concatenations', function () {
      const scope = {}
      parseAndEval('a=[1,2;3,4]', scope)
      parseAndEval('b=[5,6;7,8]', scope)
      assert.deepStrictEqual(parseAndEval('c=concat(a,b)', scope), math.matrix([[1, 2, 5, 6], [3, 4, 7, 8]]))
      assert.deepStrictEqual(parseAndEval('c=concat(a,b,1)', scope), math.matrix([[1, 2], [3, 4], [5, 6], [7, 8]]))
      assert.deepStrictEqual(parseAndEval('c=concat(concat(a,b), concat(b,a), 1)', scope), math.matrix([[1, 2, 5, 6], [3, 4, 7, 8], [5, 6, 1, 2], [7, 8, 3, 4]]))
      assert.deepStrictEqual(parseAndEval('c=concat([[1,2]], [[3,4]], 1)', scope), math.matrix([[1, 2], [3, 4]]))
      assert.deepStrictEqual(parseAndEval('c=concat([[1,2]], [[3,4]], 2)', scope), math.matrix([[1, 2, 3, 4]]))
      assert.deepStrictEqual(parseAndEval('c=concat([[1]], [2;3], 1)', scope), math.matrix([[1], [2], [3]]))
      assert.deepStrictEqual(parseAndEval('d=1:3', scope), math.matrix([1, 2, 3]))
      assert.deepStrictEqual(parseAndEval('concat(d,d)', scope), math.matrix([1, 2, 3, 1, 2, 3]))
      assert.deepStrictEqual(parseAndEval('e=1+d', scope), math.matrix([2, 3, 4]))
      assert.deepStrictEqual(parseAndEval('size(e)', scope), math.matrix([3], 'dense', 'number'))
      assert.deepStrictEqual(parseAndEval('concat(e,e)', scope), math.matrix([2, 3, 4, 2, 3, 4]))
      assert.deepStrictEqual(parseAndEval('[[],[]]', scope), math.matrix([[], []]))
      assert.deepStrictEqual(parseAndEval('[[],[]]', scope).size(), [2, 0])
      assert.deepStrictEqual(parseAndEval('size([[],[]])', scope), math.matrix([2, 0], 'dense', 'number'))
    })

    it('should disable arrays as range in a matrix index', function () {
      const scope = {
        a: [[1, 2, 3], [4, 5, 6]]
      }

      assert.throws(function () {
        parseAndEval('a[2, 2+3i]', scope)
      }, /TypeError: Dimension must be an Array,.*or Range/)
    })

    it('should throw an error for invalid matrix', function () {
      assert.throws(function () { parseAndEval('[1, 2') }, /End of matrix ] expected/)
      assert.throws(function () { parseAndEval('[1; 2') }, /End of matrix ] expected/)
    })

    it('should throw an error when matrix rows mismatch', function () {
      assert.throws(function () { parseAndEval('[1, 2; 1, 2, 3]') }, /Column dimensions mismatch/)
    })

    it('should throw an error for invalid matrix subsets', function () {
      const scope = { a: [1, 2, 3] }
      assert.throws(function () { parseAndEval('a[1', scope) }, /Parenthesis ] expected/)
    })

    it('should throw an error for invalid matrix concatenations', function () {
      const scope = {}
      assert.throws(function () { parseAndEval('c=concat(a, [1,2,3])', scope) })
    })
  })

  describe('objects', function () {
    it('should get an object property', function () {
      assert.deepStrictEqual(parseAndEval('obj["foo"]', { obj: { foo: 2 } }), 2)
    })

    it('should get a nested object property', function () {
      assert.deepStrictEqual(parseAndEval('obj["foo"]["bar"]', { obj: { foo: { bar: 2 } } }), 2)
    })

    it('should get a nested matrix subset from an object property', function () {
      assert.deepStrictEqual(parseAndEval('obj.foo[2]', { obj: { foo: [1, 2, 3] } }), 2)
      assert.deepStrictEqual(parseAndEval('obj.foo[end]', { obj: { foo: [1, 2, 3] } }), 3)
      assert.deepStrictEqual(parseAndEval('obj.foo[2][3]', { obj: { foo: ['hello', 'world'] } }), 'r')
      assert.deepStrictEqual(parseAndEval('obj.foo[2][end]', { obj: { foo: ['hello', 'world'] } }), 'd')
      assert.deepStrictEqual(parseAndEval('obj.foo[1].bar', { obj: { foo: [{ bar: 4 }] } }), 4)
    })

    it('should get a property with the name of an operator like "to" or "in"', function () {
      assert.deepStrictEqual(parseAndEval('obj.mod', { obj: { mod: 42 } }), 42)
      assert.deepStrictEqual(parseAndEval('obj.in', { obj: { in: 42 } }), 42)
      assert.deepStrictEqual(parseAndEval('obj.to', { obj: { to: 42 } }), 42)
    })

    it('should set an object property', function () {
      const scope = { obj: { a: 3 } }
      const res = parseAndEval('obj["b"] = 2', scope)
      assert.strictEqual(res, 2)
      assert.deepStrictEqual(scope, { obj: { a: 3, b: 2 } })
    })

    it('should set a nested object property', function () {
      const scope = { obj: { foo: {} } }
      const res = parseAndEval('obj["foo"]["bar"] = 2', scope)
      assert.strictEqual(res, 2)
      assert.deepStrictEqual(scope, { obj: { foo: { bar: 2 } } })
    })

    it('should throw an error when trying to apply a matrix index as object property', function () {
      const scope = { a: {} }
      assert.throws(function () {
        parseAndEval('a[2] = 6', scope)
      }, /Cannot apply a numeric index as object property/)
    })

    it('should set a nested matrix subset from an object property (1)', function () {
      const scope = { obj: { foo: [1, 2, 3] } }
      assert.deepStrictEqual(parseAndEval('obj.foo[2] = 6', scope), 6)
      assert.deepStrictEqual(scope, { obj: { foo: [1, 6, 3] } })

      assert.deepStrictEqual(parseAndEval('obj.foo[end] = 8', scope), 8)
      assert.deepStrictEqual(scope, { obj: { foo: [1, 6, 8] } })
    })

    it('should set a nested matrix subset from an object property (2)', function () {
      const scope = { obj: { foo: [{ bar: 4 }] } }
      assert.deepStrictEqual(parseAndEval('obj.foo[1].bar = 6', scope), 6)
      assert.deepStrictEqual(scope, { obj: { foo: [{ bar: 6 }] } })
    })

    it('should set a nested matrix subset from an object property (3)', function () {
      const scope = { obj: { foo: [{ bar: {} }] } }
      assert.deepStrictEqual(parseAndEval('obj.foo[1].bar.baz = 6', scope), 6)
      assert.deepStrictEqual(scope, { obj: { foo: [{ bar: { baz: 6 } }] } })
    })

    it('should set a nested matrix subset from an object property (4)', function () {
      const scope = { obj: { foo: ['hello', 'world'] } }
      assert.deepStrictEqual(parseAndEval('obj.foo[1][end] = "a"', scope), 'a')
      assert.deepStrictEqual(scope, { obj: { foo: ['hella', 'world'] } })
      assert.deepStrictEqual(parseAndEval('obj.foo[end][end] = "!"', scope), '!')
      assert.deepStrictEqual(scope, { obj: { foo: ['hella', 'worl!'] } })
    })

    // TODO: test whether 1-based IndexErrors are thrown

    it('should get an object property with dot notation', function () {
      assert.deepStrictEqual(parseAndEval('obj.foo', { obj: { foo: 2 } }), 2)
    })

    it('should get an object property from an object inside parentheses', function () {
      assert.deepStrictEqual(parseAndEval('(obj).foo', { obj: { foo: 2 } }), 2)
    })

    it('should get a nested object property with dot notation', function () {
      assert.deepStrictEqual(parseAndEval('obj.foo.bar', { obj: { foo: { bar: 2 } } }), 2)
    })

    it('should get a nested object property e using dot notation', function () {
      // in the past, the parser was trying to parse '.e' as a number
      const scope = { a: { e: { x: 2 } } }
      assert.deepStrictEqual(parseAndEval('a.e', scope), { x: 2 })
      assert.strictEqual(parseAndEval('a.e.x', scope), 2)
    })

    it('should invoke a function in an object', function () {
      const scope = {
        obj: {
          fn: function (x) {
            return x * x
          }
        }
      }
      assert.deepStrictEqual(parseAndEval('obj.fn(2)', scope), 4)
      assert.deepStrictEqual(parseAndEval('obj["fn"](2)', scope), 4)
    })

    it('should apply implicit multiplication after a function call', function () {
      assert.deepStrictEqual(parseAndEval('sqrt(4)(1+2)'), 6)
      assert.deepStrictEqual(parseAndEval('sqrt(4)(1+2)(2)'), 12)
    })

    it('should invoke a function on an object with the right context', function () {
      approxEqual(parseAndEval('(2.54 cm).toNumeric("inch")'), 1)
      assert.deepStrictEqual(parseAndEval('bignumber(2).plus(3)'), math.bignumber(5))
      assert.deepStrictEqual(parseAndEval('bignumber(2)["plus"](3)'), math.bignumber(5))
    })

    it('should invoke native methods on a number', function () {
      assert.strictEqual(parseAndEval('(3).toString()'), '3')
      assert.strictEqual(parseAndEval('(3.2).toFixed()'), '3')
    })

    it('should get nested object property with mixed dot- and index-notation', function () {
      assert.deepStrictEqual(parseAndEval('obj.foo["bar"].baz', { obj: { foo: { bar: { baz: 2 } } } }), 2)
      assert.deepStrictEqual(parseAndEval('obj["foo"].bar["baz"]', { obj: { foo: { bar: { baz: 2 } } } }), 2)
    })

    it('should set an object property with dot notation', function () {
      const scope = { obj: {} }
      parseAndEval('obj.foo = 2', scope)
      assert.deepStrictEqual(scope, { obj: { foo: 2 } })
    })

    it('should set a nested object property with dot notation', function () {
      const scope = { obj: { foo: {} } }
      parseAndEval('obj.foo.bar = 2', scope)
      assert.deepStrictEqual(scope, { obj: { foo: { bar: 2 } } })
    })

    it('should throw an error in case of invalid property with dot notation', function () {
      assert.throws(function () { parseAndEval('obj. +foo') }, /SyntaxError: Property name expected after dot \(char 6\)/)
      assert.throws(function () { parseAndEval('obj.["foo"]') }, /SyntaxError: Property name expected after dot \(char 5\)/)
    })

    it('should create an empty object', function () {
      assert.deepStrictEqual(parseAndEval('{}'), {})
    })

    it('should spread a object over multiple lines', function () {
      assert.deepStrictEqual(parseAndEval('{\na:2+3,\nb:"foo"\n}'), { a: 5, b: 'foo' })
    })

    it('should create an object with quoted keys', function () {
      assert.deepStrictEqual(parseAndEval('{"a":2+3,"b":"foo"}'), { a: 5, b: 'foo' })
    })

    it('should create an object with unquoted keys', function () {
      assert.deepStrictEqual(parseAndEval('{a:2+3,b:"foo"}'), { a: 5, b: 'foo' })
    })

    it('should create an object with unquoted keys that are keywords', function () {
      assert.deepStrictEqual(parseAndEval('{ mod: 1, and: 1, not: 1, or: 1, xor: 1, to: 1, in: 1 }'), { mod: 1, and: 1, not: 1, or: 1, xor: 1, to: 1, in: 1 })
    })

    it('should create an object with child object', function () {
      assert.deepStrictEqual(parseAndEval('{a:{b:2}}'), { a: { b: 2 } })
    })

    it('should get a property from a just created object', function () {
      assert.deepStrictEqual(parseAndEval('{foo:2}["foo"]'), 2)
    })

    it('should parse an object containing a function assignment', function () {
      const obj = parseAndEval('{f: f(x)=x^2}')
      assert.deepStrictEqual(Object.keys(obj), ['f'])
      assert.strictEqual(obj.f(2), 4)
    })

    it('should not parse a function assignment in an accessor node', function () {
      assert.throws(function () {
        const scope = {}
        parseAndEval('a["b"](x)=x^2', scope)
      }, /SyntaxError: Invalid left hand side of assignment operator =/)
    })

    it('should parse an object containing a variable assignment', function () {
      const scope = {}
      assert.deepStrictEqual(parseAndEval('{f: a=42}', scope), { f: 42 })
      assert.strictEqual(scope.a, 42)
    })

    it('should throw an exception in case of invalid object key', function () {
      assert.throws(function () { parseAndEval('{a b: 2}') }, /SyntaxError: Colon : expected after object key \(char 4\)/)
      assert.throws(function () { parseAndEval('{a: }') }, /SyntaxError: Value expected \(char 5\)/)
    })
  })

  describe('boolean', function () {
    it('should parse boolean values', function () {
      assert.strictEqual(parseAndEval('true'), true)
      assert.strictEqual(parseAndEval('false'), false)
    })
  })

  describe('constants', function () {
    it('should parse symbolic constants', function () {
      assert.strictEqual(parse('i').type, 'SymbolNode')
      assert.deepStrictEqual(parseAndEval('i'), new Complex(0, 1))
      approxEqual(parseAndEval('pi'), Math.PI)
      approxEqual(parseAndEval('e'), Math.E)
    })

    it('should parse constants', function () {
      assert.strictEqual(parse('true').type, 'ConstantNode')
      assert.deepStrictEqual(parse('true'), new ConstantNode(true))
      assert.deepStrictEqual(parse('false'), new ConstantNode(false))
      assert.deepStrictEqual(parse('null'), new ConstantNode(null))
      assert.deepStrictEqual(parse('undefined'), new ConstantNode(undefined))
    })

    it('should parse numeric constants', function () {
      const nanConstantNode = parse('NaN')
      assert.deepStrictEqual(nanConstantNode.type, 'ConstantNode')
      assert.ok(isNaN(nanConstantNode.value))
      assert.deepStrictEqual(parse('Infinity'), new ConstantNode(Infinity))
    })

    it('should evaluate constants', function () {
      // Do these tests really belong in constants.test.js ?
      approxEqual(math.sin(math.pi / 2), 1)

      assert.deepStrictEqual(math.round(math.add(1, math.pow(math.e, math.multiply(math.pi, math.i))), 5), math.complex(0))
      assert.deepStrictEqual(math.round(math.evaluate('1+e^(pi*i)'), 5), math.complex(0))

      assert.deepStrictEqual(math.sqrt(-1), math.i)
      assert.deepStrictEqual(math.evaluate('i'), math.complex(0, 1))

      assert.strictEqual(math.evaluate('true'), true)
      assert.strictEqual(math.evaluate('false'), false)
    })
  })

  describe('variables', function () {
    it('should parse valid variable assignments', function () {
      const scope = {}
      assert.strictEqual(parseAndEval('a = 0.75', scope), 0.75)
      assert.strictEqual(parseAndEval('a + 2', scope), 2.75)
      assert.strictEqual(parseAndEval('a = 2', scope), 2)
      assert.strictEqual(parseAndEval('a + 2', scope), 4)
      approxEqual(parseAndEval('pi * 2', scope), 6.283185307179586)
    })

    it('should throw an error on undefined symbol', function () {
      assert.throws(function () { parseAndEval('qqq + 2') })
    })

    it('should throw an error on invalid assignments', function () {
      // assert.throws(function () {parseAndEval('sin(2) = 0.75')}, SyntaxError); // TODO: should this throw an exception?
      assert.throws(function () { parseAndEval('sin + 2 = 3') }, SyntaxError)
    })

    it('should parse nested assignments', function () {
      const scope = {}
      assert.strictEqual(parseAndEval('c = d = (e = 4.5)', scope), 4.5)
      assert.strictEqual(scope.c, 4.5)
      assert.strictEqual(scope.d, 4.5)
      assert.strictEqual(scope.e, 4.5)
      assert.deepStrictEqual(parseAndEval('a = [1,2,f=3]', scope), math.matrix([1, 2, 3]))
      assert.strictEqual(scope.f, 3)
      assert.strictEqual(parseAndEval('2 + (g = 3 + 4)', scope), 9)
      assert.strictEqual(scope.g, 7)
    })

    it('should parse variable assignment inside a function call', function () {
      const scope = {}
      assert.deepStrictEqual(parseAndEval('sqrt(x=4)', scope), 2)
      assert.deepStrictEqual(scope, { x: 4 })
    })

    it('should parse variable assignment inside an accessor', function () {
      const scope = { A: [10, 20, 30] }
      assert.deepStrictEqual(parseAndEval('A[x=2]', scope), 20)
      assert.deepStrictEqual(scope, { A: [10, 20, 30], x: 2 })
    })
  })

  describe('functions', function () {
    it('should parse functions', function () {
      assert.strictEqual(parseAndEval('sqrt(4)'), 2)
      assert.strictEqual(parseAndEval('sqrt(6+3)'), 3)
      assert.strictEqual(parseAndEval('atan2(2,2)'), 0.7853981633974483)
      assert.deepStrictEqual(parseAndEval('sqrt(-4)'), new Complex(0, 2))
      assert.strictEqual(parseAndEval('abs(-4.2)'), 4.2)
      assert.strictEqual(parseAndEval('add(2, 3)'), 5)
      approxDeepEqual(parseAndEval('1+exp(pi*i)'), new Complex(0, 0))
      assert.strictEqual(parseAndEval('unequal(2, 3)'), true)
    })

    it('should get a subset of a matrix returned by a function', function () {
      const scope = {
        test: function () {
          return [1, 2, 3, 4]
        }
      }
      assert.strictEqual(parseAndEval('test()[2]', scope), 2)
    })

    it('should parse column function', function () {
      const a = [
        [0, 2, 0, 0, 0],
        [0, 1, 0, 2, 4],
        [0, 0, 0, 0, 0],
        [8, 4, 0, 3, 0],
        [0, 0, 0, 6, 0]
      ]
      const m = math.matrix(a)
      const c = math.matrix([[2], [1], [0], [4], [0]])
      const scope = {
        test: function () {
          return m
        }
      }
      assert.deepStrictEqual(parseAndEval('column(test(),2)', scope), c)
    })

    it('should parse row function', function () {
      const a = [
        [0, 2, 0, 0, 0],
        [0, 1, 0, 2, 4],
        [0, 0, 0, 0, 0],
        [8, 4, 0, 3, 0],
        [0, 0, 0, 6, 0]
      ]
      const m = math.matrix(a)
      const r = math.matrix([[0, 1, 0, 2, 4]])
      const scope = {
        test: function () {
          return m
        }
      }
      assert.deepStrictEqual(parseAndEval('row(test(),2)', scope), r)
    })

    it('should parse functions without parameters', function () {
      assert.strictEqual(parseAndEval('r()', { r: function () { return 2 } }), 2)
    })

    it('should parse function assignments', function () {
      const scope = {}
      parseAndEval('x=100', scope) // for testing scoping of the function variables
      assert.strictEqual(parseAndEval('f(x) = x^2', scope).syntax, 'f(x)')
      assert.strictEqual(parseAndEval('f(3)', scope), 9)
      assert.strictEqual(scope.f(3), 9)
      assert.strictEqual(scope.x, 100)
      assert.strictEqual(parseAndEval('g(x, y) = x^y', scope).syntax, 'g(x, y)')
      assert.strictEqual(parseAndEval('g(4,5)', scope), 1024)
      assert.strictEqual(scope.g(4, 5), 1024)
    })

    it('should correctly evaluate variables in assigned functions', function () {
      const scope = {}
      assert.strictEqual(parseAndEval('a = 3', scope), 3)
      assert.strictEqual(parseAndEval('f(x) = a * x', scope).syntax, 'f(x)')
      assert.strictEqual(parseAndEval('f(2)', scope), 6)
      assert.strictEqual(parseAndEval('a = 5', scope), 5)
      assert.strictEqual(parseAndEval('f(2)', scope), 10)
      assert.strictEqual(parseAndEval('g(x) = x^q', scope).syntax, 'g(x)')
      assert.strictEqual(parseAndEval('q = 4/2', scope), 2)
      assert.strictEqual(parseAndEval('g(3)', scope), 9)
    })

    it('should throw an error for undefined variables in an assigned function', function () {
      const scope = {}
      assert.strictEqual(parseAndEval('g(x) = x^q', scope).syntax, 'g(x)')
      assert.throws(function () {
        parseAndEval('g(3)', scope)
      }, function (err) {
        return (err instanceof Error) && (err.toString() === 'Error: Undefined symbol q')
      })
    })

    it('should throw an error on invalid left hand side of a function assignment', function () {
      assert.throws(function () {
        const scope = {}
        parseAndEval('g(x, 2) = x^2', scope)
      }, SyntaxError)

      assert.throws(function () {
        const scope = {}
        parseAndEval('2(x, 2) = x^2', scope)
      }, SyntaxError)
    })
  })

  describe('parentheses', function () {
    it('should parse parentheses overriding the default precedence', function () {
      approxEqual(parseAndEval('2 - (2 - 2)'), 2)
      approxEqual(parseAndEval('2 - ((2 - 2) - 2)'), 4)
      approxEqual(parseAndEval('3 * (2 + 3)'), 15)
      approxEqual(parseAndEval('(2 + 3) * 3'), 15)
    })

    it('should throw an error in case of unclosed parentheses', function () {
      assert.throws(function () { parseAndEval('3 * (1 + 2') }, /Parenthesis \) expected/)
    })
  })

  describe('operators', function () {
    it('should parse operations', function () {
      approxEqual(parseAndEval('(2+3)/4'), 1.25)
      approxEqual(parseAndEval('2+3/4'), 2.75)
      assert.strictEqual(parse('0 + 2').toString(), '0 + 2')
    })

    it('should parse add +', function () {
      assert.strictEqual(parseAndEval('2 + 3'), 5)
      assert.strictEqual(parseAndEval('2 + 3 + 4'), 9)
      assert.strictEqual(parseAndEval('2.+3'), 5) // test whether the decimal mark isn't confused
    })

    it('should parse divide /', function () {
      assert.strictEqual(parseAndEval('4 / 2'), 2)
      assert.strictEqual(parseAndEval('8 / 2 / 2'), 2)
    })

    it('should parse dotDivide ./', function () {
      assert.strictEqual(parseAndEval('4./2'), 2)
      assert.deepStrictEqual(parseAndEval('4./[2,4]'), math.matrix([2, 1]))
      assert.strictEqual(parseAndEval('4 ./ 2'), 2)
      assert.strictEqual(parseAndEval('8 ./ 4 / 2'), 1)
      assert.strictEqual(parseAndEval('8 ./ 2 / 2'), 2)

      assert.deepStrictEqual(parseAndEval('[1,2,3] ./ [1,2,3]'), math.matrix([1, 1, 1]))
    })

    it('should parse dotMultiply .*', function () {
      approxDeepEqual(parseAndEval('2.*3'), 6)
      approxDeepEqual(parseAndEval('2e3.*3'), 6e3)
      approxDeepEqual(parseAndEval('2 .* 3'), 6)
      approxDeepEqual(parseAndEval('4 .* 2'), 8)
      approxDeepEqual(parseAndEval('8 .* 2 .* 2'), 32)
      assert.deepStrictEqual(parseAndEval('a=3; a.*4'), new ResultSet([12]))

      assert.deepStrictEqual(parseAndEval('[1,2,3] .* [1,2,3]'), math.matrix([1, 4, 9]))
    })

    it('should parse dotPower .^', function () {
      approxDeepEqual(parseAndEval('2.^3'), 8)
      approxDeepEqual(parseAndEval('2 .^ 3'), 8)
      approxDeepEqual(parseAndEval('-2.^2'), -4) // -(2^2)
      approxDeepEqual(parseAndEval('2.^3.^4'), 2.41785163922926e+24) // 2^(3^4)

      assert.deepStrictEqual(parseAndEval('[2,3] .^ [2,3]'), math.matrix([4, 27]))
    })

    it('should parse equal ==', function () {
      assert.strictEqual(parseAndEval('2 == 3'), false)
      assert.strictEqual(parseAndEval('2 == 2'), true)
      assert.deepStrictEqual(parseAndEval('[2,3] == [2,4]'), math.matrix([true, false]))
    })

    it('should parse larger >', function () {
      assert.strictEqual(parseAndEval('2 > 3'), false)
      assert.strictEqual(parseAndEval('2 > 2'), false)
      assert.strictEqual(parseAndEval('2 > 1'), true)
    })

    it('should parse largerEq >=', function () {
      assert.strictEqual(parseAndEval('2 >= 3'), false)
      assert.strictEqual(parseAndEval('2 >= 2'), true)
      assert.strictEqual(parseAndEval('2 >= 1'), true)
    })

    it('should parse chained conditionals', function () {
      assert.strictEqual(parseAndEval('2 < 3 + 2 < 5 * 10'), true)
      assert.strictEqual(parseAndEval('2 < 3 < 4'), true)
      assert.strictEqual(parseAndEval('2 > 3 > 4'), false)
      assert.strictEqual(parseAndEval('2 < 3 > 4'), false)
      assert.strictEqual(parseAndEval('2 > 3 < 4'), false)
      assert.strictEqual(parseAndEval('2 < 4 > 3 <= 5 >= 5'), true)
    })

    it('should parse mod %', function () {
      approxEqual(parseAndEval('8 % 3'), 2)
      approxEqual(parseAndEval('80% pi'), 1.4601836602551685)
    })

    it('should parse mod % for negative divisors', function () {
      assert.strictEqual(parseAndEval('3%(-100)'), -97)
    })

    it('should parse % value', function () {
      approxEqual(parseAndEval('8 % '), 0.08)
      approxEqual(parseAndEval('100%'), 1)
    })

    it('should parse % with multiplication', function () {
      approxEqual(parseAndEval('100*50%'), 50)
      approxEqual(parseAndEval('50%*100'), 50)
      assert.throws(function () { parseAndEval('50%(*100)') }, SyntaxError)
    })

    it('should parse % with division', function () {
      approxEqual(parseAndEval('100/50%'), 200) // should be treated as 100/(50%)
      approxEqual(parseAndEval('100/50%*2'), 400) // should be treated as (100/(50%))×2
      approxEqual(parseAndEval('50%/100'), 0.005)
      approxEqual(parseAndEval('50%(13)'), 11) // should be treated as 50 % (13)
<<<<<<< HEAD
      assert.throws(function () { parseAndEval('50%(/100)') }, /Value expected/)
    })

    it('should parse unary % before division, binary % with division', function () {
      approxEqual(parseAndEval('10/200%%3'), 2) // should be treated as (10/(200%))%3
    })

    it('should reject repeated unary percentage operators', function () {
      assert.throws(function () { math.parse('17%%') }, /Unexpected operator %/)
      assert.throws(function () { math.parse('17%%*5') }, /Unexpected operator %/)
      assert.throws(function () { math.parse('10/200%%%3') }, /Unexpected operator %/)
    })

=======
      assert.throws(function () { parseAndEval('50%(/100)') }, SyntaxError)
    })

    it('should parse unary % before division, binary % with division', function () {
      approxEqual(parseAndEval('10/200%%3'), 2) // should be treated as (10/(200%))%3
    })

    it('should reject repeated unary percentage operators', function () {
      assert.throws(function () { math.parse('17%%') }, SyntaxError)
      assert.throws(function () { math.parse('17%%*5') }, SyntaxError)
      assert.throws(function () { math.parse('10/200%%%3') }, SyntaxError)
    })

>>>>>>> ba88f47b
    it('should parse unary % with addition', function () {
      approxEqual(parseAndEval('100+3%'), 103)
      assert.strictEqual(parseAndEval('3%+100'), 3) // treat as 3 mod 100
    })

    it('should parse unary % with subtraction', function () {
      approxEqual(parseAndEval('100-3%'), 97)
      assert.strictEqual(parseAndEval('3%-100'), -97) // treat as 3 mod -100
    })

    it('should parse binary % with bitwise negation', function () {
      assert.strictEqual(parseAndEval('11%~1'), -1) // equivalent to 11 mod -2
      assert.strictEqual(parseAndEval('11%~-3'), 1) // equivalent to 11 mod 2
    })

    it('should parse operator mod', function () {
      approxEqual(parseAndEval('8 mod 3'), 2)
    })

    it('should give equal precedence to binary % and * operators', function () {
      approxEqual(parseAndStringifyWithParens('10 % 3 * 2'), '(10 % 3) * 2')
      approxEqual(parseAndStringifyWithParens('10 * 3 % 4'), '(10 * 3) % 4')
    })

    it('should give equal precedence to binary % and / operators', function () {
      approxEqual(parseAndStringifyWithParens('10 % 4 / 2'), '(10 % 4) / 2')
      approxEqual(parseAndStringifyWithParens('10 / 2 % 3'), '(10 / 2) % 3')
    })

    it('should give equal precedence to mod and * operators', function () {
      approxEqual(parseAndStringifyWithParens('8 mod 3 * 2'), '(8 mod 3) * 2')
      approxEqual(parseAndStringifyWithParens('8 * 3 mod 5'), '(8 * 3) mod 5')
    })

    it('should give equal precedence to mod and / operators', function () {
      approxEqual(parseAndStringifyWithParens('8 mod 3 / 2'), '(8 mod 3) / 2')
      approxEqual(parseAndStringifyWithParens('8 / 3 mod 2'), '(8 / 3) mod 2')
    })

    it('should give equal precedence to binary % and .* operators', function () {
      approxEqual(parseAndStringifyWithParens('10 % 3 .* 2'), '(10 % 3) .* 2')
      approxEqual(parseAndStringifyWithParens('10 .* 3 % 4'), '(10 .* 3) % 4')
    })

    it('should give equal precedence to binary % and ./ operators', function () {
      approxEqual(parseAndStringifyWithParens('10 % 4 ./ 2'), '(10 % 4) ./ 2')
      approxEqual(parseAndStringifyWithParens('10 ./ 2 % 3'), '(10 ./ 2) % 3')
    })

    it('should give equal precedence to mod and .* operators', function () {
      approxEqual(parseAndStringifyWithParens('8 mod 3 .* 2'), '(8 mod 3) .* 2')
      approxEqual(parseAndStringifyWithParens('8 .* 3 mod 5'), '(8 .* 3) mod 5')
    })

    it('should give equal precedence to mod and ./ operators', function () {
      approxEqual(parseAndStringifyWithParens('8 mod 3 ./ 2'), '(8 mod 3) ./ 2')
      approxEqual(parseAndStringifyWithParens('8 ./ 3 mod 2'), '(8 ./ 3) mod 2')
    })

    it('should evaluate complex expressions with mixed precedence equally', function () {
      approxEqual(parseAndStringifyWithParens('10 % 3 * 2 + 4 / 2'), '((10 % 3) * 2) + (4 / 2)')
      approxEqual(parseAndStringifyWithParens('8 mod 3 + 2 * 4 - 5'), '((8 mod 3) + (2 * 4)) - 5')
      approxEqual(parseAndStringifyWithParens('12 / 4 % 2 .* 5'), '((12 / 4) % 2) .* 5')
    })

    it('should handle cases with equal precedence among all operators', function () {
      approxEqual(parseAndStringifyWithParens('10 % 3 .* 2 ./ 2'), '((10 % 3) .* 2) ./ 2')
      approxEqual(parseAndStringifyWithParens('10 ./ 2 % 3 * 2'), '((10 ./ 2) % 3) * 2')
    })

    it('should parse multiply *', function () {
      approxEqual(parseAndEval('4 * 2'), 8)
      approxEqual(parseAndEval('8 * 2 * 2'), 32)
    })

    it('should parse implicit multiplication', function () {
      assert.strictEqual(parseAndStringifyWithParens('4a'), '4 a')
      assert.strictEqual(parseAndStringifyWithParens('4 a'), '4 a')
      assert.strictEqual(parseAndStringifyWithParens('a b'), 'a b')
      assert.strictEqual(parseAndStringifyWithParens('2a b'), '(2 a) b')
      assert.strictEqual(parseAndStringifyWithParens('2a * b'), '(2 a) * b')
      assert.strictEqual(parseAndStringifyWithParens('2a / b'), '(2 a) / b')
      assert.strictEqual(parseAndStringifyWithParens('a b c'), '(a b) c')
      assert.strictEqual(parseAndStringifyWithParens('a b*c'), '(a b) * c')
      assert.strictEqual(parseAndStringifyWithParens('a*b c'), 'a * (b c)')
      assert.strictEqual(parseAndStringifyWithParens('a/b c'), 'a / (b c)')

      assert.strictEqual(parseAndStringifyWithParens('1/2a'), '(1 / 2) a')
      assert.strictEqual(parseAndStringifyWithParens('8/2a/2'), '((8 / 2) a) / 2')
      assert.strictEqual(parseAndStringifyWithParens('8/2a*2'), '((8 / 2) a) * 2')
      assert.strictEqual(parseAndStringifyWithParens('4*2a'), '4 * (2 a)')
      assert.strictEqual(parseAndStringifyWithParens('3!10'), '(3!) 10')

      assert.strictEqual(parseAndStringifyWithParens('(2+3)a'), '(2 + 3) a')
      assert.strictEqual(parseAndStringifyWithParens('(2+3)2'), '(2 + 3) 2')
      assert.strictEqual(parseAndStringifyWithParens('(2)(3)+4'), '(2 3) + 4')
      assert.strictEqual(parseAndStringifyWithParens('2(3+4)'), '2 (3 + 4)')
      assert.strictEqual(parseAndStringifyWithParens('(2+3)-2'), '(2 + 3) - 2') // no implicit multiplication, just a unary minus
      assert.strictEqual(parseAndStringifyWithParens('a(2+3)'), 'a(2 + 3)') // function call
      assert.strictEqual(parseAndStringifyWithParens('a.b(2+3)'), 'a.b(2 + 3)') // function call
      assert.strictEqual(parseAndStringifyWithParens('(2+3)(4+5)'), '(2 + 3) (4 + 5)') // implicit multiplication
      assert.strictEqual(parseAndStringifyWithParens('(2+3)(4+5)(3-1)'), '((2 + 3) (4 + 5)) (3 - 1)') // implicit multiplication

      assert.strictEqual(parseAndStringifyWithParens('(2a)^3'), '(2 a) ^ 3')
      assert.strictEqual(parseAndStringifyWithParens('2a^3'), '2 (a ^ 3)')
      assert.strictEqual(parseAndStringifyWithParens('2(a)^3'), '2 (a ^ 3)')
      assert.strictEqual(parseAndStringifyWithParens('(2)a^3'), '2 (a ^ 3)')
      assert.strictEqual(parseAndStringifyWithParens('2^3a'), '(2 ^ 3) a')
      assert.strictEqual(parseAndStringifyWithParens('2^3(a)'), '(2 ^ 3) a')
      assert.strictEqual(parseAndStringifyWithParens('2^(3)(a)'), '(2 ^ 3) a')
      assert.strictEqual(parseAndStringifyWithParens('sqrt(2a)'), 'sqrt(2 a)')

      assert.deepStrictEqual(parseAndEval('[2, 3] 2'), math.matrix([4, 6]))
      assert.deepStrictEqual(parseAndEval('[2, 3] a', { a: 2 }), math.matrix([4, 6]))
      assert.deepStrictEqual(parseAndEval('A [2,2]', { A: [[1, 2], [3, 4]] }), 4) // index
      assert.deepStrictEqual(parseAndEval('(A) [2,2]', { A: [[1, 2], [3, 4]] }), 4) // index

      assert.deepStrictEqual(parseAndEval('[1,2;3,4] [2,2]'), 4) // index
      assert.deepStrictEqual(parseAndEval('([1,2;3,4])[2,2]'), 4) // index
      assert.throws(function () { parseAndEval('2[1,2,3]') }, /Unexpected operator/)// index
    })

    it('should index when the number config is bigint', function () {
      const bimath = math.create({ number: 'bigint' })
      assert.strictEqual(bimath.evaluate('[1,2;3,4][2,2]'), 4n)
      assert.strictEqual(bimath.evaluate('[5,6,7][2]'), 6n)
    })

    it('should tell the OperatorNode about implicit multiplications', function () {
      assert.strictEqual(parse('2 + 3').implicit, false)
      assert.strictEqual(parse('4 * a').implicit, false)

      assert.strictEqual(parse('4a').implicit, true)
      assert.strictEqual(parse('4 a').implicit, true)
      assert.strictEqual(parse('a b').implicit, true)
      assert.strictEqual(parse('2a b').implicit, true)
      assert.strictEqual(parse('a b c').implicit, true)

      assert.strictEqual(parse('(2+3)a').implicit, true)
      assert.strictEqual(parse('(2+3)2').implicit, true)
      assert.strictEqual(parse('2(3+4)').implicit, true)
    })

    it('should correctly order consecutive multiplications and implicit multiplications', function () {
      assert.strictEqual(parseAndStringifyWithParens('9km*3km'), '(9 km) * (3 km)')
    })

    it('should follow precedence rules for implicit multiplication and division', function () {
      assert.strictEqual(parseAndStringifyWithParens('2 / 3 x'), '(2 / 3) x')
      assert.strictEqual(parseAndStringifyWithParens('-2/3x'), '((-2) / 3) x')
      assert.strictEqual(parseAndStringifyWithParens('+2/3x'), '((+2) / 3) x')
      assert.strictEqual(parseAndStringifyWithParens('2!/3x'), '(2!) / (3 x)')
      assert.strictEqual(parseAndStringifyWithParens('(2)/3x'), '2 / (3 x)')
      assert.strictEqual(parseAndStringifyWithParens('2/3!x'), '2 / ((3!) x)')
      assert.strictEqual(parseAndStringifyWithParens('2/(3)x'), '2 / (3 x)')
      assert.strictEqual(parseAndStringifyWithParens('(2+4)/3x'), '(2 + 4) / (3 x)')
      assert.strictEqual(parseAndStringifyWithParens('2/(3+4)x'), '2 / ((3 + 4) x)')
      assert.strictEqual(parseAndStringifyWithParens('2.5 / 5 kg'), '(2.5 / 5) kg')
      assert.strictEqual(parseAndStringifyWithParens('2.5 / 5 x y'), '((2.5 / 5) x) y')
      assert.strictEqual(parseAndStringifyWithParens('2 x / 5 y'), '(2 x) / (5 y)')
      assert.strictEqual(parseAndStringifyWithParens('17 h / 1 h'), '(17 h) / (1 h)')
      assert.strictEqual(parseAndStringifyWithParens('1 / 2 x'), '(1 / 2) x')
      assert.strictEqual(parseAndStringifyWithParens('+1/2x'), '((+1) / 2) x')
      assert.strictEqual(parseAndStringifyWithParens('~1/2x'), '((~1) / 2) x')
      assert.strictEqual(parseAndStringifyWithParens('1 / -2 x'), '1 / ((-2) x)')
      assert.strictEqual(parseAndStringifyWithParens('-1 / -2 x'), '(-1) / ((-2) x)')
      assert.strictEqual(parseAndStringifyWithParens('1 / 2 * x'), '(1 / 2) * x')
      assert.strictEqual(parseAndStringifyWithParens('1 / 2 x y'), '((1 / 2) x) y')
      assert.strictEqual(parseAndStringifyWithParens('1 / 2 (x y)'), '(1 / 2) (x y)')
      assert.strictEqual(parseAndStringifyWithParens('1 / 2x * y'), '((1 / 2) x) * y')
      assert.strictEqual(parseAndStringifyWithParens('y / 2 x'), 'y / (2 x)')
      assert.strictEqual(parseAndStringifyWithParens('y / 2 * x'), '(y / 2) * x')
      assert.strictEqual(parseAndStringifyWithParens('y / 2 x w'), 'y / ((2 x) w)')
      assert.strictEqual(parseAndStringifyWithParens('y / v x w'), 'y / ((v x) w)')
      assert.strictEqual(parseAndStringifyWithParens('1 h / (1+1) h'), '(1 h) / ((1 + 1) h)')
      assert.strictEqual(parseAndStringifyWithParens('4 lb + 1/2 lb'), '(4 lb) + ((1 / 2) lb)')
      assert.strictEqual(parseAndStringifyWithParens('4 lb + 1 lb^2 / 2 lb'), '(4 lb) + ((1 (lb ^ 2)) / (2 lb))')
      assert.strictEqual(parseAndStringifyWithParens('1 m/s^2 + 1 m / 2 s^2'), '((1 m) / (s ^ 2)) + ((1 m) / (2 (s ^ 2)))')
      assert.strictEqual(parseAndStringifyWithParens('8.314 J/mol K'), '(8.314 J) / (mol K)')
    })

    it('should handle precedence with implicit multiplication, division, and the "in" operator', function () {
      assert.strictEqual(parseAndStringifyWithParens('1/2 in'), '(1 / 2) in')
      assert.strictEqual(parseAndStringifyWithParens('1/2 kg'), '(1 / 2) kg')
      assert.strictEqual(parseAndStringifyWithParens('3 kg in lb'), '(3 kg) in lb')
      assert.strictEqual(parseAndStringifyWithParens('2 m / 1 s'), '(2 m) / (1 s)')
      assert.strictEqual(parseAndStringifyWithParens('5 / 10 in'), '(5 / 10) in')
      assert.strictEqual(parseAndStringifyWithParens('10 lb + 1/2 lb'), '(10 lb) + ((1 / 2) lb)')
    })

    it('should throw an error when having an implicit multiplication between two numbers', function () {
      assert.throws(function () { math.parse('2 3') }, /Unexpected part "3"/)
      assert.throws(function () { math.parse('2 * 3 4') }, /Unexpected part "4"/)
      assert.throws(function () { math.parse('2 * 3 4 * 5') }, /Unexpected part "4"/)
      assert.throws(function () { math.parse('2 / 3 4 5') }, /Unexpected part "4"/)
      assert.throws(function () { math.parse('2 + 3 4') }, /Unexpected part "4"/)
      assert.throws(function () { math.parse('-2 2') }, /Unexpected part "2"/)
      assert.throws(function () { math.parse('+3 3') }, /Unexpected part "3"/)
      assert.throws(function () { math.parse('2^3 4') }, /Unexpected part "4"/)
    })

    it('should parse pow ^', function () {
      approxEqual(parseAndEval('2^3'), 8)
      approxEqual(parseAndEval('-2^2'), -4) // -(2^2)
      approxEqual(parseAndEval('2^3^4'), 2.41785163922926e+24) // 2^(3^4)
    })

    it('should parse smaller <', function () {
      assert.strictEqual(parseAndEval('2 < 3'), true)
      assert.strictEqual(parseAndEval('2 < 2'), false)
      assert.strictEqual(parseAndEval('2 < 1'), false)
    })

    it('should parse smallerEq <=', function () {
      assert.strictEqual(parseAndEval('2 <= 3'), true)
      assert.strictEqual(parseAndEval('2 <= 2'), true)
      assert.strictEqual(parseAndEval('2 <= 1'), false)
    })

    it('should parse bitwise and &', function () {
      assert.strictEqual(parseAndEval('2 & 6'), 2)
      assert.strictEqual(parseAndEval('5 & 3'), 1)
      assert.strictEqual(parseAndEval('true & true'), 1)
      assert.strictEqual(parseAndEval('true & false'), 0)
      assert.strictEqual(parseAndEval('false & true'), 0)
      assert.strictEqual(parseAndEval('false & false'), 0)

      assert.strictEqual(parseAndEval('0 & undefined'), 0)
      assert.strictEqual(parseAndEval('false & undefined'), 0)
      assert.throws(function () { parseAndEval('true & undefined') }, TypeError)
    })

    it('should parse bitwise and & lazily', function () {
      const scope = {}
      parseAndEval('(a=false) & (b=true)', scope)
      assert.deepStrictEqual(scope, { a: false })
    })

    it('should parse bitwise xor ^|', function () {
      assert.strictEqual(parseAndEval('2 ^| 6'), 4)
      assert.strictEqual(parseAndEval('5 ^| 3'), 6)
      assert.strictEqual(parseAndEval('true ^| true'), 0)
      assert.strictEqual(parseAndEval('true ^| false'), 1)
      assert.strictEqual(parseAndEval('false ^| true'), 1)
      assert.strictEqual(parseAndEval('false ^| false'), 0)
    })

    it('should parse bitwise or |', function () {
      assert.strictEqual(parseAndEval('2 | 6'), 6)
      assert.strictEqual(parseAndEval('5 | 3'), 7)
      assert.strictEqual(parseAndEval('true | true'), 1)
      assert.strictEqual(parseAndEval('true | false'), 1)
      assert.strictEqual(parseAndEval('false | true'), 1)
      assert.strictEqual(parseAndEval('false | false'), 0)

      assert.strictEqual(parseAndEval('-1 | undefined'), -1)
      assert.strictEqual(parseAndEval('true | undefined'), 1)
      assert.throws(function () { parseAndEval('false | undefined') }, TypeError)
    })

    it('should parse bitwise or | lazily', function () {
      const scope = {}
      parseAndEval('(a=true) | (b=true)', scope)
      assert.deepStrictEqual(scope, { a: true })
    })

    it('should parse bitwise left shift <<', function () {
      assert.strictEqual(parseAndEval('23 << 1'), 46)
    })

    it('should parse bitwise right arithmetic shift >>', function () {
      assert.strictEqual(parseAndEval('32 >> 4'), 2)
      assert.strictEqual(parseAndEval('-12 >> 2'), -3)
    })

    it('should parse bitwise right logical shift >>>', function () {
      assert.strictEqual(parseAndEval('32 >>> 4'), 2)
      assert.strictEqual(parseAndEval('-12 >>> 2'), 1073741821)
    })

    it('should parse logical and', function () {
      assert.strictEqual(parseAndEval('2 and 6'), true)
      assert.strictEqual(parseAndEval('2 and 0'), false)
      assert.strictEqual(parseAndEval('true and true'), true)
      assert.strictEqual(parseAndEval('true and false'), false)
      assert.strictEqual(parseAndEval('false and true'), false)
      assert.strictEqual(parseAndEval('false and false'), false)

      assert.strictEqual(parseAndEval('0 and undefined'), false)
      assert.strictEqual(parseAndEval('false and undefined'), false)
      assert.throws(function () { parseAndEval('true and undefined') }, TypeError)
    })

    it('should parse logical and lazily', function () {
      const scope = {}
      parseAndEval('(a=false) and (b=true)', scope)
      assert.deepStrictEqual(scope, { a: false })
    })

    it('should parse logical and inside a function definition', function () {
      const scope = {}
      const f = parseAndEval('f(x) = x > 2 and x < 4', scope)
      assert.strictEqual(f(1), false)
      assert.strictEqual(f(3), true)
      assert.strictEqual(f(5), false)
    })

    it('should use a variable assignment with a rawArgs function inside a function definition', function () {
      const scope = {}
      const f = parseAndEval('f(x) = (a=false) and (b=true)', scope)
      assert.deepStrictEqual(parseAndEval('f(2)', scope), false)
      assert.deepStrictEqual(Object.keys(scope), ['f', 'a'])
      assert.strictEqual(scope.f, f)
      assert.strictEqual(scope.a, false)
    })

    it('should always pass a Map as scope to a rawArgs function', function () {
      const myMath = math.create()
      function myFunction (args, _math, _scope) {
        return {
          type: isObjectWrappingMap(_scope)
            ? 'ObjectWrappingMap'
            : isPartitionedMap(_scope)
              ? 'PartitionedMap'
              : isMap(_scope)
                ? 'Map'
                : 'unknown',
          scope: _scope
        }
      }
      myFunction.rawArgs = true
      myMath.import({ myFunction })

      assert.strictEqual(myMath.parse('myFunction()').evaluate({}).type, 'PartitionedMap')
      const map = new Map()
      assert.strictEqual(myMath.parse('myFunction()').evaluate(map).type, 'PartitionedMap')
      assert.strictEqual(myMath.parse('myFunction()').evaluate(map).scope.a, map)
      assert.strictEqual(myMath.parse('myFunction()').evaluate(new PartitionedMap(new Map(), new Map(), new Set('x'))).type, 'PartitionedMap')
      assert.deepStrictEqual(myMath.parse('f(x) = myFunction(x); f(2)').evaluate(new Map()).entries[0].type, 'PartitionedMap')
    })

    it('should parse logical xor', function () {
      assert.strictEqual(parseAndEval('2 xor 6'), false)
      assert.strictEqual(parseAndEval('2 xor 0'), true)
      assert.strictEqual(parseAndEval('true xor true'), false)
      assert.strictEqual(parseAndEval('true xor false'), true)
      assert.strictEqual(parseAndEval('false xor true'), true)
      assert.strictEqual(parseAndEval('false xor false'), false)
    })

    it('should parse logical or', function () {
      assert.strictEqual(parseAndEval('2 or 6'), true)
      assert.strictEqual(parseAndEval('2 or 0'), true)
      assert.strictEqual(parseAndEval('true or true'), true)
      assert.strictEqual(parseAndEval('true or false'), true)
      assert.strictEqual(parseAndEval('false or true'), true)
      assert.strictEqual(parseAndEval('false or false'), false)

      assert.strictEqual(parseAndEval('2 or undefined'), true)
      assert.strictEqual(parseAndEval('true or undefined'), true)
      assert.throws(function () { parseAndEval('false or undefined') }, TypeError)
    })

    it('should parse logical or inside a function definition', function () {
      const scope = {}
      const f = parseAndEval('f(x) = x < 2 or x > 4', scope)
      assert.strictEqual(f(1), true)
      assert.strictEqual(f(3), false)
      assert.strictEqual(f(5), true)
    })

    it('should parse logical or lazily', function () {
      const scope = {}
      parseAndEval('(a=true) or (b=true)', scope)
      assert.deepStrictEqual(scope, { a: true })
    })

    it('should parse logical not', function () {
      assert.strictEqual(parseAndEval('not 2'), false)
      assert.strictEqual(parseAndEval('not not 2'), true)
      assert.strictEqual(parseAndEval('not not not 2'), false)
      assert.strictEqual(parseAndEval('not true'), false)

      assert.strictEqual(parseAndEval('4*not 2'), 0)
      assert.strictEqual(parseAndEval('4 * not 2'), 0)
      assert.strictEqual(parseAndEval('4-not 2'), 4)
      assert.strictEqual(parseAndEval('4 - not 2'), 4)
      assert.strictEqual(parseAndEval('4+not 2'), 4)
      assert.strictEqual(parseAndEval('4 + not 2'), 4)

      assert.strictEqual(parseAndEval('10+not not 3'), 11)
    })

    it('should parse minus -', function () {
      assert.strictEqual(parseAndEval('4 - 2'), 2)
      assert.strictEqual(parseAndEval('8 - 2 - 2'), 4)
    })

    it('should parse unary minus -', function () {
      assert.strictEqual(parseAndEval('-2'), -2)
      assert.strictEqual(parseAndEval('--2'), 2)
      assert.strictEqual(parseAndEval('---2'), -2)

      assert.strictEqual(parseAndEval('4*-2'), -8)
      assert.strictEqual(parseAndEval('4 * -2'), -8)
      assert.strictEqual(parseAndEval('4+-2'), 2)
      assert.strictEqual(parseAndEval('4 + -2'), 2)
      assert.strictEqual(parseAndEval('4--2'), 6)
      assert.strictEqual(parseAndEval('4 - -2'), 6)

      assert.strictEqual(parseAndEval('5-3'), 2)
      assert.strictEqual(parseAndEval('5--3'), 8)
      assert.strictEqual(parseAndEval('5---3'), 2)
      assert.strictEqual(parseAndEval('5+---3'), 2)
      assert.strictEqual(parseAndEval('5----3'), 8)
      assert.strictEqual(parseAndEval('5+--(2+1)'), 8)
    })

    it('should parse unary +', function () {
      assert.strictEqual(parseAndEval('+2'), 2)
      assert.strictEqual(parseAndEval('++2'), 2)
      assert.strictEqual(parseAndEval('+++2'), 2)
      assert.strictEqual(parseAndEval('+true'), 1)

      assert.strictEqual(parseAndEval('4*+2'), 8)
      assert.strictEqual(parseAndEval('4 * +2'), 8)
      assert.strictEqual(parseAndEval('4-+2'), 2)
      assert.strictEqual(parseAndEval('4 - +2'), 2)
      assert.strictEqual(parseAndEval('4++2'), 6)
      assert.strictEqual(parseAndEval('4 + +2'), 6)

      assert.strictEqual(parseAndEval('5+3'), 8)
      assert.strictEqual(parseAndEval('5++3'), 8)
    })

    it('should parse unary ~', function () {
      assert.strictEqual(parseAndEval('~2'), -3)
      assert.strictEqual(parseAndEval('~~2'), 2)
      assert.strictEqual(parseAndEval('~~~2'), -3)
      assert.strictEqual(parseAndEval('~true'), -2)

      assert.strictEqual(parseAndEval('4*~2'), -12)
      assert.strictEqual(parseAndEval('4 * ~2'), -12)
      assert.strictEqual(parseAndEval('4-~2'), 7)
      assert.strictEqual(parseAndEval('4 - ~2'), 7)
      assert.strictEqual(parseAndEval('4+~2'), 1)
      assert.strictEqual(parseAndEval('4 + ~2'), 1)

      assert.strictEqual(parseAndEval('10+~~3'), 13)
    })

    it('should parse unary plus and minus  +, -', function () {
      assert.strictEqual(parseAndEval('-+2'), -2)
      assert.strictEqual(parseAndEval('-+-2'), 2)
      assert.strictEqual(parseAndEval('+-+-2'), 2)
      assert.strictEqual(parseAndEval('+-2'), -2)
      assert.strictEqual(parseAndEval('+-+2'), -2)
      assert.strictEqual(parseAndEval('-+-+2'), 2)
    })

    it('should parse unary plus and bitwise not  +, ~', function () {
      assert.strictEqual(parseAndEval('~+2'), -3)
      assert.strictEqual(parseAndEval('~+~2'), 2)
      assert.strictEqual(parseAndEval('+~+~2'), 2)
      assert.strictEqual(parseAndEval('+~2'), -3)
      assert.strictEqual(parseAndEval('+~+2'), -3)
      assert.strictEqual(parseAndEval('~+~+2'), 2)
    })

    it('should parse unary minus and bitwise not  -, ~', function () {
      assert.strictEqual(parseAndEval('~-2'), 1)
      assert.strictEqual(parseAndEval('~-~2'), -4)
      assert.strictEqual(parseAndEval('-~-~2'), 4)
      assert.strictEqual(parseAndEval('-~2'), 3)
      assert.strictEqual(parseAndEval('-~-2'), -1)
      assert.strictEqual(parseAndEval('~-~-2'), 0)
    })

    it('should parse unary plus + and logical not', function () {
      assert.strictEqual(parseAndEval('not+2'), false)
      assert.strictEqual(parseAndEval('not + not 2'), true)
      assert.strictEqual(parseAndEval('+not+not 2'), 1)
      assert.strictEqual(parseAndEval('+ not 2'), 0)
      assert.strictEqual(parseAndEval('+ not +2'), 0)
      assert.strictEqual(parseAndEval('not + not +2'), true)
    })

    it('should parse bitwise not ~ and logical not', function () {
      assert.strictEqual(parseAndEval('~not 2'), -1)
      assert.strictEqual(parseAndEval('~not~2'), -1)
      assert.strictEqual(parseAndEval('not~not~2'), false)
      assert.strictEqual(parseAndEval('not~2'), false)
      assert.strictEqual(parseAndEval('not~not 2'), false)
      assert.strictEqual(parseAndEval('~not~not 2'), -1)
    })

    it('should parse unary minus and logical not', function () {
      assert.strictEqual(parseAndEval('not-2'), false)
      assert.strictEqual(parseAndEval('not-not 2'), true)
      assert.strictEqual(parseAndEval('-not-not 2'), -1)
      assert.strictEqual(parseAndEval('-not 2'), -0)
      assert.strictEqual(parseAndEval('-not-2'), -0)
      assert.strictEqual(parseAndEval('not-not-2'), true)
    })

    it('should parse unequal !=', function () {
      assert.strictEqual(parseAndEval('2 != 3'), true)
      assert.strictEqual(parseAndEval('2 != 2'), false)
      assert.deepStrictEqual(parseAndEval('[2,3] != [2,4]'), math.matrix([false, true]))
    })

    it('should parse conditional expression a ? b : c', function () {
      assert.strictEqual(parseAndEval('2 ? true : false'), true)
      assert.strictEqual(parseAndEval('0 ? true : false'), false)
      assert.strictEqual(parseAndEval('false ? true : false'), false)

      assert.strictEqual(parseAndEval('2 > 0 ? 1 : 2 < 0 ? -1 : 0'), 1)
      assert.strictEqual(parseAndEval('(2 > 0 ? 1 : 2 < 0) ? -1 : 0'), -1)
      assert.strictEqual(parseAndEval('-2 > 0 ? 1 : -2 < 0 ? -1 : 0'), -1)
      assert.strictEqual(parseAndEval('0 > 0 ? 1 : 0 < 0 ? -1 : 0'), 0)
    })

    it('should lazily evaluate conditional expression a ? b : c', function () {
      const scope = {}
      math.parse('true ? (a = 2) : (b = 2)').compile().evaluate(scope)
      assert.deepStrictEqual(scope, { a: 2 })
    })

    it('should throw an error when false part of conditional expression is missing', function () {
      assert.throws(function () { parseAndEval('2 ? true') }, /False part of conditional expression expected/)
    })

    it('should parse : (range)', function () {
      assert.ok(parseAndEval('2:5') instanceof Matrix)
      assert.deepStrictEqual(parseAndEval('2:5'), math.matrix([2, 3, 4, 5]))
      assert.deepStrictEqual(parseAndEval('10:-2:0'), math.matrix([10, 8, 6, 4, 2, 0]))
      assert.deepStrictEqual(parseAndEval('2:4.0'), math.matrix([2, 3, 4]))
      assert.deepStrictEqual(parseAndEval('2:4.5'), math.matrix([2, 3, 4]))
      assert.deepStrictEqual(parseAndEval('2:4.1'), math.matrix([2, 3, 4]))
      assert.deepStrictEqual(parseAndEval('2:3.9'), math.matrix([2, 3]))
      assert.deepStrictEqual(parseAndEval('2:3.5'), math.matrix([2, 3]))
      assert.deepStrictEqual(parseAndEval('3:-1:0.5'), math.matrix([3, 2, 1]))
      assert.deepStrictEqual(parseAndEval('3:-1:0.5'), math.matrix([3, 2, 1]))
      assert.deepStrictEqual(parseAndEval('3:-1:0.1'), math.matrix([3, 2, 1]))
      assert.deepStrictEqual(parseAndEval('3:-1:-0.1'), math.matrix([3, 2, 1, 0]))
    })

    it('should parse to', function () {
      approxDeepEqual(parseAndEval('2.54 cm to inch'), math.unit(1, 'inch').to('inch'))
      approxDeepEqual(parseAndEval('2.54 cm + 2 inch to foot'), math.unit(0.25, 'foot').to('foot'))
    })

    it('should parse in', function () {
      approxDeepEqual(parseAndEval('2.54 cm in inch'), math.unit(1, 'inch').to('inch'))
    })

    it('should parse factorial !', function () {
      assert.deepStrictEqual(parseAndEval('5!'), 120)
      assert.deepStrictEqual(parseAndEval('[1,2,3,4]!'), math.matrix([1, 2, 6, 24]))
      assert.deepStrictEqual(parseAndEval('4!+2'), 26)
      assert.deepStrictEqual(parseAndEval('4!-2'), 22)
      assert.deepStrictEqual(parseAndEval('4!*2'), 48)
      assert.deepStrictEqual(parseAndEval('3!!'), 720)
      assert.deepStrictEqual(parseAndEval('[1,2;3,1]!\'!'), math.matrix([[1, 720], [2, 1]]))
      assert.deepStrictEqual(parseAndEval('[4,5]![2]'), 120) // index [2]
    })

    it('should parse transpose \'', function () {
      assert.deepStrictEqual(parseAndEval('23\''), 23)
      assert.deepStrictEqual(parseAndEval('[1,2,3;4,5,6]\''), math.matrix([[1, 4], [2, 5], [3, 6]]))
      assert.ok(parseAndEval('[1,2,3;4,5,6]\'') instanceof Matrix)
      assert.deepStrictEqual(parseAndEval('[1:5]'), math.matrix([[1, 2, 3, 4, 5]]))
      assert.deepStrictEqual(parseAndEval('[1:5]\''), math.matrix([[1], [2], [3], [4], [5]]))
      assert.deepStrictEqual(parseAndEval('size([1:5])'), math.matrix([1, 5], 'dense', 'number'))
      assert.deepStrictEqual(parseAndEval('[1,2;3,4]\''), math.matrix([[1, 3], [2, 4]]))
    })

    describe('operator precedence', function () {
      it('should respect precedence of plus and minus', function () {
        assert.strictEqual(parseAndEval('4-2+3'), 5)
        assert.strictEqual(parseAndEval('4-(2+3)'), -1)
        assert.strictEqual(parseAndEval('4-2-3'), -1)
        assert.strictEqual(parseAndEval('4-(2-3)'), 5)
      })

      it('should respect precedence of plus/minus and multiply/divide', function () {
        assert.strictEqual(parseAndEval('2+3*4'), 14)
        assert.strictEqual(parseAndEval('2*3+4'), 10)
      })

      it('should respect precedence of plus/minus and pow', function () {
        assert.strictEqual(parseAndEval('2+3^2'), 11)
        assert.strictEqual(parseAndEval('3^2+2'), 11)
        assert.strictEqual(parseAndEval('8-2^2'), 4)
        assert.strictEqual(parseAndEval('4^2-2'), 14)
      })

      it('should respect precedence of multiply/divide and pow', function () {
        assert.strictEqual(parseAndEval('2*3^2'), 18)
        assert.strictEqual(parseAndEval('3^2*2'), 18)
        assert.strictEqual(parseAndEval('8/2^2'), 2)
        assert.strictEqual(parseAndEval('4^2/2'), 8)
      })

      it('should respect precedence of pow', function () {
        assert.strictEqual(parseAndEval('2^3'), 8)
        assert.strictEqual(parseAndEval('2^3^4'), Math.pow(2, Math.pow(3, 4)))
        assert.strictEqual(parseAndEval('1.5^1.5^1.5'), parseAndEval('1.5^(1.5^1.5)'))
        assert.strictEqual(parseAndEval('1.5^1.5^1.5^1.5'), parseAndEval('1.5^(1.5^(1.5^1.5))'))
      })

      it('should respect precedence of unary operations and pow', function () {
        assert.strictEqual(parseAndEval('-3^2'), -9)
        assert.strictEqual(parseAndEval('(-3)^2'), 9)
        assert.strictEqual(parseAndEval('2^-2'), 0.25)
        assert.strictEqual(parseAndEval('2^(-2)'), 0.25)

        assert.strictEqual(parseAndEval('+3^2'), 9)
        assert.strictEqual(parseAndEval('(+3)^2'), 9)
        assert.strictEqual(parseAndEval('2^(+2)'), 4)

        assert.strictEqual(parseAndEval('~3^2'), -10)
        assert.strictEqual(parseAndEval('(~3)^2'), 16)
        assert.strictEqual(parseAndEval('2^~2'), 0.125)
        assert.strictEqual(parseAndEval('2^(~2)'), 0.125)

        assert.strictEqual(parseAndEval('not 3^2'), false)
        assert.strictEqual(parseAndEval('(not 3)^2'), 0)
        assert.strictEqual(parseAndEval('2^not 2'), 1)
        assert.strictEqual(parseAndEval('2^(not 2)'), 1)
      })

      it('should respect precedence of factorial and pow', function () {
        assert.strictEqual(parseAndEval('2^3!'), 64)
        assert.strictEqual(parseAndEval('2^(3!)'), 64)
        assert.strictEqual(parseAndEval('3!^2'), 36)
      })

      it('should respect precedence of factorial and unary operations', function () {
        assert.strictEqual(parseAndEval('-4!'), -24)
        assert.strictEqual(parseAndEval('-(4!)'), -24)

        assert.strictEqual(parseAndEval('3!+2'), 8)
        assert.strictEqual(parseAndEval('(3!)+2'), 8)
        assert.strictEqual(parseAndEval('+4!'), 24)

        assert.strictEqual(parseAndEval('~4!+1'), -24)
        assert.strictEqual(parseAndEval('~(4!)+1'), -24)

        assert.strictEqual(parseAndEval('not 4!'), false)
        assert.strictEqual(parseAndEval('not not 4!'), true)
        assert.strictEqual(parseAndEval('not(4!)'), false)
        assert.strictEqual(parseAndEval('(not 4!)'), false)
        assert.strictEqual(parseAndEval('(not 4)!'), 1)
      })

      it('should respect precedence of transpose', function () {
        const node = math.parse('a + b\'')
        assert(node instanceof OperatorNode)
        assert.strictEqual(node.op, '+')
        assert.strictEqual(node.args[0].toString(), 'a')
        assert.strictEqual(node.args[1].toString(), 'b\'')
      })

      it('should respect precedence of transpose (2)', function () {
        const node = math.parse('a ^ b\'')
        assert(node instanceof OperatorNode)
        assert.strictEqual(node.op, '^')
        assert.strictEqual(node.args[0].toString(), 'a')
        assert.strictEqual(node.args[1].toString(), 'b\'')
      })

      it('should respect precedence of conditional operator and other operators', function () {
        assert.strictEqual(parseAndEval('2 > 3 ? true : false'), false)
        assert.strictEqual(parseAndEval('2 == 3 ? true : false'), false)
        assert.strictEqual(parseAndEval('3 ? 2 + 4 : 2 - 1'), 6)
        assert.deepStrictEqual(parseAndEval('3 ? true : false; 22'), new ResultSet([22]))
        assert.deepStrictEqual(parseAndEval('3 ? 5cm to m : 5cm in mm'), new Unit(5, 'cm').to('m'))
        assert.deepStrictEqual(parseAndEval('2 == 4-2 ? [1,2] : false'), math.matrix([1, 2]))
        assert.deepStrictEqual(parseAndEval('false ? 1:2:6'), math.matrix([2, 3, 4, 5, 6]))
      })

      it('should respect precedence between left/right shift and relational operators', function () {
        assert.strictEqual(parseAndEval('32 >> 4 == 2'), true)
        assert.strictEqual(parseAndEval('2 == 32 >> 4'), true)
        assert.strictEqual(parseAndEval('2 << 2 == 8'), true)
        assert.strictEqual(parseAndEval('8 == 2 << 2'), true)
      })

      it('should respect precedence between relational operators and bitwise and', function () {
        assert.strictEqual(parseAndEval('2 == 3 & 1'), 0)
        assert.strictEqual(parseAndEval('3 & 1 == 2'), 0)
        assert.strictEqual(parseAndEval('2 == (3 & 1)'), false)
      })

      it('should respect precedence between bitwise or | and logical and', function () {
        assert.strictEqual(parseAndEval('2 | 2 and 4'), true)
        assert.strictEqual(parseAndEval('4 and 2 | 2'), true)
      })

      it('should respect precedence between bitwise xor ^| and bitwise or |', function () {
        assert.strictEqual(parseAndEval('4 ^| 6 | 2'), 2)
        assert.strictEqual(parseAndEval('2 | 4 ^| 6'), 2)
        assert.strictEqual(parseAndEval('(2 | 4) ^| 6'), 0)
      })

      it('should respect precedence between bitwise and & and bitwise or |', function () {
        assert.strictEqual(parseAndEval('4 & 3 | 12'), 12)
        assert.strictEqual(parseAndEval('12 | 4 & 3'), 12)
        assert.strictEqual(parseAndEval('(12 | 4) & 3'), 0)
      })

      it('should respect precedence between logical and and or', function () {
        assert.strictEqual(parseAndEval('false and true or true'), true)
        assert.strictEqual(parseAndEval('false and (true or true)'), false)
        assert.strictEqual(parseAndEval('true or true and false'), true)
        assert.strictEqual(parseAndEval('(true or true) and false'), false)
      })

      it('should respect precedence of conditional operator and logical or', function () {
        const node = math.parse('1 or 0 ? 2 or 3 : 0 or 0')
        assert(node instanceof ConditionalNode)
        assert.strictEqual(node.condition.toString(), '1 or 0')
        assert.strictEqual(node.trueExpr.toString(), '2 or 3')
        assert.strictEqual(node.falseExpr.toString(), '0 or 0')
        assert.strictEqual(node.compile().evaluate(), true)
      })

      it('should respect precedence of conditional operator and relational operators', function () {
        const node = math.parse('a == b ? a > b : a < b')
        assert(node instanceof ConditionalNode)
        assert.strictEqual(node.condition.toString(), 'a == b')
        assert.strictEqual(node.trueExpr.toString(), 'a > b')
        assert.strictEqual(node.falseExpr.toString(), 'a < b')
      })

      it('should respect precedence of conditional operator and range operator', function () {
        const node = math.parse('a ? b : c : d')
        assert(node instanceof ConditionalNode)
        assert.strictEqual(node.condition.toString(), 'a')
        assert.strictEqual(node.trueExpr.toString(), 'b')
        assert.strictEqual(node.falseExpr.toString(), 'c:d')
      })

      it('should respect precedence of conditional operator and range operator (2)', function () {
        const node = math.parse('a ? (b : c) : (d : e)')
        assert(node instanceof ConditionalNode)
        assert.strictEqual(node.condition.toString(), 'a')
        assert.strictEqual(node.trueExpr.toString(), '(b:c)')
        assert.strictEqual(node.falseExpr.toString(), '(d:e)')
      })

      it('should respect precedence of conditional operator and range operator (2)', function () {
        const node = math.parse('a ? (b ? c : d) : (e ? f : g)')
        assert(node instanceof ConditionalNode)
        assert.strictEqual(node.condition.toString(), 'a')
        assert.strictEqual(node.trueExpr.toString(), '(b ? c : d)')
        assert.strictEqual(node.falseExpr.toString(), '(e ? f : g)')
      })

      it('should respect precedence of range operator and relational operators', function () {
        const node = math.parse('a:b == c:d')
        assert(node instanceof OperatorNode)
        assert.strictEqual(node.args[0].toString(), 'a:b')
        assert.strictEqual(node.args[1].toString(), 'c:d')
      })

      it('should respect precedence of range operator and operator plus and minus', function () {
        const node = math.parse('a + b : c - d')
        assert(node instanceof RangeNode)
        assert.strictEqual(node.start.toString(), 'a + b')
        assert.strictEqual(node.end.toString(), 'c - d')
      })

      it('should respect precedence of "to" operator and relational operators', function () {
        const node = math.parse('a == b to c')
        assert(node instanceof OperatorNode)
        assert.strictEqual(node.args[0].toString(), 'a')
        assert.strictEqual(node.args[1].toString(), 'b to c')
      })

      it('should respect precedence of "to" operator and relational operators (2)', function () {
        const node = math.parse('a to b == c')
        assert(node instanceof OperatorNode)
        assert.strictEqual(node.args[0].toString(), 'a to b')
        assert.strictEqual(node.args[1].toString(), 'c')
      })

      // TODO: extensively test operator precedence
    })
  })

  describe('functions', function () {
    it('should evaluate function "mod"', function () {
      approxEqual(parseAndEval('mod(8, 3)'), 2)
    })

    it('should evaluate function "to" ', function () {
      approxDeepEqual(parseAndEval('to(5.08 cm * 1000, inch)'),
        math.unit(2000, 'inch').to('inch'))
    })

    it('should evaluate function "sort" with a custom sort function', function () {
      const scope = {}
      parseAndEval('sortByLength(a, b) = size(a)[1] - size(b)[1]', scope)
      assert.deepStrictEqual(parseAndEval('sort(["Langdon", "Tom", "Sara"], sortByLength)', scope),
        math.matrix(['Tom', 'Sara', 'Langdon']))
    })
  })

  describe('bignumber', function () {
    const bigmath = math.create({
      number: 'BigNumber'
    })
    const BigNumber = bigmath.BigNumber

    it('should parse numbers as bignumber', function () {
      assert.deepStrictEqual(bigmath.bignumber('2.3'), new BigNumber('2.3'))
      assert.deepStrictEqual(bigmath.evaluate('2.3'), new BigNumber('2.3'))
      assert.deepStrictEqual(bigmath.evaluate('2.3e+500'), new BigNumber('2.3e+500'))
    })

    it('should evaluate functions supporting bignumbers', function () {
      assert.deepStrictEqual(bigmath.evaluate('0.1 + 0.2'), new BigNumber('0.3'))
    })

    it('should evaluate functions supporting bignumbers', function () {
      assert.deepStrictEqual(bigmath.evaluate('add(0.1, 0.2)'), new BigNumber('0.3'))
    })

    it('should work with mixed numbers and bignumbers', function () {
      approxEqual(bigmath.evaluate('pi + 1'), 4.141592653589793)
    })

    it('should evaluate functions not supporting bignumbers', function () {
      approxEqual(bigmath.evaluate('sin(0.1)'), 0.09983341664682815)
    })

    it('should create a range from bignumbers', function () {
      assert.deepStrictEqual(bigmath.evaluate('4:6'),
        bigmath.matrix([new BigNumber(4), new BigNumber(5), new BigNumber(6)]))
      assert.deepStrictEqual(bigmath.evaluate('0:2:4'),
        bigmath.matrix([new BigNumber(0), new BigNumber(2), new BigNumber(4)]))
    })

    it('should create a matrix with bignumbers', function () {
      assert.deepStrictEqual(bigmath.evaluate('[0.1, 0.2]'),
        bigmath.matrix([new BigNumber(0.1), new BigNumber(0.2)]))
    })

    it('should get an element from a matrix with bignumbers', function () {
      const scope = {}
      assert.deepStrictEqual(bigmath.evaluate('a=[0.1, 0.2]', scope),
        bigmath.matrix([new BigNumber(0.1), new BigNumber(0.2)]))

      assert.deepStrictEqual(bigmath.evaluate('a[1]', scope), new BigNumber(0.1))
      assert.deepStrictEqual(bigmath.evaluate('a[:]', scope),
        bigmath.matrix([new BigNumber(0.1), new BigNumber(0.2)]))
      assert.deepStrictEqual(bigmath.evaluate('a[1:2]', scope),
        bigmath.matrix([new BigNumber(0.1), new BigNumber(0.2)]))
    })

    it('should replace elements in a matrix with bignumbers', function () {
      const scope = {}
      assert.deepStrictEqual(bigmath.evaluate('a=[0.1, 0.2]', scope),
        bigmath.matrix([new BigNumber(0.1), new BigNumber(0.2)]))

      bigmath.evaluate('a[1] = 0.3', scope)
      assert.deepStrictEqual(scope.a, bigmath.matrix([new BigNumber(0.3), new BigNumber(0.2)]))
      bigmath.evaluate('a[:] = [0.5, 0.6]', scope)
      assert.deepStrictEqual(scope.a, bigmath.matrix([new BigNumber(0.5), new BigNumber(0.6)]))
      bigmath.evaluate('a[1:2] = [0.7, 0.8]', scope)
      assert.deepStrictEqual(scope.a, bigmath.matrix([new BigNumber(0.7), new BigNumber(0.8)]))
    })

    it('should work with complex numbers (downgrades bignumbers to number)', function () {
      assert.deepStrictEqual(bigmath.evaluate('3i'), new Complex(0, 3))
      assert.deepStrictEqual(bigmath.evaluate('2 + 3i'), new Complex(2, 3))
      assert.deepStrictEqual(bigmath.evaluate('2 * i'), new Complex(0, 2))
    })

    it('should work with units', function () {
      assert.deepStrictEqual(bigmath.evaluate('2 cm'), new bigmath.Unit(new bigmath.BigNumber(2), 'cm'))
    })
  })

  describe('bigint', function () {
    const bigmath = math.create({
      number: 'bigint'
    })

    it('should parse integer numbers as bigint', function () {
      assert.strictEqual(bigmath.evaluate('123123123123123123123'), 123123123123123123123n)
      assert.strictEqual(bigmath.evaluate('-123123123123123123123'), -123123123123123123123n)
      assert.strictEqual(bigmath.evaluate('2.3'), 2.3)
      assert.strictEqual(bigmath.evaluate('-2.3'), -2.3)
    })

    it('should parse hex, bin, oct numbers as bigint', function () {
      assert.strictEqual(bigmath.evaluate('0xA2'), 162n)
      assert.strictEqual(bigmath.evaluate('0b1011'), 11n)
      assert.strictEqual(bigmath.evaluate('0o70'), 56n)
    })

    it('should fallback on the configured numberFallback when parsing as bigint', function () {
      const bigmathFallback = math.create({
        number: 'bigint',
        numberFallback: 'BigNumber'
      })

      assert.strictEqual(bigmathFallback.evaluate('42'), 42n)
      assert.deepStrictEqual(bigmathFallback.evaluate('2.3'), bigmathFallback.bignumber('2.3'))
      assert.deepStrictEqual(bigmathFallback.evaluate('-2.3'), bigmathFallback.bignumber('-2.3'))
    })

    it('should evaluate units with bigint values (falling back to number)', function () {
      assert.strictEqual(bigmath.evaluate('5 mm').toString(), '5 mm')
      assert.strictEqual(bigmath.evaluate('5.5 mm').toString(), '5.5 mm')
      assert.strictEqual(bigmath.evaluate('2 * 5 mm').toString(), '10 mm')
      assert.strictEqual(bigmath.evaluate('2.5 * 4 mm').toString(), '10 mm')
    })
  })

  describe('scope', function () {
    it('should use a given scope for assignments', function () {
      const scope = {
        a: 3,
        b: 4
      }
      assert.deepStrictEqual(parse('a*b').compile().evaluate(scope), 12)
      assert.deepStrictEqual(parse('c=5').compile().evaluate(scope), 5)
      assert.deepStrictEqual(parse('f(x) = x^a').compile().evaluate(scope).syntax, 'f(x)')

      assert.deepStrictEqual(Object.keys(scope).length, 4)
      assert.deepStrictEqual(scope.a, 3)
      assert.deepStrictEqual(scope.b, 4)
      assert.deepStrictEqual(scope.c, 5)
      assert.deepStrictEqual(typeof scope.f, 'function')

      assert.strictEqual(scope.f(3), 27)
      scope.a = 2
      assert.strictEqual(scope.f(3), 9)
      scope.hello = function (name) {
        return 'hello, ' + name + '!'
      }
      assert.deepStrictEqual(parse('hello("jos")').compile().evaluate(scope), 'hello, jos!')
    })

    it('should parse undefined symbols, defining symbols, and removing symbols', function () {
      const scope = {}
      let n = parse('q')
      assert.throws(function () { n.compile().evaluate(scope) })
      parse('q=33').compile().evaluate(scope)
      assert.strictEqual(n.compile().evaluate(scope), 33)
      delete scope.q
      assert.throws(function () { n.compile().evaluate(scope) })

      n = parse('qq[1,1]=33')
      assert.throws(function () { n.compile().evaluate(scope) })
      parse('qq=[1,2;3,4]').compile().evaluate(scope)
      n.compile().evaluate(scope)
      assert.deepStrictEqual(scope.qq, math.matrix([[33, 2], [3, 4]]))
      parse('qq=[4]').compile().evaluate(scope)
      n.compile().evaluate(scope)
      assert.deepStrictEqual(scope.qq, math.matrix([[33]]))
      delete scope.qq
      assert.throws(function () { n.compile().evaluate(scope) })
    })

    it('should evaluate a symbol with value null or undefined', function () {
      assert.strictEqual(parse('a').compile().evaluate({ a: null }), null)
      assert.strictEqual(parse('a').compile().evaluate({ a: undefined }), undefined)
    })
  })

  describe('errors', function () {
    it('should return IndexErrors with one based indices', function () {
      // functions throw a zero-based error
      assert.throws(function () { math.subset([1, 2, 3], math.index(4)) }, /Index out of range \(4 > 2\)/)
      assert.throws(function () { math.subset([1, 2, 3], math.index(-2)) }, /Index out of range \(-2 < 0\)/)

      // evaluation via parser throws one-based error
      assert.throws(function () { math.evaluate('A[4]', { A: [1, 2, 3] }) }, /Index out of range \(4 > 3\)/)
      assert.throws(function () { math.evaluate('A[-2]', { A: [1, 2, 3] }) }, /IndexError: Index out of range \(-2 < 1\)/)
    })

    it('should return DimensionErrors with one based indices (subset)', function () {
      // TODO: it would be more clear when all errors where DimensionErrors

      // functions throw a zero-based error
      assert.throws(function () { math.subset([1, 2, 3], math.index(1, 1)) }, /DimensionError: Dimension mismatch \(2 != 1\)/)

      // evaluation via parser throws one-based error
      assert.throws(function () { math.evaluate('A[1,1]', { A: [1, 2, 3] }) }, /DimensionError: Dimension mismatch \(2 != 1\)/)
    })

    it('should return DimensionErrors with one based indices (concat)', function () {
      // TODO: it would be more clear when all errors where DimensionErrors

      // functions throw a zero-based error
      assert.throws(function () { math.concat([1, 2], [[3, 4]]) }, /DimensionError: Dimension mismatch \(1 != 2\)/)
      assert.throws(function () { math.concat([[1, 2]], [[3, 4]], 2) }, /IndexError: Index out of range \(2 > 1\)/)
      assert.throws(function () { math.concat([[1, 2]], [[3, 4]], -1) }, /IndexError: Index out of range \(-1 < 0\)/)

      // evaluation via parser throws one-based error
      assert.throws(function () { math.evaluate('concat([1,2], [[3,4]])') }, /DimensionError: Dimension mismatch \(1 != 2\)/)
      assert.throws(function () { math.evaluate('concat([[1,2]], [[3,4]], 3)') }, /IndexError: Index out of range \(3 > 2\)/)
      assert.throws(function () { math.evaluate('concat([[1,2]], [[3,4]], 0)') }, /IndexError: Index out of range \(0 < 1\)/)
    })

    it('should return DimensionErrors with one based indices (max)', function () {
      // TODO: it would be more clear when all errors where DimensionErrors

      // functions throw a zero-based error
      // TODO

      // evaluation via parser throws one-based error
      assert.deepStrictEqual(math.evaluate('max([[1,2], [3,4]])'), 4)
      assert.deepStrictEqual(math.evaluate('max([[1,2], [3,4]], 1)'), math.matrix([3, 4]))
      assert.deepStrictEqual(math.evaluate('max([[1,2], [3,4]], 2)'), math.matrix([2, 4]))
      assert.throws(function () { math.evaluate('max([[1,2], [3,4]], 3)') }, /IndexError: Index out of range \(3 > 2\)/)
      assert.throws(function () { math.evaluate('max([[1,2], [3,4]], 0)') }, /IndexError: Index out of range \(0 < 1\)/)
    })

    it('should return DimensionErrors with one based indices (min)', function () {
      // TODO: it would be more clear when all errors where DimensionErrors

      // functions throw a zero-based error
      // TODO

      // evaluation via parser throws one-based error
      assert.deepStrictEqual(math.evaluate('min([[1,2], [3,4]])'), 1)
      assert.deepStrictEqual(math.evaluate('min([[1,2], [3,4]], 1)'), math.matrix([1, 2]))
      assert.deepStrictEqual(math.evaluate('min([[1,2], [3,4]], 2)'), math.matrix([1, 3]))
      assert.throws(function () { math.evaluate('min([[1,2], [3,4]], 3)') }, /IndexError: Index out of range \(3 > 2\)/)
      assert.throws(function () { math.evaluate('min([[1,2], [3,4]], 0)') }, /IndexError: Index out of range \(0 < 1\)/)
    })

    it('should return DimensionErrors with one based indices (mean)', function () {
      // TODO: it would be more clear when all errors where DimensionErrors

      // functions throw a zero-based error
      // TODO

      // evaluation via parser throws one-based error
      assert.deepStrictEqual(math.evaluate('mean([[1,2], [3,4]])'), 2.5)
      assert.deepStrictEqual(math.evaluate('mean([[1,2], [3,4]], 1)'), math.matrix([2, 3]))
      assert.deepStrictEqual(math.evaluate('mean([[1,2], [3,4]], 2)'), math.matrix([1.5, 3.5]))
      assert.throws(function () { math.evaluate('mean([[1,2], [3,4]], 3)') }, /IndexError: Index out of range \(3 > 2\)/)
      assert.throws(function () { math.evaluate('mean([[1,2], [3,4]], 0)') }, /IndexError: Index out of range \(0 < 1\)/)
    })
  })

  describe('node tree', function () {
    // TODO: test parsing into a node tree

    it('should correctly stringify a node tree', function () {
      assert.strictEqual(parse('0').toString(), '0')
      assert.strictEqual(parse('"hello"').toString(), '"hello"')
      assert.strictEqual(parse('[1, 2 + 3i, 4]').toString(), '[1, 2 + 3 i, 4]')
      assert.strictEqual(parse('1/2a').toString(), '1 / 2 a')
    })

    it('should correctly stringify named operators', function () {
      assert.strictEqual(parse('7 mod 3').toString(), '7 mod 3')
      assert.strictEqual(parse('5 inch to cm').toString(), '5 inch to cm')
      assert.strictEqual(parse('5 inch in cm').toString(), '5 inch in cm')
      assert.strictEqual(parse('false and true').toString(), 'false and true')
      assert.strictEqual(parse('false xor true').toString(), 'false xor true')
      assert.strictEqual(parse('false or true').toString(), 'false or true')
      assert.strictEqual(parse('not true').toString(), 'not true')
      assert.strictEqual(parse('5!').toString(), '5!')
    })

    it('should correctly stringify an index with dot notation', function () {
      assert.strictEqual(parse('A[2]').toString(), 'A[2]')
      assert.strictEqual(parse('a["b"]').toString(), 'a["b"]')
      assert.strictEqual(parse('a.b').toString(), 'a.b')
    })

    describe('custom nodes', function () {
      // define a custom node
      function CustomNode (args) {
        this.args = args
      }
      CustomNode.prototype = new math.Node()
      CustomNode.prototype.toString = function () {
        return 'CustomNode'
      }
      CustomNode.prototype._compile = function (math, argNames) {
        const strArgs = []
        this.args.forEach(function (arg) {
          strArgs.push(arg.toString())
        })
        return function (scope, args, context) {
          return 'CustomNode(' + strArgs.join(', ') + ')'
        }
      }
      CustomNode.prototype.forEach = function (callback) {
        // we don't have childs
      }

      const options = {
        nodes: {
          custom: CustomNode
        }
      }

      it('should parse custom nodes', function () {
        const node = parse('custom(x, (2+x), sin(x))', options)
        assert.strictEqual(node.compile().evaluate(), 'CustomNode(x, (2 + x), sin(x))')
      })

      it('should parse custom nodes without parameters', function () {
        const node = parse('custom()', options)
        assert.strictEqual(node.compile().evaluate(), 'CustomNode()')
        assert.strictEqual(node.filter(function (node) { return node instanceof CustomNode }).length, 1)

        const node2 = parse('custom', options)
        assert.strictEqual(node2.compile().evaluate(), 'CustomNode()')
        assert.strictEqual(node2.filter(function (node) { return node instanceof CustomNode }).length, 1)
      })

      it('should throw an error on syntax errors in using custom nodes', function () {
        assert.throws(function () { parse('custom(x', options) }, /Parenthesis \) expected/)
        assert.throws(function () { parse('custom(x, ', options) }, /Unexpected end of expression/)
      })
    })
  })

  describe('expose test functions', function () {
    it('should expose isAlpha', function () {
      assert.ok('should expose isAlpha', typeof math.parse.isAlpha === 'function')
    })

    it('should expose isValidLatinOrGreek', function () {
      assert.ok('should expose isAlpha', typeof math.parse.isValidLatinOrGreek === 'function')
    })

    it('should expose isValidMathSymbol', function () {
      assert.ok('should expose isAlpha', typeof math.parse.isValidMathSymbol === 'function')
    })

    it('should expose isWhitespace', function () {
      assert.ok('should expose isAlpha', typeof math.parse.isWhitespace === 'function')
    })

    it('should expose isDecimalMark', function () {
      assert.ok('should expose isAlpha', typeof math.parse.isDecimalMark === 'function')
    })

    it('should expose isDigitDot', function () {
      assert.ok('should expose isAlpha', typeof math.parse.isDigitDot === 'function')
    })

    it('should expose isDigit', function () {
      assert.ok('should expose isAlpha', typeof math.parse.isDigit === 'function')
    })

    it('should allow overriding isAlpha', function () {
      const originalIsAlpha = math.parse.isAlpha

      // override isAlpha with one accepting $ characters too
      math.parse.isAlpha = function (c, cPrev, cNext) {
        return /^[a-zA-Z_$]$/.test(c)
      }

      const node = math.parse('$foo')
      const result = node.evaluate({ $foo: 42 })
      assert.strictEqual(result, 42)

      // restore original isAlpha
      math.parse.isAlpha = originalIsAlpha
    })
  })

  it('Should not allow crashing math by placing a clone function in the config', function () {
    const mathClone = math.create()

    try {
      mathClone.evaluate('f(x)=1;config({clone:f})')
    } catch (err) { }

    assert.strictEqual(mathClone.evaluate('2'), 2)
  })
})<|MERGE_RESOLUTION|>--- conflicted
+++ resolved
@@ -1397,8 +1397,17 @@
       approxEqual(parseAndEval('100/50%*2'), 400) // should be treated as (100/(50%))×2
       approxEqual(parseAndEval('50%/100'), 0.005)
       approxEqual(parseAndEval('50%(13)'), 11) // should be treated as 50 % (13)
-<<<<<<< HEAD
-      assert.throws(function () { parseAndEval('50%(/100)') }, /Value expected/)
+      assert.throws(function () { parseAndEval('50%(/100)') }, SyntaxError)
+    })
+
+    it('should parse unary % before division, binary % with division', function () {
+      approxEqual(parseAndEval('10/200%%3'), 2) // should be treated as (10/(200%))%3
+    })
+
+    it('should reject repeated unary percentage operators', function () {
+      assert.throws(function () { math.parse('17%%') }, SyntaxError)
+      assert.throws(function () { math.parse('17%%*5') }, SyntaxError)
+      assert.throws(function () { math.parse('10/200%%%3') }, SyntaxError)
     })
 
     it('should parse unary % before division, binary % with division', function () {
@@ -1411,21 +1420,6 @@
       assert.throws(function () { math.parse('10/200%%%3') }, /Unexpected operator %/)
     })
 
-=======
-      assert.throws(function () { parseAndEval('50%(/100)') }, SyntaxError)
-    })
-
-    it('should parse unary % before division, binary % with division', function () {
-      approxEqual(parseAndEval('10/200%%3'), 2) // should be treated as (10/(200%))%3
-    })
-
-    it('should reject repeated unary percentage operators', function () {
-      assert.throws(function () { math.parse('17%%') }, SyntaxError)
-      assert.throws(function () { math.parse('17%%*5') }, SyntaxError)
-      assert.throws(function () { math.parse('10/200%%%3') }, SyntaxError)
-    })
-
->>>>>>> ba88f47b
     it('should parse unary % with addition', function () {
       approxEqual(parseAndEval('100+3%'), 103)
       assert.strictEqual(parseAndEval('3%+100'), 3) // treat as 3 mod 100
